/*
 * Bootstrap v3.0.0
 *
 * Copyright 2013 Twitter, Inc
 * Licensed under the Apache License v2.0
 * http://www.apache.org/licenses/LICENSE-2.0
 *
 * Designed and built with all the love in the world by @mdo and @fat.
 */
/* normalize.css v2.1.0 | MIT License | git.io/normalize */
/* line 22, ../bower_components/sass-bootstrap/lib/_normalize.scss */
article, aside, details, figcaption, figure, footer, header, hgroup, main, nav, section, summary {
  display: block; }

/* line 32, ../bower_components/sass-bootstrap/lib/_normalize.scss */
audio, canvas, video {
  display: inline-block; }

/* line 41, ../bower_components/sass-bootstrap/lib/_normalize.scss */
audio:not([controls]) {
  display: none;
  height: 0; }

/* line 50, ../bower_components/sass-bootstrap/lib/_normalize.scss */
[hidden] {
  display: none; }

/* line 64, ../bower_components/sass-bootstrap/lib/_normalize.scss */
html {
  font-family: sans-serif;
  -webkit-text-size-adjust: 100%;
  -ms-text-size-adjust: 100%; }

/* line 74, ../bower_components/sass-bootstrap/lib/_normalize.scss */
body {
  margin: 0; }

/* line 86, ../bower_components/sass-bootstrap/lib/_normalize.scss */
a:focus {
  outline: thin dotted; }

/* line 95, ../bower_components/sass-bootstrap/lib/_normalize.scss */
a:active, a:hover {
  outline: 0; }

/* line 108, ../bower_components/sass-bootstrap/lib/_normalize.scss */
h1 {
  font-size: 2em;
  margin: 0.67em 0; }

/* line 117, ../bower_components/sass-bootstrap/lib/_normalize.scss */
abbr[title] {
  border-bottom: 1px dotted; }

/* line 126, ../bower_components/sass-bootstrap/lib/_normalize.scss */
b, strong {
  font-weight: bold; }

/* line 134, ../bower_components/sass-bootstrap/lib/_normalize.scss */
dfn {
  font-style: italic; }

/* line 142, ../bower_components/sass-bootstrap/lib/_normalize.scss */
hr {
  -moz-box-sizing: content-box;
  box-sizing: content-box;
  height: 0; }

/* line 152, ../bower_components/sass-bootstrap/lib/_normalize.scss */
mark {
  background: #ff0;
  color: #000; }

/* line 164, ../bower_components/sass-bootstrap/lib/_normalize.scss */
code, kbd, pre, samp {
  font-family: monospace, serif;
  font-size: 1em; }

/* line 173, ../bower_components/sass-bootstrap/lib/_normalize.scss */
pre {
  white-space: pre-wrap; }

/* line 181, ../bower_components/sass-bootstrap/lib/_normalize.scss */
q {
  quotes: "\201C" "\201D" "\2018" "\2019"; }

/* line 189, ../bower_components/sass-bootstrap/lib/_normalize.scss */
small {
  font-size: 80%; }

/* line 198, ../bower_components/sass-bootstrap/lib/_normalize.scss */
sub, sup {
  font-size: 75%;
  line-height: 0;
  position: relative;
  vertical-align: baseline; }

/* line 205, ../bower_components/sass-bootstrap/lib/_normalize.scss */
sup {
  top: -0.5em; }

/* line 209, ../bower_components/sass-bootstrap/lib/_normalize.scss */
sub {
  bottom: -0.25em; }

/* line 221, ../bower_components/sass-bootstrap/lib/_normalize.scss */
img {
  border: 0; }

/* line 229, ../bower_components/sass-bootstrap/lib/_normalize.scss */
svg:not(:root) {
  overflow: hidden; }

/* line 241, ../bower_components/sass-bootstrap/lib/_normalize.scss */
figure {
  margin: 0; }

/* line 253, ../bower_components/sass-bootstrap/lib/_normalize.scss */
fieldset {
  border: 1px solid #c0c0c0;
  margin: 0 2px;
  padding: 0.35em 0.625em 0.75em; }

/* line 264, ../bower_components/sass-bootstrap/lib/_normalize.scss */
legend {
  border: 0;
  padding: 0; }

/* line 278, ../bower_components/sass-bootstrap/lib/_normalize.scss */
button, input, select, textarea {
  font-family: inherit;
  font-size: 100%;
  margin: 0; }

/* line 290, ../bower_components/sass-bootstrap/lib/_normalize.scss */
button, input {
  line-height: normal; }

/* line 302, ../bower_components/sass-bootstrap/lib/_normalize.scss */
button, select {
  text-transform: none; }

/* line 317, ../bower_components/sass-bootstrap/lib/_normalize.scss */
button, html input[type="button"], input[type="reset"], input[type="submit"] {
  -webkit-appearance: button;
  cursor: pointer; }

/* line 327, ../bower_components/sass-bootstrap/lib/_normalize.scss */
button[disabled], html input[disabled] {
  cursor: default; }

/* line 337, ../bower_components/sass-bootstrap/lib/_normalize.scss */
input[type="checkbox"], input[type="radio"] {
  box-sizing: border-box;
  padding: 0; }

/* line 348, ../bower_components/sass-bootstrap/lib/_normalize.scss */
input[type="search"] {
  -webkit-appearance: textfield;
  -moz-box-sizing: content-box;
  -webkit-box-sizing: content-box;
  box-sizing: content-box; }

/* line 361, ../bower_components/sass-bootstrap/lib/_normalize.scss */
input[type="search"]::-webkit-search-cancel-button, input[type="search"]::-webkit-search-decoration {
  -webkit-appearance: none; }

/* line 370, ../bower_components/sass-bootstrap/lib/_normalize.scss */
button::-moz-focus-inner, input::-moz-focus-inner {
  border: 0;
  padding: 0; }

/* line 380, ../bower_components/sass-bootstrap/lib/_normalize.scss */
textarea {
  overflow: auto;
  vertical-align: top; }

/* line 393, ../bower_components/sass-bootstrap/lib/_normalize.scss */
table {
  border-collapse: collapse;
  border-spacing: 0; }

@media print {
  /* line 8, ../bower_components/sass-bootstrap/lib/_print.scss */
  * {
    text-shadow: none !important;
    color: #000 !important;
    background: transparent !important;
    box-shadow: none !important; }

  /* line 16, ../bower_components/sass-bootstrap/lib/_print.scss */
  a, a:visited {
    text-decoration: underline; }

  /* line 20, ../bower_components/sass-bootstrap/lib/_print.scss */
  a[href]:after {
    content: " (" attr(href) ")"; }

  /* line 24, ../bower_components/sass-bootstrap/lib/_print.scss */
  abbr[title]:after {
    content: " (" attr(title) ")"; }

  /* line 31, ../bower_components/sass-bootstrap/lib/_print.scss */
  .ir a:after, a[href^="javascript:"]:after, a[href^="#"]:after {
    content: ""; }

  /* line 36, ../bower_components/sass-bootstrap/lib/_print.scss */
  pre, blockquote {
    border: 1px solid #999;
    page-break-inside: avoid; }

  /* line 41, ../bower_components/sass-bootstrap/lib/_print.scss */
  thead {
    display: table-header-group; }

  /* line 46, ../bower_components/sass-bootstrap/lib/_print.scss */
  tr, img {
    page-break-inside: avoid; }

  /* line 50, ../bower_components/sass-bootstrap/lib/_print.scss */
  img {
    max-width: 100% !important; }

  @page {
    margin: 2cm .5cm; }

  /* line 60, ../bower_components/sass-bootstrap/lib/_print.scss */
  p, h2, h3, #content .panel-heading, #content #header_notifs_icon_wrapper .notifs_panel .notifs_panel_header, #header_notifs_icon_wrapper .notifs_panel #content .notifs_panel_header {
    orphans: 3;
    widows: 3; }

  /* line 66, ../bower_components/sass-bootstrap/lib/_print.scss */
  h2, h3, #content .panel-heading, #content #header_notifs_icon_wrapper .notifs_panel .notifs_panel_header, #header_notifs_icon_wrapper .notifs_panel #content .notifs_panel_header {
    page-break-after: avoid; }

  /* line 71, ../bower_components/sass-bootstrap/lib/_print.scss */
  .navbar, #header_infos {
    display: none; }

  /* line 76, ../bower_components/sass-bootstrap/lib/_print.scss */
  .table td, .table th {
    background-color: #fff !important; }

  /* line 82, ../bower_components/sass-bootstrap/lib/_print.scss */
  .btn > .caret, .dropup > .btn > .caret {
    border-top-color: #000 !important; }

  /* line 86, ../bower_components/sass-bootstrap/lib/_print.scss */
  .label {
    border: 1px solid #000; }

  /* line 90, ../bower_components/sass-bootstrap/lib/_print.scss */
  .table {
    border-collapse: collapse !important; }

  /* line 95, ../bower_components/sass-bootstrap/lib/_print.scss */
  .table-bordered th, .table-bordered td {
    border: 1px solid #ddd !important; } }
/* line 10, ../bower_components/sass-bootstrap/lib/_scaffolding.scss */
*, *:before, *:after {
  -webkit-box-sizing: border-box;
  -moz-box-sizing: border-box;
  box-sizing: border-box; }

/* line 17, ../bower_components/sass-bootstrap/lib/_scaffolding.scss */
html {
  font-size: 62.5%;
  -webkit-tap-highlight-color: rgba(0, 0, 0, 0); }

/* line 22, ../bower_components/sass-bootstrap/lib/_scaffolding.scss */
body {
  font-family: "Open Sans", Helvetica, Arial, sans-serif;
  font-size: 12px;
  line-height: 1.42857;
  color: #555555;
  background-color: #515561; }

/* line 34, ../bower_components/sass-bootstrap/lib/_scaffolding.scss */
input, button, select, textarea {
  font-family: inherit;
  font-size: inherit;
  line-height: inherit; }

/* line 47, ../bower_components/sass-bootstrap/lib/_scaffolding.scss */
button, input, select[multiple], textarea {
  background-image: none; }

/* line 54, ../bower_components/sass-bootstrap/lib/_scaffolding.scss */
a {
  color: #1ba6e5;
  text-decoration: none; }
/* line 59, ../bower_components/sass-bootstrap/lib/_scaffolding.scss */
a:hover, a:focus {
  color: #1275a1;
  text-decoration: underline; }
/* line 64, ../bower_components/sass-bootstrap/lib/_scaffolding.scss */
a:focus {
  outline: thin dotted #333;
  outline: 5px auto -webkit-focus-ring-color;
  outline-offset: -2px; }

/* line 72, ../bower_components/sass-bootstrap/lib/_scaffolding.scss */
img {
  vertical-align: middle; }

/* line 77, ../bower_components/sass-bootstrap/lib/_scaffolding.scss */
.img-responsive {
  display: block;
  max-width: 100%;
  height: auto; }

/* line 82, ../bower_components/sass-bootstrap/lib/_scaffolding.scss */
.img-rounded {
  border-radius: 6px; }

/* line 89, ../bower_components/sass-bootstrap/lib/_scaffolding.scss */
.img-thumbnail, .thumbnail {
  padding: 4px;
  line-height: 1.42857;
  background-color: #515561;
  border: 1px solid #dddddd;
  border-radius: 3px;
  -webkit-transition: all 0.2s ease-in-out;
  transition: all 0.2s ease-in-out;
  display: inline-block;
  max-width: 100%;
  height: auto; }

/* line 102, ../bower_components/sass-bootstrap/lib/_scaffolding.scss */
.img-circle {
  border-radius: 50%; }

/* line 109, ../bower_components/sass-bootstrap/lib/_scaffolding.scss */
hr {
  margin-top: 17px;
  margin-bottom: 17px;
  border: 0;
  border-top: 1px solid #eeeeee; }

/* line 121, ../bower_components/sass-bootstrap/lib/_scaffolding.scss */
.sr-only {
  position: absolute;
  width: 1px;
  height: 1px;
  margin: -1px;
  padding: 0;
  overflow: hidden;
  clip: rect(0 0 0 0);
  border: 0; }

/* line 9, ../bower_components/sass-bootstrap/lib/_type.scss */
p {
  margin: 0 0 8.5px; }

/* line 12, ../bower_components/sass-bootstrap/lib/_type.scss */
.lead {
  margin-bottom: 17px;
  font-size: 13.8px;
  font-weight: 200;
  line-height: 1.4; }
@media (min-width: 768px) {
  /* line 12, ../bower_components/sass-bootstrap/lib/_type.scss */
  .lead {
    font-size: 18px; } }

/* line 28, ../bower_components/sass-bootstrap/lib/_type.scss */
small {
  font-size: 85%; }

/* line 31, ../bower_components/sass-bootstrap/lib/_type.scss */
cite {
  font-style: normal; }

/* line 34, ../bower_components/sass-bootstrap/lib/_type.scss */
.text-muted, .module_description, .hook_panel_header .hook_description {
  color: #999999; }

/* line 35, ../bower_components/sass-bootstrap/lib/_type.scss */
.text-primary {
  color: #1ba6e5; }

/* line 36, ../bower_components/sass-bootstrap/lib/_type.scss */
.text-warning {
  color: #c09853; }

/* line 37, ../bower_components/sass-bootstrap/lib/_type.scss */
.text-danger {
  color: #b94a48; }

/* line 38, ../bower_components/sass-bootstrap/lib/_type.scss */
.text-success {
  color: #468847; }

/* line 39, ../bower_components/sass-bootstrap/lib/_type.scss */
.text-info {
  color: #3a87ad; }

/* line 42, ../bower_components/sass-bootstrap/lib/_type.scss */
.text-left {
  text-align: left; }

/* line 43, ../bower_components/sass-bootstrap/lib/_type.scss */
.text-right {
  text-align: right; }

/* line 44, ../bower_components/sass-bootstrap/lib/_type.scss */
.text-center {
  text-align: center; }

/* line 51, ../bower_components/sass-bootstrap/lib/_type.scss */
h1, h2, h3, #content .panel-heading, #content #header_notifs_icon_wrapper .notifs_panel .notifs_panel_header, #header_notifs_icon_wrapper .notifs_panel #content .notifs_panel_header, h4, h5, h6, .h1, .h2, .h3, .h4, .h5, .h6 {
  font-family: "Ubuntu", sans-serif;
  font-weight: 300;
  line-height: 1.1; }
/* line 55, ../bower_components/sass-bootstrap/lib/_type.scss */
h1 small, h2 small, h3 small, #content .panel-heading small, #content #header_notifs_icon_wrapper .notifs_panel .notifs_panel_header small, #header_notifs_icon_wrapper .notifs_panel #content .notifs_panel_header small, h4 small, h5 small, h6 small, .h1 small, .h2 small, .h3 small, .h4 small, .h5 small, .h6 small {
  font-weight: normal;
  line-height: 1;
  color: #999999; }

/* line 64, ../bower_components/sass-bootstrap/lib/_type.scss */
h1, h2, h3, #content .panel-heading, #content #header_notifs_icon_wrapper .notifs_panel .notifs_panel_header, #header_notifs_icon_wrapper .notifs_panel #content .notifs_panel_header {
  margin-top: 17px;
  margin-bottom: 8.5px; }

/* line 70, ../bower_components/sass-bootstrap/lib/_type.scss */
h4, h5, h6 {
  margin-top: 8.5px;
  margin-bottom: 8.5px; }

/* line 75, ../bower_components/sass-bootstrap/lib/_type.scss */
h1, .h1 {
  font-size: 31px; }

/* line 76, ../bower_components/sass-bootstrap/lib/_type.scss */
h2, .h2 {
  font-size: 25px; }

/* line 77, ../bower_components/sass-bootstrap/lib/_type.scss */
h3, #content .panel-heading, #content #header_notifs_icon_wrapper .notifs_panel .notifs_panel_header, #header_notifs_icon_wrapper .notifs_panel #content .notifs_panel_header, .h3 {
  font-size: 21px; }

/* line 78, ../bower_components/sass-bootstrap/lib/_type.scss */
h4, .h4 {
  font-size: 15px; }

/* line 79, ../bower_components/sass-bootstrap/lib/_type.scss */
h5, .h5 {
  font-size: 12px; }

/* line 80, ../bower_components/sass-bootstrap/lib/_type.scss */
h6, .h6 {
  font-size: 11px; }

/* line 82, ../bower_components/sass-bootstrap/lib/_type.scss */
h1 small, .h1 small {
  font-size: 21px; }

/* line 83, ../bower_components/sass-bootstrap/lib/_type.scss */
h2 small, .h2 small {
  font-size: 15px; }

/* line 85, ../bower_components/sass-bootstrap/lib/_type.scss */
h3 small, #content .panel-heading small, #content #header_notifs_icon_wrapper .notifs_panel .notifs_panel_header small, #header_notifs_icon_wrapper .notifs_panel #content .notifs_panel_header small, .h3 small, h4 small, .h4 small {
  font-size: 12px; }

/* line 91, ../bower_components/sass-bootstrap/lib/_type.scss */
.page-header {
  padding-bottom: 7.5px;
  margin: 34px 0 17px;
  border-bottom: 1px solid #eeeeee; }

/* line 104, ../bower_components/sass-bootstrap/lib/_type.scss */
ul, ol {
  margin-top: 0;
  margin-bottom: 8.5px; }
/* line 108, ../bower_components/sass-bootstrap/lib/_type.scss */
ul ul, ul ol, ol ul, ol ol {
  margin-bottom: 0; }

/* line 116, ../bower_components/sass-bootstrap/lib/_type.scss */
.list-unstyled, .list-inline, #dashboard .data_list_large, #dashboard .data_list_vertical {
  padding-left: 0;
  list-style: none; }

/* line 123, ../bower_components/sass-bootstrap/lib/_type.scss */
.list-inline > li {
  display: inline-block;
  padding-left: 5px;
  padding-right: 5px; }

/* line 131, ../bower_components/sass-bootstrap/lib/_type.scss */
dl {
  margin-bottom: 17px; }

/* line 135, ../bower_components/sass-bootstrap/lib/_type.scss */
dt, dd {
  line-height: 1.42857; }

/* line 138, ../bower_components/sass-bootstrap/lib/_type.scss */
dt {
  font-weight: bold; }

/* line 141, ../bower_components/sass-bootstrap/lib/_type.scss */
dd {
  margin-left: 0; }

@media (min-width: 768px) {
  /* line 152, ../bower_components/sass-bootstrap/lib/_type.scss */
  .dl-horizontal dt {
    float: left;
    width: 160px;
    clear: left;
    text-align: right;
    overflow: hidden;
    text-overflow: ellipsis;
    white-space: nowrap; }
  /* line 159, ../bower_components/sass-bootstrap/lib/_type.scss */
  .dl-horizontal dd {
    margin-left: 180px; }
  /* line 21, ../bower_components/sass-bootstrap/lib/_mixins.scss */
  .dl-horizontal dd:before, .dl-horizontal dd:after {
    content: " ";
    /* 1 */
    display: table;
    /* 2 */ }
  /* line 25, ../bower_components/sass-bootstrap/lib/_mixins.scss */
  .dl-horizontal dd:after {
    clear: both; } }
/* line 172, ../bower_components/sass-bootstrap/lib/_type.scss */
abbr[title], abbr[data-original-title] {
  cursor: help;
  border-bottom: 1px dotted #999999; }

/* line 176, ../bower_components/sass-bootstrap/lib/_type.scss */
abbr.initialism {
  font-size: 90%;
  text-transform: uppercase; }

/* line 182, ../bower_components/sass-bootstrap/lib/_type.scss */
blockquote {
  padding: 8.5px 17px;
  margin: 0 0 17px;
  border-left: 5px solid #eeeeee; }
/* line 186, ../bower_components/sass-bootstrap/lib/_type.scss */
blockquote p {
  font-size: 15px;
  font-weight: 300;
  line-height: 1.25; }
/* line 191, ../bower_components/sass-bootstrap/lib/_type.scss */
blockquote p:last-child {
  margin-bottom: 0; }
/* line 194, ../bower_components/sass-bootstrap/lib/_type.scss */
blockquote small {
  display: block;
  line-height: 1.42857;
  color: #999999; }
/* line 198, ../bower_components/sass-bootstrap/lib/_type.scss */
blockquote small:before {
  content: '\2014 \00A0'; }
/* line 204, ../bower_components/sass-bootstrap/lib/_type.scss */
blockquote.pull-right, #content h3:not(.modal-title) blockquote.panel-heading-action, #content .panel-heading blockquote.panel-heading-action, #content #header_notifs_icon_wrapper .notifs_panel .notifs_panel_header blockquote.panel-heading-action, #header_notifs_icon_wrapper .notifs_panel #content .notifs_panel_header blockquote.panel-heading-action {
  padding-right: 15px;
  padding-left: 0;
  border-right: 5px solid #eeeeee;
  border-left: 0; }
/* line 210, ../bower_components/sass-bootstrap/lib/_type.scss */
blockquote.pull-right p, #content h3:not(.modal-title) blockquote.panel-heading-action p, #content .panel-heading blockquote.panel-heading-action p, #content #header_notifs_icon_wrapper .notifs_panel .notifs_panel_header blockquote.panel-heading-action p, #header_notifs_icon_wrapper .notifs_panel #content .notifs_panel_header blockquote.panel-heading-action p, blockquote.pull-right small, #content h3:not(.modal-title) blockquote.panel-heading-action small, #content .panel-heading blockquote.panel-heading-action small, #content #header_notifs_icon_wrapper .notifs_panel .notifs_panel_header blockquote.panel-heading-action small, #header_notifs_icon_wrapper .notifs_panel #content .notifs_panel_header blockquote.panel-heading-action small {
  text-align: right; }
/* line 214, ../bower_components/sass-bootstrap/lib/_type.scss */
blockquote.pull-right small:before, #content h3:not(.modal-title) blockquote.panel-heading-action small:before, #content .panel-heading blockquote.panel-heading-action small:before, #content #header_notifs_icon_wrapper .notifs_panel .notifs_panel_header blockquote.panel-heading-action small:before, #header_notifs_icon_wrapper .notifs_panel #content .notifs_panel_header blockquote.panel-heading-action small:before {
  content: ''; }
/* line 217, ../bower_components/sass-bootstrap/lib/_type.scss */
blockquote.pull-right small:after, #content h3:not(.modal-title) blockquote.panel-heading-action small:after, #content .panel-heading blockquote.panel-heading-action small:after, #content #header_notifs_icon_wrapper .notifs_panel .notifs_panel_header blockquote.panel-heading-action small:after, #header_notifs_icon_wrapper .notifs_panel #content .notifs_panel_header blockquote.panel-heading-action small:after {
  content: '\00A0 \2014'; }

/* line 228, ../bower_components/sass-bootstrap/lib/_type.scss */
q:before, q:after, blockquote:before, blockquote:after {
  content: ""; }

/* line 233, ../bower_components/sass-bootstrap/lib/_type.scss */
address {
  display: block;
  margin-bottom: 17px;
  font-style: normal;
  line-height: 1.42857; }

/* line 8, ../bower_components/sass-bootstrap/lib/_code.scss */
code, pre {
  font-family: Monaco, Menlo, Consolas, "Courier New", monospace; }

/* line 13, ../bower_components/sass-bootstrap/lib/_code.scss */
code {
  padding: 2px 4px;
  font-size: 90%;
  color: #c7254e;
  background-color: #f9f2f4;
  white-space: nowrap;
  border-radius: 3px; }

/* line 23, ../bower_components/sass-bootstrap/lib/_code.scss */
pre {
  display: block;
  padding: 8px;
  margin: 0 0 8.5px;
  font-size: 11px;
  line-height: 1.42857;
  word-break: break-all;
  word-wrap: break-word;
  color: #333333;
  background-color: whitesmoke;
  border: 1px solid #cccccc;
  border-radius: 3px; }
/* line 37, ../bower_components/sass-bootstrap/lib/_code.scss */
pre.prettyprint {
  margin-bottom: 17px; }
/* line 42, ../bower_components/sass-bootstrap/lib/_code.scss */
pre code {
  padding: 0;
  font-size: inherit;
  color: inherit;
  white-space: pre-wrap;
  background-color: transparent;
  border: 0; }

/* line 53, ../bower_components/sass-bootstrap/lib/_code.scss */
.pre-scrollable {
  max-height: 340px;
  overflow-y: scroll; }

/* line 7, ../bower_components/sass-bootstrap/lib/_grid.scss */
.container {
  margin-right: auto;
  margin-left: auto;
  padding-left: 5px;
  padding-right: 5px; }
/* line 21, ../bower_components/sass-bootstrap/lib/_mixins.scss */
.container:before, .container:after {
  content: " ";
  /* 1 */
  display: table;
  /* 2 */ }
/* line 25, ../bower_components/sass-bootstrap/lib/_mixins.scss */
.container:after {
  clear: both; }

/* line 12, ../bower_components/sass-bootstrap/lib/_grid.scss */
.row, #dashboard .data_list_vertical {
  margin-left: -5px;
  margin-right: -5px; }
/* line 21, ../bower_components/sass-bootstrap/lib/_mixins.scss */
.row:before, #dashboard .data_list_vertical:before, .row:after, #dashboard .data_list_vertical:after {
  content: " ";
  /* 1 */
  display: table;
  /* 2 */ }
/* line 25, ../bower_components/sass-bootstrap/lib/_mixins.scss */
.row:after, #dashboard .data_list_vertical:after {
  clear: both; }

/* line 64, ../bower_components/sass-bootstrap/lib/_grid.scss */
.col-xs-1, .col-xs-2, .col-xs-3, .col-xs-4, #dashboard .data_list_vertical li, .col-xs-5, .col-xs-6, .col-xs-7, .col-xs-8, .col-xs-9, .col-xs-10, .col-xs-11, .col-xs-12, .col-sm-1, .col-sm-2, .col-sm-3, .col-sm-4, .col-sm-5, .col-sm-6, .col-sm-7, .col-sm-8, .col-sm-9, .col-sm-10, .col-sm-11, .col-sm-12, .col-md-1, .col-md-2, .col-md-3, .col-md-4, .col-md-5, .col-md-6, .col-md-7, .col-md-8, .col-md-9, .col-md-10, .col-md-11, .col-md-12, .col-lg-1, .col-lg-2, .col-lg-3, .col-lg-4, .col-lg-5, .col-lg-6, .col-lg-7, .col-lg-8, .col-lg-9, .col-lg-10, .col-lg-11, .col-lg-12 {
  position: relative;
  min-height: 1px;
  padding-left: 5px;
  padding-right: 5px; }

/* line 92, ../bower_components/sass-bootstrap/lib/_grid.scss */
.col-xs-1, .col-xs-2, .col-xs-3, .col-xs-4, #dashboard .data_list_vertical li, .col-xs-5, .col-xs-6, .col-xs-7, .col-xs-8, .col-xs-9, .col-xs-10, .col-xs-11 {
  float: left; }

/* line 95, ../bower_components/sass-bootstrap/lib/_grid.scss */
.col-xs-1 {
  width: 8.33333%; }

/* line 96, ../bower_components/sass-bootstrap/lib/_grid.scss */
.col-xs-2 {
  width: 16.66667%; }

/* line 97, ../bower_components/sass-bootstrap/lib/_grid.scss */
.col-xs-3 {
  width: 25%; }

/* line 98, ../bower_components/sass-bootstrap/lib/_grid.scss */
.col-xs-4, #dashboard .data_list_vertical li {
  width: 33.33333%; }

/* line 99, ../bower_components/sass-bootstrap/lib/_grid.scss */
.col-xs-5 {
  width: 41.66667%; }

/* line 100, ../bower_components/sass-bootstrap/lib/_grid.scss */
.col-xs-6 {
  width: 50%; }

/* line 101, ../bower_components/sass-bootstrap/lib/_grid.scss */
.col-xs-7 {
  width: 58.33333%; }

/* line 102, ../bower_components/sass-bootstrap/lib/_grid.scss */
.col-xs-8 {
  width: 66.66667%; }

/* line 103, ../bower_components/sass-bootstrap/lib/_grid.scss */
.col-xs-9 {
  width: 75%; }

/* line 104, ../bower_components/sass-bootstrap/lib/_grid.scss */
.col-xs-10 {
  width: 83.33333%; }

/* line 105, ../bower_components/sass-bootstrap/lib/_grid.scss */
.col-xs-11 {
  width: 91.66667%; }

/* line 106, ../bower_components/sass-bootstrap/lib/_grid.scss */
.col-xs-12 {
  width: 100%; }

@media (min-width: 768px) {
  /* line 118, ../bower_components/sass-bootstrap/lib/_grid.scss */
  .container {
    max-width: 728px; }

  /* line 132, ../bower_components/sass-bootstrap/lib/_grid.scss */
  .col-sm-1, .col-sm-2, .col-sm-3, .col-sm-4, .col-sm-5, .col-sm-6, .col-sm-7, .col-sm-8, .col-sm-9, .col-sm-10, .col-sm-11 {
    float: left; }

  /* line 135, ../bower_components/sass-bootstrap/lib/_grid.scss */
  .col-sm-1 {
    width: 8.33333%; }

  /* line 136, ../bower_components/sass-bootstrap/lib/_grid.scss */
  .col-sm-2 {
    width: 16.66667%; }

  /* line 137, ../bower_components/sass-bootstrap/lib/_grid.scss */
  .col-sm-3 {
    width: 25%; }

  /* line 138, ../bower_components/sass-bootstrap/lib/_grid.scss */
  .col-sm-4 {
    width: 33.33333%; }

  /* line 139, ../bower_components/sass-bootstrap/lib/_grid.scss */
  .col-sm-5 {
    width: 41.66667%; }

  /* line 140, ../bower_components/sass-bootstrap/lib/_grid.scss */
  .col-sm-6 {
    width: 50%; }

  /* line 141, ../bower_components/sass-bootstrap/lib/_grid.scss */
  .col-sm-7 {
    width: 58.33333%; }

  /* line 142, ../bower_components/sass-bootstrap/lib/_grid.scss */
  .col-sm-8 {
    width: 66.66667%; }

  /* line 143, ../bower_components/sass-bootstrap/lib/_grid.scss */
  .col-sm-9 {
    width: 75%; }

  /* line 144, ../bower_components/sass-bootstrap/lib/_grid.scss */
  .col-sm-10 {
    width: 83.33333%; }

  /* line 145, ../bower_components/sass-bootstrap/lib/_grid.scss */
  .col-sm-11 {
    width: 91.66667%; }

  /* line 146, ../bower_components/sass-bootstrap/lib/_grid.scss */
  .col-sm-12 {
    width: 100%; }

  /* line 149, ../bower_components/sass-bootstrap/lib/_grid.scss */
  .col-sm-push-1 {
    left: 8.33333%; }

  /* line 150, ../bower_components/sass-bootstrap/lib/_grid.scss */
  .col-sm-push-2 {
    left: 16.66667%; }

  /* line 151, ../bower_components/sass-bootstrap/lib/_grid.scss */
  .col-sm-push-3 {
    left: 25%; }

  /* line 152, ../bower_components/sass-bootstrap/lib/_grid.scss */
  .col-sm-push-4 {
    left: 33.33333%; }

  /* line 153, ../bower_components/sass-bootstrap/lib/_grid.scss */
  .col-sm-push-5 {
    left: 41.66667%; }

  /* line 154, ../bower_components/sass-bootstrap/lib/_grid.scss */
  .col-sm-push-6 {
    left: 50%; }

  /* line 155, ../bower_components/sass-bootstrap/lib/_grid.scss */
  .col-sm-push-7 {
    left: 58.33333%; }

  /* line 156, ../bower_components/sass-bootstrap/lib/_grid.scss */
  .col-sm-push-8 {
    left: 66.66667%; }

  /* line 157, ../bower_components/sass-bootstrap/lib/_grid.scss */
  .col-sm-push-9 {
    left: 75%; }

  /* line 158, ../bower_components/sass-bootstrap/lib/_grid.scss */
  .col-sm-push-10 {
    left: 83.33333%; }

  /* line 159, ../bower_components/sass-bootstrap/lib/_grid.scss */
  .col-sm-push-11 {
    left: 91.66667%; }

  /* line 161, ../bower_components/sass-bootstrap/lib/_grid.scss */
  .col-sm-pull-1 {
    right: 8.33333%; }

  /* line 162, ../bower_components/sass-bootstrap/lib/_grid.scss */
  .col-sm-pull-2 {
    right: 16.66667%; }

  /* line 163, ../bower_components/sass-bootstrap/lib/_grid.scss */
  .col-sm-pull-3 {
    right: 25%; }

  /* line 164, ../bower_components/sass-bootstrap/lib/_grid.scss */
  .col-sm-pull-4 {
    right: 33.33333%; }

  /* line 165, ../bower_components/sass-bootstrap/lib/_grid.scss */
  .col-sm-pull-5 {
    right: 41.66667%; }

  /* line 166, ../bower_components/sass-bootstrap/lib/_grid.scss */
  .col-sm-pull-6 {
    right: 50%; }

  /* line 167, ../bower_components/sass-bootstrap/lib/_grid.scss */
  .col-sm-pull-7 {
    right: 58.33333%; }

  /* line 168, ../bower_components/sass-bootstrap/lib/_grid.scss */
  .col-sm-pull-8 {
    right: 66.66667%; }

  /* line 169, ../bower_components/sass-bootstrap/lib/_grid.scss */
  .col-sm-pull-9 {
    right: 75%; }

  /* line 170, ../bower_components/sass-bootstrap/lib/_grid.scss */
  .col-sm-pull-10 {
    right: 83.33333%; }

  /* line 171, ../bower_components/sass-bootstrap/lib/_grid.scss */
  .col-sm-pull-11 {
    right: 91.66667%; }

  /* line 174, ../bower_components/sass-bootstrap/lib/_grid.scss */
  .col-sm-offset-1 {
    margin-left: 8.33333%; }

  /* line 175, ../bower_components/sass-bootstrap/lib/_grid.scss */
  .col-sm-offset-2 {
    margin-left: 16.66667%; }

  /* line 176, ../bower_components/sass-bootstrap/lib/_grid.scss */
  .col-sm-offset-3 {
    margin-left: 25%; }

  /* line 177, ../bower_components/sass-bootstrap/lib/_grid.scss */
  .col-sm-offset-4 {
    margin-left: 33.33333%; }

  /* line 178, ../bower_components/sass-bootstrap/lib/_grid.scss */
  .col-sm-offset-5 {
    margin-left: 41.66667%; }

  /* line 179, ../bower_components/sass-bootstrap/lib/_grid.scss */
  .col-sm-offset-6 {
    margin-left: 50%; }

  /* line 180, ../bower_components/sass-bootstrap/lib/_grid.scss */
  .col-sm-offset-7 {
    margin-left: 58.33333%; }

  /* line 181, ../bower_components/sass-bootstrap/lib/_grid.scss */
  .col-sm-offset-8 {
    margin-left: 66.66667%; }

  /* line 182, ../bower_components/sass-bootstrap/lib/_grid.scss */
  .col-sm-offset-9 {
    margin-left: 75%; }

  /* line 183, ../bower_components/sass-bootstrap/lib/_grid.scss */
  .col-sm-offset-10 {
    margin-left: 83.33333%; }

  /* line 184, ../bower_components/sass-bootstrap/lib/_grid.scss */
  .col-sm-offset-11 {
    margin-left: 91.66667%; } }
@media (min-width: 992px) {
  /* line 196, ../bower_components/sass-bootstrap/lib/_grid.scss */
  .container {
    max-width: 940px; }

  /* line 209, ../bower_components/sass-bootstrap/lib/_grid.scss */
  .col-md-1, .col-md-2, .col-md-3, .col-md-4, .col-md-5, .col-md-6, .col-md-7, .col-md-8, .col-md-9, .col-md-10, .col-md-11 {
    float: left; }

  /* line 212, ../bower_components/sass-bootstrap/lib/_grid.scss */
  .col-md-1 {
    width: 8.33333%; }

  /* line 213, ../bower_components/sass-bootstrap/lib/_grid.scss */
  .col-md-2 {
    width: 16.66667%; }

  /* line 214, ../bower_components/sass-bootstrap/lib/_grid.scss */
  .col-md-3 {
    width: 25%; }

  /* line 215, ../bower_components/sass-bootstrap/lib/_grid.scss */
  .col-md-4 {
    width: 33.33333%; }

  /* line 216, ../bower_components/sass-bootstrap/lib/_grid.scss */
  .col-md-5 {
    width: 41.66667%; }

  /* line 217, ../bower_components/sass-bootstrap/lib/_grid.scss */
  .col-md-6 {
    width: 50%; }

  /* line 218, ../bower_components/sass-bootstrap/lib/_grid.scss */
  .col-md-7 {
    width: 58.33333%; }

  /* line 219, ../bower_components/sass-bootstrap/lib/_grid.scss */
  .col-md-8 {
    width: 66.66667%; }

  /* line 220, ../bower_components/sass-bootstrap/lib/_grid.scss */
  .col-md-9 {
    width: 75%; }

  /* line 221, ../bower_components/sass-bootstrap/lib/_grid.scss */
  .col-md-10 {
    width: 83.33333%; }

  /* line 222, ../bower_components/sass-bootstrap/lib/_grid.scss */
  .col-md-11 {
    width: 91.66667%; }

  /* line 223, ../bower_components/sass-bootstrap/lib/_grid.scss */
  .col-md-12 {
    width: 100%; }

  /* line 226, ../bower_components/sass-bootstrap/lib/_grid.scss */
  .col-md-push-0 {
    left: auto; }

  /* line 227, ../bower_components/sass-bootstrap/lib/_grid.scss */
  .col-md-push-1 {
    left: 8.33333%; }

  /* line 228, ../bower_components/sass-bootstrap/lib/_grid.scss */
  .col-md-push-2 {
    left: 16.66667%; }

  /* line 229, ../bower_components/sass-bootstrap/lib/_grid.scss */
  .col-md-push-3 {
    left: 25%; }

  /* line 230, ../bower_components/sass-bootstrap/lib/_grid.scss */
  .col-md-push-4 {
    left: 33.33333%; }

  /* line 231, ../bower_components/sass-bootstrap/lib/_grid.scss */
  .col-md-push-5 {
    left: 41.66667%; }

  /* line 232, ../bower_components/sass-bootstrap/lib/_grid.scss */
  .col-md-push-6 {
    left: 50%; }

  /* line 233, ../bower_components/sass-bootstrap/lib/_grid.scss */
  .col-md-push-7 {
    left: 58.33333%; }

  /* line 234, ../bower_components/sass-bootstrap/lib/_grid.scss */
  .col-md-push-8 {
    left: 66.66667%; }

  /* line 235, ../bower_components/sass-bootstrap/lib/_grid.scss */
  .col-md-push-9 {
    left: 75%; }

  /* line 236, ../bower_components/sass-bootstrap/lib/_grid.scss */
  .col-md-push-10 {
    left: 83.33333%; }

  /* line 237, ../bower_components/sass-bootstrap/lib/_grid.scss */
  .col-md-push-11 {
    left: 91.66667%; }

  /* line 239, ../bower_components/sass-bootstrap/lib/_grid.scss */
  .col-md-pull-0 {
    right: auto; }

  /* line 240, ../bower_components/sass-bootstrap/lib/_grid.scss */
  .col-md-pull-1 {
    right: 8.33333%; }

  /* line 241, ../bower_components/sass-bootstrap/lib/_grid.scss */
  .col-md-pull-2 {
    right: 16.66667%; }

  /* line 242, ../bower_components/sass-bootstrap/lib/_grid.scss */
  .col-md-pull-3 {
    right: 25%; }

  /* line 243, ../bower_components/sass-bootstrap/lib/_grid.scss */
  .col-md-pull-4 {
    right: 33.33333%; }

  /* line 244, ../bower_components/sass-bootstrap/lib/_grid.scss */
  .col-md-pull-5 {
    right: 41.66667%; }

  /* line 245, ../bower_components/sass-bootstrap/lib/_grid.scss */
  .col-md-pull-6 {
    right: 50%; }

  /* line 246, ../bower_components/sass-bootstrap/lib/_grid.scss */
  .col-md-pull-7 {
    right: 58.33333%; }

  /* line 247, ../bower_components/sass-bootstrap/lib/_grid.scss */
  .col-md-pull-8 {
    right: 66.66667%; }

  /* line 248, ../bower_components/sass-bootstrap/lib/_grid.scss */
  .col-md-pull-9 {
    right: 75%; }

  /* line 249, ../bower_components/sass-bootstrap/lib/_grid.scss */
  .col-md-pull-10 {
    right: 83.33333%; }

  /* line 250, ../bower_components/sass-bootstrap/lib/_grid.scss */
  .col-md-pull-11 {
    right: 91.66667%; }

  /* line 253, ../bower_components/sass-bootstrap/lib/_grid.scss */
  .col-md-offset-0 {
    margin-left: 0; }

  /* line 254, ../bower_components/sass-bootstrap/lib/_grid.scss */
  .col-md-offset-1 {
    margin-left: 8.33333%; }

  /* line 255, ../bower_components/sass-bootstrap/lib/_grid.scss */
  .col-md-offset-2 {
    margin-left: 16.66667%; }

  /* line 256, ../bower_components/sass-bootstrap/lib/_grid.scss */
  .col-md-offset-3 {
    margin-left: 25%; }

  /* line 257, ../bower_components/sass-bootstrap/lib/_grid.scss */
  .col-md-offset-4 {
    margin-left: 33.33333%; }

  /* line 258, ../bower_components/sass-bootstrap/lib/_grid.scss */
  .col-md-offset-5 {
    margin-left: 41.66667%; }

  /* line 259, ../bower_components/sass-bootstrap/lib/_grid.scss */
  .col-md-offset-6 {
    margin-left: 50%; }

  /* line 260, ../bower_components/sass-bootstrap/lib/_grid.scss */
  .col-md-offset-7 {
    margin-left: 58.33333%; }

  /* line 261, ../bower_components/sass-bootstrap/lib/_grid.scss */
  .col-md-offset-8 {
    margin-left: 66.66667%; }

  /* line 262, ../bower_components/sass-bootstrap/lib/_grid.scss */
  .col-md-offset-9 {
    margin-left: 75%; }

  /* line 263, ../bower_components/sass-bootstrap/lib/_grid.scss */
  .col-md-offset-10 {
    margin-left: 83.33333%; }

  /* line 264, ../bower_components/sass-bootstrap/lib/_grid.scss */
  .col-md-offset-11 {
    margin-left: 91.66667%; } }
@media (min-width: 1200px) {
  /* line 276, ../bower_components/sass-bootstrap/lib/_grid.scss */
  .container {
    max-width: 1150px; }

  /* line 290, ../bower_components/sass-bootstrap/lib/_grid.scss */
  .col-lg-1, .col-lg-2, .col-lg-3, .col-lg-4, .col-lg-5, .col-lg-6, .col-lg-7, .col-lg-8, .col-lg-9, .col-lg-10, .col-lg-11 {
    float: left; }

  /* line 293, ../bower_components/sass-bootstrap/lib/_grid.scss */
  .col-lg-1 {
    width: 8.33333%; }

  /* line 294, ../bower_components/sass-bootstrap/lib/_grid.scss */
  .col-lg-2 {
    width: 16.66667%; }

  /* line 295, ../bower_components/sass-bootstrap/lib/_grid.scss */
  .col-lg-3 {
    width: 25%; }

  /* line 296, ../bower_components/sass-bootstrap/lib/_grid.scss */
  .col-lg-4 {
    width: 33.33333%; }

  /* line 297, ../bower_components/sass-bootstrap/lib/_grid.scss */
  .col-lg-5 {
    width: 41.66667%; }

  /* line 298, ../bower_components/sass-bootstrap/lib/_grid.scss */
  .col-lg-6 {
    width: 50%; }

  /* line 299, ../bower_components/sass-bootstrap/lib/_grid.scss */
  .col-lg-7 {
    width: 58.33333%; }

  /* line 300, ../bower_components/sass-bootstrap/lib/_grid.scss */
  .col-lg-8 {
    width: 66.66667%; }

  /* line 301, ../bower_components/sass-bootstrap/lib/_grid.scss */
  .col-lg-9 {
    width: 75%; }

  /* line 302, ../bower_components/sass-bootstrap/lib/_grid.scss */
  .col-lg-10 {
    width: 83.33333%; }

  /* line 303, ../bower_components/sass-bootstrap/lib/_grid.scss */
  .col-lg-11 {
    width: 91.66667%; }

  /* line 304, ../bower_components/sass-bootstrap/lib/_grid.scss */
  .col-lg-12 {
    width: 100%; }

  /* line 307, ../bower_components/sass-bootstrap/lib/_grid.scss */
  .col-lg-push-0 {
    left: auto; }

  /* line 308, ../bower_components/sass-bootstrap/lib/_grid.scss */
  .col-lg-push-1 {
    left: 8.33333%; }

  /* line 309, ../bower_components/sass-bootstrap/lib/_grid.scss */
  .col-lg-push-2 {
    left: 16.66667%; }

  /* line 310, ../bower_components/sass-bootstrap/lib/_grid.scss */
  .col-lg-push-3 {
    left: 25%; }

  /* line 311, ../bower_components/sass-bootstrap/lib/_grid.scss */
  .col-lg-push-4 {
    left: 33.33333%; }

  /* line 312, ../bower_components/sass-bootstrap/lib/_grid.scss */
  .col-lg-push-5 {
    left: 41.66667%; }

  /* line 313, ../bower_components/sass-bootstrap/lib/_grid.scss */
  .col-lg-push-6 {
    left: 50%; }

  /* line 314, ../bower_components/sass-bootstrap/lib/_grid.scss */
  .col-lg-push-7 {
    left: 58.33333%; }

  /* line 315, ../bower_components/sass-bootstrap/lib/_grid.scss */
  .col-lg-push-8 {
    left: 66.66667%; }

  /* line 316, ../bower_components/sass-bootstrap/lib/_grid.scss */
  .col-lg-push-9 {
    left: 75%; }

  /* line 317, ../bower_components/sass-bootstrap/lib/_grid.scss */
  .col-lg-push-10 {
    left: 83.33333%; }

  /* line 318, ../bower_components/sass-bootstrap/lib/_grid.scss */
  .col-lg-push-11 {
    left: 91.66667%; }

  /* line 320, ../bower_components/sass-bootstrap/lib/_grid.scss */
  .col-lg-pull-0 {
    right: auto; }

  /* line 321, ../bower_components/sass-bootstrap/lib/_grid.scss */
  .col-lg-pull-1 {
    right: 8.33333%; }

  /* line 322, ../bower_components/sass-bootstrap/lib/_grid.scss */
  .col-lg-pull-2 {
    right: 16.66667%; }

  /* line 323, ../bower_components/sass-bootstrap/lib/_grid.scss */
  .col-lg-pull-3 {
    right: 25%; }

  /* line 324, ../bower_components/sass-bootstrap/lib/_grid.scss */
  .col-lg-pull-4 {
    right: 33.33333%; }

  /* line 325, ../bower_components/sass-bootstrap/lib/_grid.scss */
  .col-lg-pull-5 {
    right: 41.66667%; }

  /* line 326, ../bower_components/sass-bootstrap/lib/_grid.scss */
  .col-lg-pull-6 {
    right: 50%; }

  /* line 327, ../bower_components/sass-bootstrap/lib/_grid.scss */
  .col-lg-pull-7 {
    right: 58.33333%; }

  /* line 328, ../bower_components/sass-bootstrap/lib/_grid.scss */
  .col-lg-pull-8 {
    right: 66.66667%; }

  /* line 329, ../bower_components/sass-bootstrap/lib/_grid.scss */
  .col-lg-pull-9 {
    right: 75%; }

  /* line 330, ../bower_components/sass-bootstrap/lib/_grid.scss */
  .col-lg-pull-10 {
    right: 83.33333%; }

  /* line 331, ../bower_components/sass-bootstrap/lib/_grid.scss */
  .col-lg-pull-11 {
    right: 91.66667%; }

  /* line 334, ../bower_components/sass-bootstrap/lib/_grid.scss */
  .col-lg-offset-0 {
    margin-left: 0; }

  /* line 335, ../bower_components/sass-bootstrap/lib/_grid.scss */
  .col-lg-offset-1 {
    margin-left: 8.33333%; }

  /* line 336, ../bower_components/sass-bootstrap/lib/_grid.scss */
  .col-lg-offset-2 {
    margin-left: 16.66667%; }

  /* line 337, ../bower_components/sass-bootstrap/lib/_grid.scss */
  .col-lg-offset-3 {
    margin-left: 25%; }

  /* line 338, ../bower_components/sass-bootstrap/lib/_grid.scss */
  .col-lg-offset-4 {
    margin-left: 33.33333%; }

  /* line 339, ../bower_components/sass-bootstrap/lib/_grid.scss */
  .col-lg-offset-5 {
    margin-left: 41.66667%; }

  /* line 340, ../bower_components/sass-bootstrap/lib/_grid.scss */
  .col-lg-offset-6 {
    margin-left: 50%; }

  /* line 341, ../bower_components/sass-bootstrap/lib/_grid.scss */
  .col-lg-offset-7 {
    margin-left: 58.33333%; }

  /* line 342, ../bower_components/sass-bootstrap/lib/_grid.scss */
  .col-lg-offset-8 {
    margin-left: 66.66667%; }

  /* line 343, ../bower_components/sass-bootstrap/lib/_grid.scss */
  .col-lg-offset-9 {
    margin-left: 75%; }

  /* line 344, ../bower_components/sass-bootstrap/lib/_grid.scss */
  .col-lg-offset-10 {
    margin-left: 83.33333%; }

  /* line 345, ../bower_components/sass-bootstrap/lib/_grid.scss */
  .col-lg-offset-11 {
    margin-left: 91.66667%; } }
/* line 6, ../bower_components/sass-bootstrap/lib/_tables.scss */
table {
  max-width: 100%;
  background-color: transparent; }

/* line 10, ../bower_components/sass-bootstrap/lib/_tables.scss */
th {
  text-align: left; }

/* line 17, ../bower_components/sass-bootstrap/lib/_tables.scss */
.table {
  width: 100%;
  margin-bottom: 17px; }
/* line 26, ../bower_components/sass-bootstrap/lib/_tables.scss */
.table thead > tr > th, .table thead > tr > td, .table tbody > tr > th, .table tbody > tr > td, .table tfoot > tr > th, .table tfoot > tr > td {
  padding: 8px;
  line-height: 1.42857;
  vertical-align: top;
  border-top: 1px solid #dddddd; }
/* line 35, ../bower_components/sass-bootstrap/lib/_tables.scss */
.table thead > tr > th {
  vertical-align: bottom;
  border-bottom: 2px solid #dddddd; }
/* line 44, ../bower_components/sass-bootstrap/lib/_tables.scss */
.table caption + thead tr:first-child th, .table caption + thead tr:first-child td, .table colgroup + thead tr:first-child th, .table colgroup + thead tr:first-child td, .table thead:first-child tr:first-child th, .table thead:first-child tr:first-child td {
  border-top: 0; }
/* line 50, ../bower_components/sass-bootstrap/lib/_tables.scss */
.table tbody + tbody {
  border-top: 2px solid #dddddd; }
/* line 55, ../bower_components/sass-bootstrap/lib/_tables.scss */
.table .table {
  background-color: #515561; }

/* line 69, ../bower_components/sass-bootstrap/lib/_tables.scss */
.table-condensed thead > tr > th, .table-condensed thead > tr > td, .table-condensed tbody > tr > th, .table-condensed tbody > tr > td, .table-condensed tfoot > tr > th, .table-condensed tfoot > tr > td {
  padding: 5px; }

/* line 81, ../bower_components/sass-bootstrap/lib/_tables.scss */
.table-bordered {
  border: 1px solid #dddddd; }
/* line 88, ../bower_components/sass-bootstrap/lib/_tables.scss */
.table-bordered > thead > tr > th, .table-bordered > thead > tr > td, .table-bordered > tbody > tr > th, .table-bordered > tbody > tr > td, .table-bordered > tfoot > tr > th, .table-bordered > tfoot > tr > td {
  border: 1px solid #dddddd; }
/* line 96, ../bower_components/sass-bootstrap/lib/_tables.scss */
.table-bordered > thead > tr > th, .table-bordered > thead > tr > td {
  border-bottom-width: 2px; }

/* line 112, ../bower_components/sass-bootstrap/lib/_tables.scss */
.table-striped > tbody > tr:nth-child(odd) > td, .table > tbody > tr:nth-child(odd) > td, .table-striped > tbody > tr:nth-child(odd) > th, .table > tbody > tr:nth-child(odd) > th {
  background-color: #f9f9f9; }

/* line 128, ../bower_components/sass-bootstrap/lib/_tables.scss */
.table-hover > tbody > tr:hover > td, .table > tbody > tr:hover > td, .table-hover > tbody > tr:hover > th, .table > tbody > tr:hover > th {
  background-color: #e6e8e3; }

/* line 140, ../bower_components/sass-bootstrap/lib/_tables.scss */
table col[class*="col-"] {
  float: none;
  display: table-column; }

/* line 147, ../bower_components/sass-bootstrap/lib/_tables.scss */
table td[class*="col-"], table th[class*="col-"] {
  float: none;
  display: table-cell; }

/* line 166, ../bower_components/sass-bootstrap/lib/_tables.scss */
.table > thead > tr > td.active, .table > thead > tr > th.active, .table > thead > tr.active > td, .table > thead > tr.active > th, .table > tbody > tr > td.active, .table > tbody > tr > th.active, .table > tbody > tr.active > td, .table > tbody > tr.active > th, .table > tfoot > tr > td.active, .table > tfoot > tr > th.active, .table > tfoot > tr.active > td, .table > tfoot > tr.active > th {
  background-color: #e6e8e3; }

/* line 384, ../bower_components/sass-bootstrap/lib/_mixins.scss */
.table > thead > tr > td.success, .table > thead > tr > th.success, .table > thead > tr.success > td, .table > thead > tr.success > th, .table > tbody > tr > td.success, .table > tbody > tr > th.success, .table > tbody > tr.success > td, .table > tbody > tr.success > th, .table > tfoot > tr > td.success, .table > tfoot > tr > th.success, .table > tfoot > tr.success > td, .table > tfoot > tr.success > th {
  background-color: #dff0d8;
  border-color: #d6e9c6; }

/* line 395, ../bower_components/sass-bootstrap/lib/_mixins.scss */
.table-hover > tbody > tr > td.success:hover, .table > tbody > tr > td.success:hover, .table-hover > tbody > tr > th.success:hover, .table > tbody > tr > th.success:hover, .table-hover > tbody > tr.success:hover > td, .table > tbody > tr.success:hover > td {
  background-color: #d0e9c6;
  border-color: #c9e2b3; }

/* line 384, ../bower_components/sass-bootstrap/lib/_mixins.scss */
.table > thead > tr > td.danger, .table > thead > tr > th.danger, .table > thead > tr.danger > td, .table > thead > tr.danger > th, .table > tbody > tr > td.danger, .table > tbody > tr > th.danger, .table > tbody > tr.danger > td, .table > tbody > tr.danger > th, .table > tfoot > tr > td.danger, .table > tfoot > tr > th.danger, .table > tfoot > tr.danger > td, .table > tfoot > tr.danger > th {
  background-color: #f2dede;
  border-color: #eed3d7; }

/* line 395, ../bower_components/sass-bootstrap/lib/_mixins.scss */
.table-hover > tbody > tr > td.danger:hover, .table > tbody > tr > td.danger:hover, .table-hover > tbody > tr > th.danger:hover, .table > tbody > tr > th.danger:hover, .table-hover > tbody > tr.danger:hover > td, .table > tbody > tr.danger:hover > td {
  background-color: #ebcccc;
  border-color: #e6c1c7; }

/* line 384, ../bower_components/sass-bootstrap/lib/_mixins.scss */
.table > thead > tr > td.warning, .table > thead > tr > th.warning, .table > thead > tr.warning > td, .table > thead > tr.warning > th, .table > tbody > tr > td.warning, .table > tbody > tr > th.warning, .table > tbody > tr.warning > td, .table > tbody > tr.warning > th, .table > tfoot > tr > td.warning, .table > tfoot > tr > th.warning, .table > tfoot > tr.warning > td, .table > tfoot > tr.warning > th {
  background-color: #fcf8e3;
  border-color: #fbeed5; }

/* line 395, ../bower_components/sass-bootstrap/lib/_mixins.scss */
.table-hover > tbody > tr > td.warning:hover, .table > tbody > tr > td.warning:hover, .table-hover > tbody > tr > th.warning:hover, .table > tbody > tr > th.warning:hover, .table-hover > tbody > tr.warning:hover > td, .table > tbody > tr.warning:hover > td {
  background-color: #faf2cc;
  border-color: #f8e5be; }

@media (max-width: 768px) {
  /* line 184, ../bower_components/sass-bootstrap/lib/_tables.scss */
  .table-responsive {
    width: 100%;
    margin-bottom: 15px;
    overflow-y: hidden;
    overflow-x: scroll;
    border: 1px solid #dddddd; }
  /* line 192, ../bower_components/sass-bootstrap/lib/_tables.scss */
  .table-responsive > .table {
    margin-bottom: 0;
    background-color: #fff; }
  /* line 202, ../bower_components/sass-bootstrap/lib/_tables.scss */
  .table-responsive > .table > thead > tr > th, .table-responsive > .table > thead > tr > td, .table-responsive > .table > tbody > tr > th, .table-responsive > .table > tbody > tr > td, .table-responsive > .table > tfoot > tr > th, .table-responsive > .table > tfoot > tr > td {
    white-space: nowrap; }
  /* line 210, ../bower_components/sass-bootstrap/lib/_tables.scss */
  .table-responsive > .table-bordered {
    border: 0; }
  /* line 219, ../bower_components/sass-bootstrap/lib/_tables.scss */
  .table-responsive > .table-bordered > thead > tr > th:first-child, .table-responsive > .table-bordered > thead > tr > td:first-child, .table-responsive > .table-bordered > tbody > tr > th:first-child, .table-responsive > .table-bordered > tbody > tr > td:first-child, .table-responsive > .table-bordered > tfoot > tr > th:first-child, .table-responsive > .table-bordered > tfoot > tr > td:first-child {
    border-left: 0; }
  /* line 223, ../bower_components/sass-bootstrap/lib/_tables.scss */
  .table-responsive > .table-bordered > thead > tr > th:last-child, .table-responsive > .table-bordered > thead > tr > td:last-child, .table-responsive > .table-bordered > tbody > tr > th:last-child, .table-responsive > .table-bordered > tbody > tr > td:last-child, .table-responsive > .table-bordered > tfoot > tr > th:last-child, .table-responsive > .table-bordered > tfoot > tr > td:last-child {
    border-right: 0; }
  /* line 229, ../bower_components/sass-bootstrap/lib/_tables.scss */
  .table-responsive > .table-bordered > thead > tr:last-child > th, .table-responsive > .table-bordered > thead > tr:last-child > td, .table-responsive > .table-bordered > tbody > tr:last-child > th, .table-responsive > .table-bordered > tbody > tr:last-child > td, .table-responsive > .table-bordered > tfoot > tr:last-child > th, .table-responsive > .table-bordered > tfoot > tr:last-child > td {
    border-bottom: 0; } }
/* line 10, ../bower_components/sass-bootstrap/lib/_forms.scss */
fieldset {
  padding: 0;
  margin: 0;
  border: 0; }

/* line 16, ../bower_components/sass-bootstrap/lib/_forms.scss */
legend {
  display: block;
  width: 100%;
  padding: 0;
  margin-bottom: 17px;
  font-size: 18px;
  line-height: inherit;
  color: #333333;
  border: 0;
  border-bottom: 1px solid #e5e5e5; }

/* line 28, ../bower_components/sass-bootstrap/lib/_forms.scss */
label {
  display: inline-block;
  margin-bottom: 5px;
  font-weight: bold; }

/* line 38, ../bower_components/sass-bootstrap/lib/_forms.scss */
input[type="search"] {
  -webkit-box-sizing: border-box;
  -moz-box-sizing: border-box;
  box-sizing: border-box; }

/* line 44, ../bower_components/sass-bootstrap/lib/_forms.scss */
input[type="radio"], input[type="checkbox"] {
  margin: 4px 0 0;
  margin-top: 1px \9;
  /* IE8-9 */
  line-height: normal; }

/* line 51, ../bower_components/sass-bootstrap/lib/_forms.scss */
input[type="file"] {
  display: block; }

/* line 57, ../bower_components/sass-bootstrap/lib/_forms.scss */
select[multiple], select[size] {
  height: auto; }

/* line 62, ../bower_components/sass-bootstrap/lib/_forms.scss */
select optgroup {
  font-size: inherit;
  font-style: inherit;
  font-family: inherit; }

/* line 71, ../bower_components/sass-bootstrap/lib/_forms.scss */
input[type="file"]:focus, input[type="radio"]:focus, input[type="checkbox"]:focus {
  outline: thin dotted #333;
  outline: 5px auto -webkit-focus-ring-color;
  outline-offset: -2px; }

/* line 80, ../bower_components/sass-bootstrap/lib/_forms.scss */
input[type="number"]::-webkit-outer-spin-button, input[type="number"]::-webkit-inner-spin-button {
  height: auto; }

/* line 57, ../bower_components/sass-bootstrap/lib/_mixins.scss */
.form-control:-moz-placeholder, input[type="text"]:-moz-placeholder, input[type="search"]:-moz-placeholder, input[type="password"]:-moz-placeholder, textarea:-moz-placeholder, select:-moz-placeholder {
  color: #999999; }
/* line 58, ../bower_components/sass-bootstrap/lib/_mixins.scss */
.form-control::-moz-placeholder, input[type="text"]::-moz-placeholder, input[type="search"]::-moz-placeholder, input[type="password"]::-moz-placeholder, textarea::-moz-placeholder, select::-moz-placeholder {
  color: #999999; }
/* line 59, ../bower_components/sass-bootstrap/lib/_mixins.scss */
.form-control:-ms-input-placeholder, input[type="text"]:-ms-input-placeholder, input[type="search"]:-ms-input-placeholder, input[type="password"]:-ms-input-placeholder, textarea:-ms-input-placeholder, select:-ms-input-placeholder {
  color: #999999; }
/* line 60, ../bower_components/sass-bootstrap/lib/_mixins.scss */
.form-control::-webkit-input-placeholder, input[type="text"]::-webkit-input-placeholder, input[type="search"]::-webkit-input-placeholder, input[type="password"]::-webkit-input-placeholder, textarea::-webkit-input-placeholder, select::-webkit-input-placeholder {
  color: #999999; }

/* line 117, ../bower_components/sass-bootstrap/lib/_forms.scss */
.form-control, input[type="text"], input[type="search"], input[type="password"], textarea, select {
  display: block;
  width: 100%;
  height: 27px;
  padding: 4px 8px;
  font-size: 12px;
  line-height: 1.42857;
  color: #555555;
  vertical-align: middle;
  background-color: white;
  border: 1px solid #cccccc;
  border-radius: 3px;
  -webkit-box-shadow: inset 0 1px 1px rgba(0, 0, 0, 0.075);
  box-shadow: inset 0 1px 1px rgba(0, 0, 0, 0.075);
  -webkit-transition: border-color ease-in-out 0.15s, box-shadow ease-in-out 0.15s;
  transition: border-color ease-in-out 0.15s, box-shadow ease-in-out 0.15s; }
/* line 701, ../bower_components/sass-bootstrap/lib/_mixins.scss */
.form-control:focus, input[type="text"]:focus, input[type="search"]:focus, input[type="password"]:focus, textarea:focus, select:focus {
  border-color: #66afe9;
  outline: 0;
  -webkit-box-shadow: inset 0 1px 1px rgba(0, 0, 0, 0.075), 0 0 8px rgba(102, 175, 233, 0.6);
  box-shadow: inset 0 1px 1px rgba(0, 0, 0, 0.075), 0 0 8px rgba(102, 175, 233, 0.6); }
/* line 141, ../bower_components/sass-bootstrap/lib/_forms.scss */
.form-control[disabled], input[disabled][type="text"], input[disabled][type="search"], input[disabled][type="password"], textarea[disabled], select[disabled], .form-control[readonly], input[readonly][type="text"], input[readonly][type="search"], input[readonly][type="password"], textarea[readonly], select[readonly], fieldset[disabled] .form-control, fieldset[disabled] input[type="text"], fieldset[disabled] input[type="search"], fieldset[disabled] input[type="password"], fieldset[disabled] textarea, fieldset[disabled] select {
  cursor: not-allowed;
  background-color: #eeeeee; }

/* line 148, ../bower_components/sass-bootstrap/lib/_forms.scss */
textarea.form-control, textarea {
  height: auto; }

/* line 158, ../bower_components/sass-bootstrap/lib/_forms.scss */
.form-group, fieldset > .row, #dashboard fieldset > .data_list_vertical {
  margin-bottom: 15px; }

/* line 168, ../bower_components/sass-bootstrap/lib/_forms.scss */
.radio, .checkbox {
  display: block;
  min-height: 17px;
  margin-top: 10px;
  margin-bottom: 10px;
  padding-left: 20px;
  vertical-align: middle; }
/* line 175, ../bower_components/sass-bootstrap/lib/_forms.scss */
.radio label, .checkbox label {
  display: inline;
  margin-bottom: 0;
  font-weight: normal;
  cursor: pointer; }

/* line 185, ../bower_components/sass-bootstrap/lib/_forms.scss */
.radio input[type="radio"], .radio-inline input[type="radio"], .checkbox input[type="checkbox"], .checkbox-inline input[type="checkbox"] {
  float: left;
  margin-left: -20px; }

/* line 190, ../bower_components/sass-bootstrap/lib/_forms.scss */
.radio + .radio, .checkbox + .checkbox {
  margin-top: -5px; }

/* line 196, ../bower_components/sass-bootstrap/lib/_forms.scss */
.radio-inline, .checkbox-inline {
  display: inline-block;
  padding-left: 20px;
  margin-bottom: 0;
  vertical-align: middle;
  font-weight: normal;
  cursor: pointer; }

/* line 205, ../bower_components/sass-bootstrap/lib/_forms.scss */
.radio-inline + .radio-inline, .checkbox-inline + .checkbox-inline {
  margin-top: 0;
  margin-left: 10px; }

/* line 220, ../bower_components/sass-bootstrap/lib/_forms.scss */
input[type="radio"][disabled], fieldset[disabled] input[type="radio"], input[type="checkbox"][disabled], fieldset[disabled] input[type="checkbox"], .radio[disabled], fieldset[disabled] .radio, .radio-inline[disabled], fieldset[disabled] .radio-inline, .checkbox[disabled], fieldset[disabled] .checkbox, .checkbox-inline[disabled], fieldset[disabled] .checkbox-inline {
  cursor: not-allowed; }

/* line 715, ../bower_components/sass-bootstrap/lib/_mixins.scss */
.input-sm, .input-group-sm > .form-control, .input-group-sm > input[type="text"], .input-group-sm > input[type="search"], .input-group-sm > input[type="password"], .input-group-sm > textarea, .input-group-sm > select, .input-group-sm > .input-group-addon, .input-group-sm > .input-group-btn > .btn {
  height: 28px;
  padding: 5px 10px;
  font-size: 11px;
  line-height: 1.5;
  border-radius: 3px; }

/* line 720, ../bower_components/sass-bootstrap/lib/_mixins.scss */
select.input-sm, .input-group-sm > select, .input-group-sm > select.input-group-addon, .input-group-sm > .input-group-btn > select.btn {
  height: 28px;
  line-height: 28px; }

/* line 725, ../bower_components/sass-bootstrap/lib/_mixins.scss */
textarea.input-sm, .input-group-sm > textarea, .input-group-sm > textarea.input-group-addon, .input-group-sm > .input-group-btn > textarea.btn {
  height: auto; }

/* line 715, ../bower_components/sass-bootstrap/lib/_mixins.scss */
.input-lg, .input-group-lg > .form-control, .input-group-lg > input[type="text"], .input-group-lg > input[type="search"], .input-group-lg > input[type="password"], .input-group-lg > textarea, .input-group-lg > select, .input-group-lg > .input-group-addon, .input-group-lg > .input-group-btn > .btn {
  height: 41px;
  padding: 10px 16px;
  font-size: 15px;
  line-height: 1.33;
  border-radius: 6px; }

/* line 720, ../bower_components/sass-bootstrap/lib/_mixins.scss */
select.input-lg, .input-group-lg > select, .input-group-lg > select.input-group-addon, .input-group-lg > .input-group-btn > select.btn {
  height: 41px;
  line-height: 41px; }

/* line 725, ../bower_components/sass-bootstrap/lib/_mixins.scss */
textarea.input-lg, .input-group-lg > textarea, .input-group-lg > textarea.input-group-addon, .input-group-lg > .input-group-btn > textarea.btn {
  height: auto; }

/* line 665, ../bower_components/sass-bootstrap/lib/_mixins.scss */
.has-warning .help-block, .has-warning .control-label {
  color: #c09853; }
/* line 669, ../bower_components/sass-bootstrap/lib/_mixins.scss */
.has-warning .form-control, .has-warning input[type="text"], .has-warning input[type="search"], .has-warning input[type="password"], .has-warning textarea, .has-warning select {
  border-color: #c09853;
  -webkit-box-shadow: inset 0 1px 1px rgba(0, 0, 0, 0.075);
  box-shadow: inset 0 1px 1px rgba(0, 0, 0, 0.075); }
/* line 672, ../bower_components/sass-bootstrap/lib/_mixins.scss */
.has-warning .form-control:focus, .has-warning input[type="text"]:focus, .has-warning input[type="search"]:focus, .has-warning input[type="password"]:focus, .has-warning textarea:focus, .has-warning select:focus {
  border-color: #a47e3c;
  -webkit-box-shadow: inset 0 1px 1px rgba(0, 0, 0, 0.075), 0 0 6px #dbc59e;
  box-shadow: inset 0 1px 1px rgba(0, 0, 0, 0.075), 0 0 6px #dbc59e; }
/* line 679, ../bower_components/sass-bootstrap/lib/_mixins.scss */
.has-warning .input-group-addon {
  color: #c09853;
  border-color: #c09853;
  background-color: #fcf8e3; }

/* line 665, ../bower_components/sass-bootstrap/lib/_mixins.scss */
.has-error .help-block, .has-error .control-label {
  color: #b94a48; }
/* line 669, ../bower_components/sass-bootstrap/lib/_mixins.scss */
.has-error .form-control, .has-error input[type="text"], .has-error input[type="search"], .has-error input[type="password"], .has-error textarea, .has-error select {
  border-color: #b94a48;
  -webkit-box-shadow: inset 0 1px 1px rgba(0, 0, 0, 0.075);
  box-shadow: inset 0 1px 1px rgba(0, 0, 0, 0.075); }
/* line 672, ../bower_components/sass-bootstrap/lib/_mixins.scss */
.has-error .form-control:focus, .has-error input[type="text"]:focus, .has-error input[type="search"]:focus, .has-error input[type="password"]:focus, .has-error textarea:focus, .has-error select:focus {
  border-color: #953b39;
  -webkit-box-shadow: inset 0 1px 1px rgba(0, 0, 0, 0.075), 0 0 6px #d59392;
  box-shadow: inset 0 1px 1px rgba(0, 0, 0, 0.075), 0 0 6px #d59392; }
/* line 679, ../bower_components/sass-bootstrap/lib/_mixins.scss */
.has-error .input-group-addon {
  color: #b94a48;
  border-color: #b94a48;
  background-color: #f2dede; }

/* line 665, ../bower_components/sass-bootstrap/lib/_mixins.scss */
.has-success .help-block, .has-success .control-label {
  color: #468847; }
/* line 669, ../bower_components/sass-bootstrap/lib/_mixins.scss */
.has-success .form-control, .has-success input[type="text"], .has-success input[type="search"], .has-success input[type="password"], .has-success textarea, .has-success select {
  border-color: #468847;
  -webkit-box-shadow: inset 0 1px 1px rgba(0, 0, 0, 0.075);
  box-shadow: inset 0 1px 1px rgba(0, 0, 0, 0.075); }
/* line 672, ../bower_components/sass-bootstrap/lib/_mixins.scss */
.has-success .form-control:focus, .has-success input[type="text"]:focus, .has-success input[type="search"]:focus, .has-success input[type="password"]:focus, .has-success textarea:focus, .has-success select:focus {
  border-color: #356635;
  -webkit-box-shadow: inset 0 1px 1px rgba(0, 0, 0, 0.075), 0 0 6px #7aba7b;
  box-shadow: inset 0 1px 1px rgba(0, 0, 0, 0.075), 0 0 6px #7aba7b; }
/* line 679, ../bower_components/sass-bootstrap/lib/_mixins.scss */
.has-success .input-group-addon {
  color: #468847;
  border-color: #468847;
  background-color: #dff0d8; }

/* line 255, ../bower_components/sass-bootstrap/lib/_forms.scss */
.form-control-static {
  margin-bottom: 0;
  padding-top: 5px; }

/* line 266, ../bower_components/sass-bootstrap/lib/_forms.scss */
.help-block {
  display: block;
  margin-top: 5px;
  margin-bottom: 10px;
  color: #959595; }

@media (min-width: 768px) {
  /* line 291, ../bower_components/sass-bootstrap/lib/_forms.scss */
  .form-inline .form-group, .navbar-form .form-group, #header_search .form-group, .form-inline fieldset > .row, .navbar-form fieldset > .row, #header_search fieldset > .row, .form-inline #dashboard fieldset > .data_list_vertical, #dashboard .form-inline fieldset > .data_list_vertical, .navbar-form #dashboard fieldset > .data_list_vertical, #dashboard .navbar-form fieldset > .data_list_vertical, #header_search #dashboard fieldset > .data_list_vertical, #dashboard #header_search fieldset > .data_list_vertical {
    display: inline-block;
    margin-bottom: 0;
    vertical-align: middle; }
  /* line 298, ../bower_components/sass-bootstrap/lib/_forms.scss */
  .form-inline .form-control, .navbar-form .form-control, #header_search .form-control, .form-inline input[type="text"], .navbar-form input[type="text"], #header_search input[type="text"], .form-inline input[type="search"], .navbar-form input[type="search"], #header_search input[type="search"], .form-inline input[type="password"], .navbar-form input[type="password"], #header_search input[type="password"], .form-inline textarea, .navbar-form textarea, #header_search textarea, .form-inline select, .navbar-form select, #header_search select {
    display: inline-block; }
  /* line 306, ../bower_components/sass-bootstrap/lib/_forms.scss */
  .form-inline .radio, .navbar-form .radio, #header_search .radio, .form-inline .checkbox, .navbar-form .checkbox, #header_search .checkbox {
    display: inline-block;
    margin-top: 0;
    margin-bottom: 0;
    padding-left: 0; }
  /* line 313, ../bower_components/sass-bootstrap/lib/_forms.scss */
  .form-inline .radio input[type="radio"], .navbar-form .radio input[type="radio"], #header_search .radio input[type="radio"], .form-inline .checkbox input[type="checkbox"], .navbar-form .checkbox input[type="checkbox"], #header_search .checkbox input[type="checkbox"] {
    float: none;
    margin-left: 0; } }

/* line 333, ../bower_components/sass-bootstrap/lib/_forms.scss */
.form-horizontal .control-label, .form-horizontal .radio, .form-horizontal .checkbox, .form-horizontal .radio-inline, .form-horizontal .checkbox-inline {
  margin-top: 0;
  margin-bottom: 0;
  padding-top: 5px; }
/* line 340, ../bower_components/sass-bootstrap/lib/_forms.scss */
.form-horizontal .form-group, .form-horizontal fieldset > .row, .form-horizontal #dashboard fieldset > .data_list_vertical, #dashboard .form-horizontal fieldset > .data_list_vertical {
  margin-left: -5px;
  margin-right: -5px; }
/* line 21, ../bower_components/sass-bootstrap/lib/_mixins.scss */
.form-horizontal .form-group:before, .form-horizontal fieldset > .row:before, .form-horizontal #dashboard fieldset > .data_list_vertical:before, #dashboard .form-horizontal fieldset > .data_list_vertical:before, .form-horizontal .form-group:after, .form-horizontal fieldset > .row:after, .form-horizontal #dashboard fieldset > .data_list_vertical:after, #dashboard .form-horizontal fieldset > .data_list_vertical:after {
  content: " ";
  /* 1 */
  display: table;
  /* 2 */ }
/* line 25, ../bower_components/sass-bootstrap/lib/_mixins.scss */
.form-horizontal .form-group:after, .form-horizontal fieldset > .row:after, .form-horizontal #dashboard fieldset > .data_list_vertical:after, #dashboard .form-horizontal fieldset > .data_list_vertical:after {
  clear: both; }
@media (min-width: 768px) {
  /* line 346, ../bower_components/sass-bootstrap/lib/_forms.scss */
  .form-horizontal .control-label {
    text-align: right; } }

/* line 10, ../bower_components/sass-bootstrap/lib/_buttons.scss */
.btn {
  display: inline-block;
  padding: 4px 8px;
  margin-bottom: 0;
  font-size: 12px;
  font-weight: normal;
  line-height: 1.42857;
  text-align: center;
  vertical-align: middle;
  cursor: pointer;
  border: 1px solid transparent;
  border-radius: 3px;
  white-space: nowrap;
  -webkit-user-select: none;
  -moz-user-select: none;
  -ms-user-select: none;
  -o-user-select: none;
  user-select: none; }
/* line 25, ../bower_components/sass-bootstrap/lib/_buttons.scss */
.btn:focus {
  outline: thin dotted #333;
  outline: 5px auto -webkit-focus-ring-color;
  outline-offset: -2px; }
/* line 30, ../bower_components/sass-bootstrap/lib/_buttons.scss */
.btn:hover, .btn:focus {
  color: #555555;
  text-decoration: none; }
/* line 36, ../bower_components/sass-bootstrap/lib/_buttons.scss */
.btn:active, .btn.active {
  outline: 0;
  background-image: none;
  -webkit-box-shadow: inset 0 3px 5px rgba(0, 0, 0, 0.125);
  box-shadow: inset 0 3px 5px rgba(0, 0, 0, 0.125); }
/* line 44, ../bower_components/sass-bootstrap/lib/_buttons.scss */
.btn.disabled, .btn[disabled], fieldset[disabled] .btn {
  cursor: not-allowed;
  pointer-events: none;
  opacity: 0.65;
  filter: alpha(opacity=65);
  -webkit-box-shadow: none;
  box-shadow: none; }

/* line 57, ../bower_components/sass-bootstrap/lib/_buttons.scss */
.btn-default {
  color: #555555;
  background-color: white;
  border-color: #cccccc; }
/* line 414, ../bower_components/sass-bootstrap/lib/_mixins.scss */
.btn-default:hover, .btn-default:focus, .btn-default:active, .btn-default.active {
  color: #555555;
  background-color: #ebebeb;
  border-color: #adadad; }
/* line 419, ../bower_components/sass-bootstrap/lib/_mixins.scss */
.open .btn-default.dropdown-toggle {
  color: #555555;
  background-color: #ebebeb;
  border-color: #adadad; }
/* line 425, ../bower_components/sass-bootstrap/lib/_mixins.scss */
.btn-default:active, .btn-default.active {
  background-image: none; }
/* line 428, ../bower_components/sass-bootstrap/lib/_mixins.scss */
.open .btn-default.dropdown-toggle {
  background-image: none; }
/* line 438, ../bower_components/sass-bootstrap/lib/_mixins.scss */
.btn-default.disabled, .btn-default.disabled:hover, .btn-default.disabled:focus, .btn-default.disabled:active, .btn-default.disabled.active, .btn-default[disabled], .btn-default[disabled]:hover, .btn-default[disabled]:focus, .btn-default[disabled]:active, .btn-default[disabled].active, fieldset[disabled] .btn-default, fieldset[disabled] .btn-default:hover, fieldset[disabled] .btn-default:focus, fieldset[disabled] .btn-default:active, fieldset[disabled] .btn-default.active {
  background-color: white;
  border-color: #cccccc; }

/* line 60, ../bower_components/sass-bootstrap/lib/_buttons.scss */
.btn-primary {
  color: #555555;
  background-color: white;
  border-color: #5cb85c; }
/* line 414, ../bower_components/sass-bootstrap/lib/_mixins.scss */
.btn-primary:hover, .btn-primary:focus, .btn-primary:active, .btn-primary.active {
  color: #555555;
  background-color: #ebebeb;
  border-color: #419641; }
/* line 419, ../bower_components/sass-bootstrap/lib/_mixins.scss */
.open .btn-primary.dropdown-toggle {
  color: #555555;
  background-color: #ebebeb;
  border-color: #419641; }
/* line 425, ../bower_components/sass-bootstrap/lib/_mixins.scss */
.btn-primary:active, .btn-primary.active {
  background-image: none; }
/* line 428, ../bower_components/sass-bootstrap/lib/_mixins.scss */
.open .btn-primary.dropdown-toggle {
  background-image: none; }
/* line 438, ../bower_components/sass-bootstrap/lib/_mixins.scss */
.btn-primary.disabled, .btn-primary.disabled:hover, .btn-primary.disabled:focus, .btn-primary.disabled:active, .btn-primary.disabled.active, .btn-primary[disabled], .btn-primary[disabled]:hover, .btn-primary[disabled]:focus, .btn-primary[disabled]:active, .btn-primary[disabled].active, fieldset[disabled] .btn-primary, fieldset[disabled] .btn-primary:hover, fieldset[disabled] .btn-primary:focus, fieldset[disabled] .btn-primary:active, fieldset[disabled] .btn-primary.active {
  background-color: white;
  border-color: #5cb85c; }

/* line 64, ../bower_components/sass-bootstrap/lib/_buttons.scss */
.btn-warning {
  color: white;
  background-color: #f0ad4e;
  border-color: #eea236; }
/* line 414, ../bower_components/sass-bootstrap/lib/_mixins.scss */
.btn-warning:hover, .btn-warning:focus, .btn-warning:active, .btn-warning.active {
  color: white;
  background-color: #ed9c28;
  border-color: #d58512; }
/* line 419, ../bower_components/sass-bootstrap/lib/_mixins.scss */
.open .btn-warning.dropdown-toggle {
  color: white;
  background-color: #ed9c28;
  border-color: #d58512; }
/* line 425, ../bower_components/sass-bootstrap/lib/_mixins.scss */
.btn-warning:active, .btn-warning.active {
  background-image: none; }
/* line 428, ../bower_components/sass-bootstrap/lib/_mixins.scss */
.open .btn-warning.dropdown-toggle {
  background-image: none; }
/* line 438, ../bower_components/sass-bootstrap/lib/_mixins.scss */
.btn-warning.disabled, .btn-warning.disabled:hover, .btn-warning.disabled:focus, .btn-warning.disabled:active, .btn-warning.disabled.active, .btn-warning[disabled], .btn-warning[disabled]:hover, .btn-warning[disabled]:focus, .btn-warning[disabled]:active, .btn-warning[disabled].active, fieldset[disabled] .btn-warning, fieldset[disabled] .btn-warning:hover, fieldset[disabled] .btn-warning:focus, fieldset[disabled] .btn-warning:active, fieldset[disabled] .btn-warning.active {
  background-color: #f0ad4e;
  border-color: #eea236; }

/* line 68, ../bower_components/sass-bootstrap/lib/_buttons.scss */
.btn-danger {
  color: white;
  background-color: #d9534f;
  border-color: #d43f3a; }
/* line 414, ../bower_components/sass-bootstrap/lib/_mixins.scss */
.btn-danger:hover, .btn-danger:focus, .btn-danger:active, .btn-danger.active {
  color: white;
  background-color: #d2322d;
  border-color: #ac2925; }
/* line 419, ../bower_components/sass-bootstrap/lib/_mixins.scss */
.open .btn-danger.dropdown-toggle {
  color: white;
  background-color: #d2322d;
  border-color: #ac2925; }
/* line 425, ../bower_components/sass-bootstrap/lib/_mixins.scss */
.btn-danger:active, .btn-danger.active {
  background-image: none; }
/* line 428, ../bower_components/sass-bootstrap/lib/_mixins.scss */
.open .btn-danger.dropdown-toggle {
  background-image: none; }
/* line 438, ../bower_components/sass-bootstrap/lib/_mixins.scss */
.btn-danger.disabled, .btn-danger.disabled:hover, .btn-danger.disabled:focus, .btn-danger.disabled:active, .btn-danger.disabled.active, .btn-danger[disabled], .btn-danger[disabled]:hover, .btn-danger[disabled]:focus, .btn-danger[disabled]:active, .btn-danger[disabled].active, fieldset[disabled] .btn-danger, fieldset[disabled] .btn-danger:hover, fieldset[disabled] .btn-danger:focus, fieldset[disabled] .btn-danger:active, fieldset[disabled] .btn-danger.active {
  background-color: #d9534f;
  border-color: #d43f3a; }

/* line 72, ../bower_components/sass-bootstrap/lib/_buttons.scss */
.btn-success {
  color: white;
  background-color: #5cb85c;
  border-color: #4cae4c; }
/* line 414, ../bower_components/sass-bootstrap/lib/_mixins.scss */
.btn-success:hover, .btn-success:focus, .btn-success:active, .btn-success.active {
  color: white;
  background-color: #47a447;
  border-color: #398439; }
/* line 419, ../bower_components/sass-bootstrap/lib/_mixins.scss */
.open .btn-success.dropdown-toggle {
  color: white;
  background-color: #47a447;
  border-color: #398439; }
/* line 425, ../bower_components/sass-bootstrap/lib/_mixins.scss */
.btn-success:active, .btn-success.active {
  background-image: none; }
/* line 428, ../bower_components/sass-bootstrap/lib/_mixins.scss */
.open .btn-success.dropdown-toggle {
  background-image: none; }
/* line 438, ../bower_components/sass-bootstrap/lib/_mixins.scss */
.btn-success.disabled, .btn-success.disabled:hover, .btn-success.disabled:focus, .btn-success.disabled:active, .btn-success.disabled.active, .btn-success[disabled], .btn-success[disabled]:hover, .btn-success[disabled]:focus, .btn-success[disabled]:active, .btn-success[disabled].active, fieldset[disabled] .btn-success, fieldset[disabled] .btn-success:hover, fieldset[disabled] .btn-success:focus, fieldset[disabled] .btn-success:active, fieldset[disabled] .btn-success.active {
  background-color: #5cb85c;
  border-color: #4cae4c; }

/* line 76, ../bower_components/sass-bootstrap/lib/_buttons.scss */
.btn-info {
  color: white;
  background-color: #5bc0de;
  border-color: #46b8da; }
/* line 414, ../bower_components/sass-bootstrap/lib/_mixins.scss */
.btn-info:hover, .btn-info:focus, .btn-info:active, .btn-info.active {
  color: white;
  background-color: #39b3d7;
  border-color: #269abc; }
/* line 419, ../bower_components/sass-bootstrap/lib/_mixins.scss */
.open .btn-info.dropdown-toggle {
  color: white;
  background-color: #39b3d7;
  border-color: #269abc; }
/* line 425, ../bower_components/sass-bootstrap/lib/_mixins.scss */
.btn-info:active, .btn-info.active {
  background-image: none; }
/* line 428, ../bower_components/sass-bootstrap/lib/_mixins.scss */
.open .btn-info.dropdown-toggle {
  background-image: none; }
/* line 438, ../bower_components/sass-bootstrap/lib/_mixins.scss */
.btn-info.disabled, .btn-info.disabled:hover, .btn-info.disabled:focus, .btn-info.disabled:active, .btn-info.disabled.active, .btn-info[disabled], .btn-info[disabled]:hover, .btn-info[disabled]:focus, .btn-info[disabled]:active, .btn-info[disabled].active, fieldset[disabled] .btn-info, fieldset[disabled] .btn-info:hover, fieldset[disabled] .btn-info:focus, fieldset[disabled] .btn-info:active, fieldset[disabled] .btn-info.active {
  background-color: #5bc0de;
  border-color: #46b8da; }

/* line 85, ../bower_components/sass-bootstrap/lib/_buttons.scss */
.btn-link {
  color: #1ba6e5;
  font-weight: normal;
  cursor: pointer;
  border-radius: 0; }
/* line 94, ../bower_components/sass-bootstrap/lib/_buttons.scss */
.btn-link, .btn-link:active, .btn-link[disabled], fieldset[disabled] .btn-link {
  background-color: transparent;
  -webkit-box-shadow: none;
  box-shadow: none; }
/* line 101, ../bower_components/sass-bootstrap/lib/_buttons.scss */
.btn-link, .btn-link:hover, .btn-link:focus, .btn-link:active {
  border-color: transparent; }
/* line 105, ../bower_components/sass-bootstrap/lib/_buttons.scss */
.btn-link:hover, .btn-link:focus {
  color: #1275a1;
  text-decoration: underline;
  background-color: transparent; }
/* line 113, ../bower_components/sass-bootstrap/lib/_buttons.scss */
.btn-link[disabled]:hover, .btn-link[disabled]:focus, fieldset[disabled] .btn-link:hover, fieldset[disabled] .btn-link:focus {
  color: #999999;
  text-decoration: none; }

/* line 124, ../bower_components/sass-bootstrap/lib/_buttons.scss */
.btn-lg, .btn-group-lg > .btn {
  padding: 10px 16px;
  font-size: 15px;
  line-height: 1.33;
  border-radius: 6px; }

/* line 129, ../bower_components/sass-bootstrap/lib/_buttons.scss */
.btn-sm, .btn-group-sm > .btn, .btn-xs, .btn-group-xs > .btn {
  padding: 5px 10px;
  font-size: 11px;
  line-height: 1.5;
  border-radius: 3px; }

/* line 133, ../bower_components/sass-bootstrap/lib/_buttons.scss */
.btn-xs, .btn-group-xs > .btn {
  padding: 1px 5px; }

/* line 141, ../bower_components/sass-bootstrap/lib/_buttons.scss */
.btn-block {
  display: block;
  width: 100%;
  padding-left: 0;
  padding-right: 0; }

/* line 149, ../bower_components/sass-bootstrap/lib/_buttons.scss */
.btn-block + .btn-block {
  margin-top: 5px; }

/* line 157, ../bower_components/sass-bootstrap/lib/_buttons.scss */
input[type="submit"].btn-block, input[type="reset"].btn-block, input[type="button"].btn-block {
  width: 100%; }

/* line 10, ../bower_components/sass-bootstrap/lib/_component-animations.scss */
.fade {
  opacity: 0;
  -webkit-transition: opacity 0.15s linear;
  transition: opacity 0.15s linear; }
/* line 13, ../bower_components/sass-bootstrap/lib/_component-animations.scss */
.fade.in {
  opacity: 1; }

/* line 18, ../bower_components/sass-bootstrap/lib/_component-animations.scss */
.collapse {
  display: none; }
/* line 20, ../bower_components/sass-bootstrap/lib/_component-animations.scss */
.collapse.in {
  display: block; }

/* line 24, ../bower_components/sass-bootstrap/lib/_component-animations.scss */
.collapsing {
  position: relative;
  height: 0;
  overflow: hidden;
  -webkit-transition: height 0.35s ease;
  transition: height 0.35s ease; }

@font-face {
  font-family: 'Glyphicons Halflings';
  src: url("../fonts/glyphicons-halflings-regular.eot");
  src: url("../fonts/glyphicons-halflings-regular.eot?#iefix") format("embedded-opentype"), url("../fonts/glyphicons-halflings-regular.woff") format("woff"), url("../fonts/glyphicons-halflings-regular.ttf") format("truetype"), url("../fonts/glyphicons-halflings-regular.svg#glyphicons-halflingsregular") format("svg"); }

/* line 21, ../bower_components/sass-bootstrap/lib/_glyphicons.scss */
.glyphicon {
  position: relative;
  top: 1px;
  display: inline-block;
  font-family: 'Glyphicons Halflings';
  font-style: normal;
  font-weight: normal;
  line-height: 1;
  -webkit-font-smoothing: antialiased; }

/* line 33, ../bower_components/sass-bootstrap/lib/_glyphicons.scss */
.glyphicon-asterisk:before {
  content: "\2a"; }

/* line 34, ../bower_components/sass-bootstrap/lib/_glyphicons.scss */
.glyphicon-plus:before {
  content: "\2b"; }

/* line 35, ../bower_components/sass-bootstrap/lib/_glyphicons.scss */
.glyphicon-euro:before {
  content: "\20ac"; }

/* line 36, ../bower_components/sass-bootstrap/lib/_glyphicons.scss */
.glyphicon-minus:before {
  content: "\2212"; }

/* line 37, ../bower_components/sass-bootstrap/lib/_glyphicons.scss */
.glyphicon-cloud:before {
  content: "\2601"; }

/* line 38, ../bower_components/sass-bootstrap/lib/_glyphicons.scss */
.glyphicon-envelope:before {
  content: "\2709"; }

/* line 39, ../bower_components/sass-bootstrap/lib/_glyphicons.scss */
.glyphicon-pencil:before {
  content: "\270f"; }

/* line 40, ../bower_components/sass-bootstrap/lib/_glyphicons.scss */
.glyphicon-glass:before {
  content: "\e001"; }

/* line 41, ../bower_components/sass-bootstrap/lib/_glyphicons.scss */
.glyphicon-music:before {
  content: "\e002"; }

/* line 42, ../bower_components/sass-bootstrap/lib/_glyphicons.scss */
.glyphicon-search:before {
  content: "\e003"; }

/* line 43, ../bower_components/sass-bootstrap/lib/_glyphicons.scss */
.glyphicon-heart:before {
  content: "\e005"; }

/* line 44, ../bower_components/sass-bootstrap/lib/_glyphicons.scss */
.glyphicon-star:before {
  content: "\e006"; }

/* line 45, ../bower_components/sass-bootstrap/lib/_glyphicons.scss */
.glyphicon-star-empty:before {
  content: "\e007"; }

/* line 46, ../bower_components/sass-bootstrap/lib/_glyphicons.scss */
.glyphicon-user:before {
  content: "\e008"; }

/* line 47, ../bower_components/sass-bootstrap/lib/_glyphicons.scss */
.glyphicon-film:before {
  content: "\e009"; }

/* line 48, ../bower_components/sass-bootstrap/lib/_glyphicons.scss */
.glyphicon-th-large:before {
  content: "\e010"; }

/* line 49, ../bower_components/sass-bootstrap/lib/_glyphicons.scss */
.glyphicon-th:before {
  content: "\e011"; }

/* line 50, ../bower_components/sass-bootstrap/lib/_glyphicons.scss */
.glyphicon-th-list:before {
  content: "\e012"; }

/* line 51, ../bower_components/sass-bootstrap/lib/_glyphicons.scss */
.glyphicon-ok:before {
  content: "\e013"; }

/* line 52, ../bower_components/sass-bootstrap/lib/_glyphicons.scss */
.glyphicon-remove:before {
  content: "\e014"; }

/* line 53, ../bower_components/sass-bootstrap/lib/_glyphicons.scss */
.glyphicon-zoom-in:before {
  content: "\e015"; }

/* line 54, ../bower_components/sass-bootstrap/lib/_glyphicons.scss */
.glyphicon-zoom-out:before {
  content: "\e016"; }

/* line 55, ../bower_components/sass-bootstrap/lib/_glyphicons.scss */
.glyphicon-off:before {
  content: "\e017"; }

/* line 56, ../bower_components/sass-bootstrap/lib/_glyphicons.scss */
.glyphicon-signal:before {
  content: "\e018"; }

/* line 57, ../bower_components/sass-bootstrap/lib/_glyphicons.scss */
.glyphicon-cog:before {
  content: "\e019"; }

/* line 58, ../bower_components/sass-bootstrap/lib/_glyphicons.scss */
.glyphicon-trash:before {
  content: "\e020"; }

/* line 59, ../bower_components/sass-bootstrap/lib/_glyphicons.scss */
.glyphicon-home:before {
  content: "\e021"; }

/* line 60, ../bower_components/sass-bootstrap/lib/_glyphicons.scss */
.glyphicon-file:before {
  content: "\e022"; }

/* line 61, ../bower_components/sass-bootstrap/lib/_glyphicons.scss */
.glyphicon-time:before {
  content: "\e023"; }

/* line 62, ../bower_components/sass-bootstrap/lib/_glyphicons.scss */
.glyphicon-road:before {
  content: "\e024"; }

/* line 63, ../bower_components/sass-bootstrap/lib/_glyphicons.scss */
.glyphicon-download-alt:before {
  content: "\e025"; }

/* line 64, ../bower_components/sass-bootstrap/lib/_glyphicons.scss */
.glyphicon-download:before {
  content: "\e026"; }

/* line 65, ../bower_components/sass-bootstrap/lib/_glyphicons.scss */
.glyphicon-upload:before {
  content: "\e027"; }

/* line 66, ../bower_components/sass-bootstrap/lib/_glyphicons.scss */
.glyphicon-inbox:before {
  content: "\e028"; }

/* line 67, ../bower_components/sass-bootstrap/lib/_glyphicons.scss */
.glyphicon-play-circle:before {
  content: "\e029"; }

/* line 68, ../bower_components/sass-bootstrap/lib/_glyphicons.scss */
.glyphicon-repeat:before {
  content: "\e030"; }

/* line 69, ../bower_components/sass-bootstrap/lib/_glyphicons.scss */
.glyphicon-refresh:before {
  content: "\e031"; }

/* line 70, ../bower_components/sass-bootstrap/lib/_glyphicons.scss */
.glyphicon-list-alt:before {
  content: "\e032"; }

/* line 71, ../bower_components/sass-bootstrap/lib/_glyphicons.scss */
.glyphicon-flag:before {
  content: "\e034"; }

/* line 72, ../bower_components/sass-bootstrap/lib/_glyphicons.scss */
.glyphicon-headphones:before {
  content: "\e035"; }

/* line 73, ../bower_components/sass-bootstrap/lib/_glyphicons.scss */
.glyphicon-volume-off:before {
  content: "\e036"; }

/* line 74, ../bower_components/sass-bootstrap/lib/_glyphicons.scss */
.glyphicon-volume-down:before {
  content: "\e037"; }

/* line 75, ../bower_components/sass-bootstrap/lib/_glyphicons.scss */
.glyphicon-volume-up:before {
  content: "\e038"; }

/* line 76, ../bower_components/sass-bootstrap/lib/_glyphicons.scss */
.glyphicon-qrcode:before {
  content: "\e039"; }

/* line 77, ../bower_components/sass-bootstrap/lib/_glyphicons.scss */
.glyphicon-barcode:before {
  content: "\e040"; }

/* line 78, ../bower_components/sass-bootstrap/lib/_glyphicons.scss */
.glyphicon-tag:before {
  content: "\e041"; }

/* line 79, ../bower_components/sass-bootstrap/lib/_glyphicons.scss */
.glyphicon-tags:before {
  content: "\e042"; }

/* line 80, ../bower_components/sass-bootstrap/lib/_glyphicons.scss */
.glyphicon-book:before {
  content: "\e043"; }

/* line 81, ../bower_components/sass-bootstrap/lib/_glyphicons.scss */
.glyphicon-print:before {
  content: "\e045"; }

/* line 82, ../bower_components/sass-bootstrap/lib/_glyphicons.scss */
.glyphicon-font:before {
  content: "\e047"; }

/* line 83, ../bower_components/sass-bootstrap/lib/_glyphicons.scss */
.glyphicon-bold:before {
  content: "\e048"; }

/* line 84, ../bower_components/sass-bootstrap/lib/_glyphicons.scss */
.glyphicon-italic:before {
  content: "\e049"; }

/* line 85, ../bower_components/sass-bootstrap/lib/_glyphicons.scss */
.glyphicon-text-height:before {
  content: "\e050"; }

/* line 86, ../bower_components/sass-bootstrap/lib/_glyphicons.scss */
.glyphicon-text-width:before {
  content: "\e051"; }

/* line 87, ../bower_components/sass-bootstrap/lib/_glyphicons.scss */
.glyphicon-align-left:before {
  content: "\e052"; }

/* line 88, ../bower_components/sass-bootstrap/lib/_glyphicons.scss */
.glyphicon-align-center:before {
  content: "\e053"; }

/* line 89, ../bower_components/sass-bootstrap/lib/_glyphicons.scss */
.glyphicon-align-right:before {
  content: "\e054"; }

/* line 90, ../bower_components/sass-bootstrap/lib/_glyphicons.scss */
.glyphicon-align-justify:before {
  content: "\e055"; }

/* line 91, ../bower_components/sass-bootstrap/lib/_glyphicons.scss */
.glyphicon-list:before {
  content: "\e056"; }

/* line 92, ../bower_components/sass-bootstrap/lib/_glyphicons.scss */
.glyphicon-indent-left:before {
  content: "\e057"; }

/* line 93, ../bower_components/sass-bootstrap/lib/_glyphicons.scss */
.glyphicon-indent-right:before {
  content: "\e058"; }

/* line 94, ../bower_components/sass-bootstrap/lib/_glyphicons.scss */
.glyphicon-facetime-video:before {
  content: "\e059"; }

/* line 95, ../bower_components/sass-bootstrap/lib/_glyphicons.scss */
.glyphicon-picture:before {
  content: "\e060"; }

/* line 96, ../bower_components/sass-bootstrap/lib/_glyphicons.scss */
.glyphicon-map-marker:before {
  content: "\e062"; }

/* line 97, ../bower_components/sass-bootstrap/lib/_glyphicons.scss */
.glyphicon-adjust:before {
  content: "\e063"; }

/* line 98, ../bower_components/sass-bootstrap/lib/_glyphicons.scss */
.glyphicon-tint:before {
  content: "\e064"; }

/* line 99, ../bower_components/sass-bootstrap/lib/_glyphicons.scss */
.glyphicon-edit:before {
  content: "\e065"; }

/* line 100, ../bower_components/sass-bootstrap/lib/_glyphicons.scss */
.glyphicon-share:before {
  content: "\e066"; }

/* line 101, ../bower_components/sass-bootstrap/lib/_glyphicons.scss */
.glyphicon-check:before {
  content: "\e067"; }

/* line 102, ../bower_components/sass-bootstrap/lib/_glyphicons.scss */
.glyphicon-move:before {
  content: "\e068"; }

/* line 103, ../bower_components/sass-bootstrap/lib/_glyphicons.scss */
.glyphicon-step-backward:before {
  content: "\e069"; }

/* line 104, ../bower_components/sass-bootstrap/lib/_glyphicons.scss */
.glyphicon-fast-backward:before {
  content: "\e070"; }

/* line 105, ../bower_components/sass-bootstrap/lib/_glyphicons.scss */
.glyphicon-backward:before {
  content: "\e071"; }

/* line 106, ../bower_components/sass-bootstrap/lib/_glyphicons.scss */
.glyphicon-play:before {
  content: "\e072"; }

/* line 107, ../bower_components/sass-bootstrap/lib/_glyphicons.scss */
.glyphicon-pause:before {
  content: "\e073"; }

/* line 108, ../bower_components/sass-bootstrap/lib/_glyphicons.scss */
.glyphicon-stop:before {
  content: "\e074"; }

/* line 109, ../bower_components/sass-bootstrap/lib/_glyphicons.scss */
.glyphicon-forward:before {
  content: "\e075"; }

/* line 110, ../bower_components/sass-bootstrap/lib/_glyphicons.scss */
.glyphicon-fast-forward:before {
  content: "\e076"; }

/* line 111, ../bower_components/sass-bootstrap/lib/_glyphicons.scss */
.glyphicon-step-forward:before {
  content: "\e077"; }

/* line 112, ../bower_components/sass-bootstrap/lib/_glyphicons.scss */
.glyphicon-eject:before {
  content: "\e078"; }

/* line 113, ../bower_components/sass-bootstrap/lib/_glyphicons.scss */
.glyphicon-chevron-left:before {
  content: "\e079"; }

/* line 114, ../bower_components/sass-bootstrap/lib/_glyphicons.scss */
.glyphicon-chevron-right:before {
  content: "\e080"; }

/* line 115, ../bower_components/sass-bootstrap/lib/_glyphicons.scss */
.glyphicon-plus-sign:before {
  content: "\e081"; }

/* line 116, ../bower_components/sass-bootstrap/lib/_glyphicons.scss */
.glyphicon-minus-sign:before {
  content: "\e082"; }

/* line 117, ../bower_components/sass-bootstrap/lib/_glyphicons.scss */
.glyphicon-remove-sign:before {
  content: "\e083"; }

/* line 118, ../bower_components/sass-bootstrap/lib/_glyphicons.scss */
.glyphicon-ok-sign:before {
  content: "\e084"; }

/* line 119, ../bower_components/sass-bootstrap/lib/_glyphicons.scss */
.glyphicon-question-sign:before {
  content: "\e085"; }

/* line 120, ../bower_components/sass-bootstrap/lib/_glyphicons.scss */
.glyphicon-info-sign:before {
  content: "\e086"; }

/* line 121, ../bower_components/sass-bootstrap/lib/_glyphicons.scss */
.glyphicon-screenshot:before {
  content: "\e087"; }

/* line 122, ../bower_components/sass-bootstrap/lib/_glyphicons.scss */
.glyphicon-remove-circle:before {
  content: "\e088"; }

/* line 123, ../bower_components/sass-bootstrap/lib/_glyphicons.scss */
.glyphicon-ok-circle:before {
  content: "\e089"; }

/* line 124, ../bower_components/sass-bootstrap/lib/_glyphicons.scss */
.glyphicon-ban-circle:before {
  content: "\e090"; }

/* line 125, ../bower_components/sass-bootstrap/lib/_glyphicons.scss */
.glyphicon-arrow-left:before {
  content: "\e091"; }

/* line 126, ../bower_components/sass-bootstrap/lib/_glyphicons.scss */
.glyphicon-arrow-right:before {
  content: "\e092"; }

/* line 127, ../bower_components/sass-bootstrap/lib/_glyphicons.scss */
.glyphicon-arrow-up:before {
  content: "\e093"; }

/* line 128, ../bower_components/sass-bootstrap/lib/_glyphicons.scss */
.glyphicon-arrow-down:before {
  content: "\e094"; }

/* line 129, ../bower_components/sass-bootstrap/lib/_glyphicons.scss */
.glyphicon-share-alt:before {
  content: "\e095"; }

/* line 130, ../bower_components/sass-bootstrap/lib/_glyphicons.scss */
.glyphicon-resize-full:before {
  content: "\e096"; }

/* line 131, ../bower_components/sass-bootstrap/lib/_glyphicons.scss */
.glyphicon-resize-small:before {
  content: "\e097"; }

/* line 132, ../bower_components/sass-bootstrap/lib/_glyphicons.scss */
.glyphicon-exclamation-sign:before {
  content: "\e101"; }

/* line 133, ../bower_components/sass-bootstrap/lib/_glyphicons.scss */
.glyphicon-gift:before {
  content: "\e102"; }

/* line 134, ../bower_components/sass-bootstrap/lib/_glyphicons.scss */
.glyphicon-leaf:before {
  content: "\e103"; }

/* line 135, ../bower_components/sass-bootstrap/lib/_glyphicons.scss */
.glyphicon-eye-open:before {
  content: "\e105"; }

/* line 136, ../bower_components/sass-bootstrap/lib/_glyphicons.scss */
.glyphicon-eye-close:before {
  content: "\e106"; }

/* line 137, ../bower_components/sass-bootstrap/lib/_glyphicons.scss */
.glyphicon-warning-sign:before {
  content: "\e107"; }

/* line 138, ../bower_components/sass-bootstrap/lib/_glyphicons.scss */
.glyphicon-plane:before {
  content: "\e108"; }

/* line 139, ../bower_components/sass-bootstrap/lib/_glyphicons.scss */
.glyphicon-random:before {
  content: "\e110"; }

/* line 140, ../bower_components/sass-bootstrap/lib/_glyphicons.scss */
.glyphicon-comment:before {
  content: "\e111"; }

/* line 141, ../bower_components/sass-bootstrap/lib/_glyphicons.scss */
.glyphicon-magnet:before {
  content: "\e112"; }

/* line 142, ../bower_components/sass-bootstrap/lib/_glyphicons.scss */
.glyphicon-chevron-up:before {
  content: "\e113"; }

/* line 143, ../bower_components/sass-bootstrap/lib/_glyphicons.scss */
.glyphicon-chevron-down:before {
  content: "\e114"; }

/* line 144, ../bower_components/sass-bootstrap/lib/_glyphicons.scss */
.glyphicon-retweet:before {
  content: "\e115"; }

/* line 145, ../bower_components/sass-bootstrap/lib/_glyphicons.scss */
.glyphicon-shopping-cart:before {
  content: "\e116"; }

/* line 146, ../bower_components/sass-bootstrap/lib/_glyphicons.scss */
.glyphicon-folder-close:before {
  content: "\e117"; }

/* line 147, ../bower_components/sass-bootstrap/lib/_glyphicons.scss */
.glyphicon-folder-open:before {
  content: "\e118"; }

/* line 148, ../bower_components/sass-bootstrap/lib/_glyphicons.scss */
.glyphicon-resize-vertical:before {
  content: "\e119"; }

/* line 149, ../bower_components/sass-bootstrap/lib/_glyphicons.scss */
.glyphicon-resize-horizontal:before {
  content: "\e120"; }

/* line 150, ../bower_components/sass-bootstrap/lib/_glyphicons.scss */
.glyphicon-hdd:before {
  content: "\e121"; }

/* line 151, ../bower_components/sass-bootstrap/lib/_glyphicons.scss */
.glyphicon-bullhorn:before {
  content: "\e122"; }

/* line 152, ../bower_components/sass-bootstrap/lib/_glyphicons.scss */
.glyphicon-certificate:before {
  content: "\e124"; }

/* line 153, ../bower_components/sass-bootstrap/lib/_glyphicons.scss */
.glyphicon-thumbs-up:before {
  content: "\e125"; }

/* line 154, ../bower_components/sass-bootstrap/lib/_glyphicons.scss */
.glyphicon-thumbs-down:before {
  content: "\e126"; }

/* line 155, ../bower_components/sass-bootstrap/lib/_glyphicons.scss */
.glyphicon-hand-right:before {
  content: "\e127"; }

/* line 156, ../bower_components/sass-bootstrap/lib/_glyphicons.scss */
.glyphicon-hand-left:before {
  content: "\e128"; }

/* line 157, ../bower_components/sass-bootstrap/lib/_glyphicons.scss */
.glyphicon-hand-up:before {
  content: "\e129"; }

/* line 158, ../bower_components/sass-bootstrap/lib/_glyphicons.scss */
.glyphicon-hand-down:before {
  content: "\e130"; }

/* line 159, ../bower_components/sass-bootstrap/lib/_glyphicons.scss */
.glyphicon-circle-arrow-right:before {
  content: "\e131"; }

/* line 160, ../bower_components/sass-bootstrap/lib/_glyphicons.scss */
.glyphicon-circle-arrow-left:before {
  content: "\e132"; }

/* line 161, ../bower_components/sass-bootstrap/lib/_glyphicons.scss */
.glyphicon-circle-arrow-up:before {
  content: "\e133"; }

/* line 162, ../bower_components/sass-bootstrap/lib/_glyphicons.scss */
.glyphicon-circle-arrow-down:before {
  content: "\e134"; }

/* line 163, ../bower_components/sass-bootstrap/lib/_glyphicons.scss */
.glyphicon-globe:before {
  content: "\e135"; }

/* line 164, ../bower_components/sass-bootstrap/lib/_glyphicons.scss */
.glyphicon-tasks:before {
  content: "\e137"; }

/* line 165, ../bower_components/sass-bootstrap/lib/_glyphicons.scss */
.glyphicon-filter:before {
  content: "\e138"; }

/* line 166, ../bower_components/sass-bootstrap/lib/_glyphicons.scss */
.glyphicon-fullscreen:before {
  content: "\e140"; }

/* line 167, ../bower_components/sass-bootstrap/lib/_glyphicons.scss */
.glyphicon-dashboard:before {
  content: "\e141"; }

/* line 168, ../bower_components/sass-bootstrap/lib/_glyphicons.scss */
.glyphicon-heart-empty:before {
  content: "\e143"; }

/* line 169, ../bower_components/sass-bootstrap/lib/_glyphicons.scss */
.glyphicon-link:before {
  content: "\e144"; }

/* line 170, ../bower_components/sass-bootstrap/lib/_glyphicons.scss */
.glyphicon-phone:before {
  content: "\e145"; }

/* line 171, ../bower_components/sass-bootstrap/lib/_glyphicons.scss */
.glyphicon-usd:before {
  content: "\e148"; }

/* line 172, ../bower_components/sass-bootstrap/lib/_glyphicons.scss */
.glyphicon-gbp:before {
  content: "\e149"; }

/* line 173, ../bower_components/sass-bootstrap/lib/_glyphicons.scss */
.glyphicon-sort:before {
  content: "\e150"; }

/* line 174, ../bower_components/sass-bootstrap/lib/_glyphicons.scss */
.glyphicon-sort-by-alphabet:before {
  content: "\e151"; }

/* line 175, ../bower_components/sass-bootstrap/lib/_glyphicons.scss */
.glyphicon-sort-by-alphabet-alt:before {
  content: "\e152"; }

/* line 176, ../bower_components/sass-bootstrap/lib/_glyphicons.scss */
.glyphicon-sort-by-order:before {
  content: "\e153"; }

/* line 177, ../bower_components/sass-bootstrap/lib/_glyphicons.scss */
.glyphicon-sort-by-order-alt:before {
  content: "\e154"; }

/* line 178, ../bower_components/sass-bootstrap/lib/_glyphicons.scss */
.glyphicon-sort-by-attributes:before {
  content: "\e155"; }

/* line 179, ../bower_components/sass-bootstrap/lib/_glyphicons.scss */
.glyphicon-sort-by-attributes-alt:before {
  content: "\e156"; }

/* line 180, ../bower_components/sass-bootstrap/lib/_glyphicons.scss */
.glyphicon-unchecked:before {
  content: "\e157"; }

/* line 181, ../bower_components/sass-bootstrap/lib/_glyphicons.scss */
.glyphicon-expand:before {
  content: "\e158"; }

/* line 182, ../bower_components/sass-bootstrap/lib/_glyphicons.scss */
.glyphicon-collapse-down:before {
  content: "\e159"; }

/* line 183, ../bower_components/sass-bootstrap/lib/_glyphicons.scss */
.glyphicon-collapse-up:before {
  content: "\e160"; }

/* line 184, ../bower_components/sass-bootstrap/lib/_glyphicons.scss */
.glyphicon-log-in:before {
  content: "\e161"; }

/* line 185, ../bower_components/sass-bootstrap/lib/_glyphicons.scss */
.glyphicon-flash:before {
  content: "\e162"; }

/* line 186, ../bower_components/sass-bootstrap/lib/_glyphicons.scss */
.glyphicon-log-out:before {
  content: "\e163"; }

/* line 187, ../bower_components/sass-bootstrap/lib/_glyphicons.scss */
.glyphicon-new-window:before {
  content: "\e164"; }

/* line 188, ../bower_components/sass-bootstrap/lib/_glyphicons.scss */
.glyphicon-record:before {
  content: "\e165"; }

/* line 189, ../bower_components/sass-bootstrap/lib/_glyphicons.scss */
.glyphicon-save:before {
  content: "\e166"; }

/* line 190, ../bower_components/sass-bootstrap/lib/_glyphicons.scss */
.glyphicon-open:before {
  content: "\e167"; }

/* line 191, ../bower_components/sass-bootstrap/lib/_glyphicons.scss */
.glyphicon-saved:before {
  content: "\e168"; }

/* line 192, ../bower_components/sass-bootstrap/lib/_glyphicons.scss */
.glyphicon-import:before {
  content: "\e169"; }

/* line 193, ../bower_components/sass-bootstrap/lib/_glyphicons.scss */
.glyphicon-export:before {
  content: "\e170"; }

/* line 194, ../bower_components/sass-bootstrap/lib/_glyphicons.scss */
.glyphicon-send:before {
  content: "\e171"; }

/* line 195, ../bower_components/sass-bootstrap/lib/_glyphicons.scss */
.glyphicon-floppy-disk:before {
  content: "\e172"; }

/* line 196, ../bower_components/sass-bootstrap/lib/_glyphicons.scss */
.glyphicon-floppy-saved:before {
  content: "\e173"; }

/* line 197, ../bower_components/sass-bootstrap/lib/_glyphicons.scss */
.glyphicon-floppy-remove:before {
  content: "\e174"; }

/* line 198, ../bower_components/sass-bootstrap/lib/_glyphicons.scss */
.glyphicon-floppy-save:before {
  content: "\e175"; }

/* line 199, ../bower_components/sass-bootstrap/lib/_glyphicons.scss */
.glyphicon-floppy-open:before {
  content: "\e176"; }

/* line 200, ../bower_components/sass-bootstrap/lib/_glyphicons.scss */
.glyphicon-credit-card:before {
  content: "\e177"; }

/* line 201, ../bower_components/sass-bootstrap/lib/_glyphicons.scss */
.glyphicon-transfer:before {
  content: "\e178"; }

/* line 202, ../bower_components/sass-bootstrap/lib/_glyphicons.scss */
.glyphicon-cutlery:before {
  content: "\e179"; }

/* line 203, ../bower_components/sass-bootstrap/lib/_glyphicons.scss */
.glyphicon-header:before {
  content: "\e180"; }

/* line 204, ../bower_components/sass-bootstrap/lib/_glyphicons.scss */
.glyphicon-compressed:before {
  content: "\e181"; }

/* line 205, ../bower_components/sass-bootstrap/lib/_glyphicons.scss */
.glyphicon-earphone:before {
  content: "\e182"; }

/* line 206, ../bower_components/sass-bootstrap/lib/_glyphicons.scss */
.glyphicon-phone-alt:before {
  content: "\e183"; }

/* line 207, ../bower_components/sass-bootstrap/lib/_glyphicons.scss */
.glyphicon-tower:before {
  content: "\e184"; }

/* line 208, ../bower_components/sass-bootstrap/lib/_glyphicons.scss */
.glyphicon-stats:before {
  content: "\e185"; }

/* line 209, ../bower_components/sass-bootstrap/lib/_glyphicons.scss */
.glyphicon-sd-video:before {
  content: "\e186"; }

/* line 210, ../bower_components/sass-bootstrap/lib/_glyphicons.scss */
.glyphicon-hd-video:before {
  content: "\e187"; }

/* line 211, ../bower_components/sass-bootstrap/lib/_glyphicons.scss */
.glyphicon-subtitles:before {
  content: "\e188"; }

/* line 212, ../bower_components/sass-bootstrap/lib/_glyphicons.scss */
.glyphicon-sound-stereo:before {
  content: "\e189"; }

/* line 213, ../bower_components/sass-bootstrap/lib/_glyphicons.scss */
.glyphicon-sound-dolby:before {
  content: "\e190"; }

/* line 214, ../bower_components/sass-bootstrap/lib/_glyphicons.scss */
.glyphicon-sound-5-1:before {
  content: "\e191"; }

/* line 215, ../bower_components/sass-bootstrap/lib/_glyphicons.scss */
.glyphicon-sound-6-1:before {
  content: "\e192"; }

/* line 216, ../bower_components/sass-bootstrap/lib/_glyphicons.scss */
.glyphicon-sound-7-1:before {
  content: "\e193"; }

/* line 217, ../bower_components/sass-bootstrap/lib/_glyphicons.scss */
.glyphicon-copyright-mark:before {
  content: "\e194"; }

/* line 218, ../bower_components/sass-bootstrap/lib/_glyphicons.scss */
.glyphicon-registration-mark:before {
  content: "\e195"; }

/* line 219, ../bower_components/sass-bootstrap/lib/_glyphicons.scss */
.glyphicon-cloud-download:before {
  content: "\e197"; }

/* line 220, ../bower_components/sass-bootstrap/lib/_glyphicons.scss */
.glyphicon-cloud-upload:before {
  content: "\e198"; }

/* line 221, ../bower_components/sass-bootstrap/lib/_glyphicons.scss */
.glyphicon-tree-conifer:before {
  content: "\e199"; }

/* line 222, ../bower_components/sass-bootstrap/lib/_glyphicons.scss */
.glyphicon-tree-deciduous:before {
  content: "\e200"; }

/* line 223, ../bower_components/sass-bootstrap/lib/_glyphicons.scss */
.glyphicon-briefcase:before {
  content: "\1f4bc"; }

/* line 224, ../bower_components/sass-bootstrap/lib/_glyphicons.scss */
.glyphicon-calendar:before {
  content: "\1f4c5"; }

/* line 225, ../bower_components/sass-bootstrap/lib/_glyphicons.scss */
.glyphicon-pushpin:before {
  content: "\1f4cc"; }

/* line 226, ../bower_components/sass-bootstrap/lib/_glyphicons.scss */
.glyphicon-paperclip:before {
  content: "\1f4ce"; }

/* line 227, ../bower_components/sass-bootstrap/lib/_glyphicons.scss */
.glyphicon-camera:before {
  content: "\1f4f7"; }

/* line 228, ../bower_components/sass-bootstrap/lib/_glyphicons.scss */
.glyphicon-lock:before {
  content: "\1f512"; }

/* line 229, ../bower_components/sass-bootstrap/lib/_glyphicons.scss */
.glyphicon-bell:before {
  content: "\1f514"; }

/* line 230, ../bower_components/sass-bootstrap/lib/_glyphicons.scss */
.glyphicon-bookmark:before {
  content: "\1f516"; }

/* line 231, ../bower_components/sass-bootstrap/lib/_glyphicons.scss */
.glyphicon-fire:before {
  content: "\1f525"; }

/* line 232, ../bower_components/sass-bootstrap/lib/_glyphicons.scss */
.glyphicon-wrench:before {
  content: "\1f527"; }

/* line 7, ../bower_components/sass-bootstrap/lib/_dropdowns.scss */
.caret {
  display: inline-block;
  width: 0;
  height: 0;
  margin-left: 2px;
  vertical-align: middle;
  border-top: 4px solid black;
  border-right: 4px solid transparent;
  border-left: 4px solid transparent;
  border-bottom: 0 dotted;
  content: ""; }

/* line 23, ../bower_components/sass-bootstrap/lib/_dropdowns.scss */
.dropdown {
  position: relative; }

/* line 28, ../bower_components/sass-bootstrap/lib/_dropdowns.scss */
.dropdown-toggle:focus {
  outline: 0; }

/* line 33, ../bower_components/sass-bootstrap/lib/_dropdowns.scss */
.dropdown-menu {
  position: absolute;
  top: 100%;
  left: 0;
  z-index: 1000;
  display: none;
  float: left;
  min-width: 160px;
  padding: 5px 0;
  margin: 2px 0 0;
  list-style: none;
  font-size: 12px;
  background-color: white;
  border: 1px solid #cccccc;
  border: 1px solid rgba(0, 0, 0, 0.15);
  border-radius: 3px;
  -webkit-box-shadow: 0 6px 12px rgba(0, 0, 0, 0.175);
  box-shadow: 0 6px 12px rgba(0, 0, 0, 0.175);
  background-clip: padding-box; }
/* line 53, ../bower_components/sass-bootstrap/lib/_dropdowns.scss */
.dropdown-menu.pull-right, #content h3:not(.modal-title) .dropdown-menu.panel-heading-action, #content .panel-heading .dropdown-menu.panel-heading-action, #content #header_notifs_icon_wrapper .notifs_panel .notifs_panel_header .dropdown-menu.panel-heading-action, #header_notifs_icon_wrapper .notifs_panel #content .notifs_panel_header .dropdown-menu.panel-heading-action {
  right: 0;
  left: auto; }
/* line 59, ../bower_components/sass-bootstrap/lib/_dropdowns.scss */
.dropdown-menu .divider {
  height: 1px;
  margin: 7.5px 0;
  overflow: hidden;
  background-color: #e5e5e5; }
/* line 64, ../bower_components/sass-bootstrap/lib/_dropdowns.scss */
.dropdown-menu > li > a {
  display: block;
  padding: 3px 20px;
  clear: both;
  font-weight: normal;
  line-height: 1.42857;
  color: #333333;
  white-space: nowrap; }

/* line 78, ../bower_components/sass-bootstrap/lib/_dropdowns.scss */
.dropdown-menu > li > a:hover, .dropdown-menu > li > a:focus {
  text-decoration: none;
  color: white;
  background-color: #1ba6e5; }

/* line 89, ../bower_components/sass-bootstrap/lib/_dropdowns.scss */
.dropdown-menu > .active > a, .dropdown-menu > .active > a:hover, .dropdown-menu > .active > a:focus {
  color: white;
  text-decoration: none;
  outline: 0;
  background-color: #1ba6e5; }

/* line 104, ../bower_components/sass-bootstrap/lib/_dropdowns.scss */
.dropdown-menu > .disabled > a, .dropdown-menu > .disabled > a:hover, .dropdown-menu > .disabled > a:focus {
  color: #999999; }

/* line 111, ../bower_components/sass-bootstrap/lib/_dropdowns.scss */
.dropdown-menu > .disabled > a:hover, .dropdown-menu > .disabled > a:focus {
  text-decoration: none;
  background-color: transparent;
  background-image: none;
  filter: progid:DXImageTransform.Microsoft.gradient(enabled = false);
  cursor: not-allowed; }

/* line 123, ../bower_components/sass-bootstrap/lib/_dropdowns.scss */
.open > .dropdown-menu {
  display: block; }
/* line 128, ../bower_components/sass-bootstrap/lib/_dropdowns.scss */
.open > a {
  outline: 0; }

/* line 134, ../bower_components/sass-bootstrap/lib/_dropdowns.scss */
.dropdown-header {
  display: block;
  padding: 3px 20px;
  font-size: 11px;
  line-height: 1.42857;
  color: #999999; }

/* line 143, ../bower_components/sass-bootstrap/lib/_dropdowns.scss */
.dropdown-backdrop {
  position: fixed;
  left: 0;
  right: 0;
  bottom: 0;
  top: 0;
  z-index: 990; }

/* line 153, ../bower_components/sass-bootstrap/lib/_dropdowns.scss */
.pull-right > .dropdown-menu, #content h3:not(.modal-title) .panel-heading-action > .dropdown-menu, #content .panel-heading .panel-heading-action > .dropdown-menu, #content #header_notifs_icon_wrapper .notifs_panel .notifs_panel_header .panel-heading-action > .dropdown-menu, #header_notifs_icon_wrapper .notifs_panel #content .notifs_panel_header .panel-heading-action > .dropdown-menu {
  right: 0;
  left: auto; }

/* line 166, ../bower_components/sass-bootstrap/lib/_dropdowns.scss */
.dropup .caret, .navbar-fixed-bottom .dropdown .caret {
  border-top: 0 dotted;
  border-bottom: 4px solid black;
  content: ""; }
/* line 174, ../bower_components/sass-bootstrap/lib/_dropdowns.scss */
.dropup .dropdown-menu, .navbar-fixed-bottom .dropdown .dropdown-menu {
  top: auto;
  bottom: 100%;
  margin-bottom: 1px; }

@media (min-width: 768px) {
  /* line 188, ../bower_components/sass-bootstrap/lib/_dropdowns.scss */
  .navbar-right .dropdown-menu, #header_employee_box .dropdown-menu {
    right: 0;
    left: auto; } }
/* line 10, ../bower_components/sass-bootstrap/lib/_button-groups.scss */
.btn-default .caret {
  border-top-color: #555555; }
/* line 17, ../bower_components/sass-bootstrap/lib/_button-groups.scss */
.btn-primary .caret, .btn-success .caret, .btn-warning .caret, .btn-danger .caret, .btn-info .caret {
  border-top-color: #fff; }

/* line 22, ../bower_components/sass-bootstrap/lib/_button-groups.scss */
.dropup .btn-default .caret {
  border-bottom-color: #555555; }
/* line 30, ../bower_components/sass-bootstrap/lib/_button-groups.scss */
.dropup .btn-primary .caret, .dropup .btn-success .caret, .dropup .btn-warning .caret, .dropup .btn-danger .caret, .dropup .btn-info .caret {
  border-bottom-color: #fff; }

/* line 38, ../bower_components/sass-bootstrap/lib/_button-groups.scss */
.btn-group, .btn-group-vertical {
  position: relative;
  display: inline-block;
  vertical-align: middle; }
/* line 42, ../bower_components/sass-bootstrap/lib/_button-groups.scss */
.btn-group > .btn, .btn-group-vertical > .btn {
  position: relative;
  float: left; }
/* line 49, ../bower_components/sass-bootstrap/lib/_button-groups.scss */
.btn-group > .btn:hover, .btn-group > .btn:focus, .btn-group > .btn:active, .btn-group > .btn.active, .btn-group-vertical > .btn:hover, .btn-group-vertical > .btn:focus, .btn-group-vertical > .btn:active, .btn-group-vertical > .btn.active {
  z-index: 2; }
/* line 52, ../bower_components/sass-bootstrap/lib/_button-groups.scss */
.btn-group > .btn:focus, .btn-group-vertical > .btn:focus {
  outline: none; }

/* line 64, ../bower_components/sass-bootstrap/lib/_button-groups.scss */
.btn-group .btn + .btn, .btn-group .btn + .btn-group, .btn-group .btn-group + .btn, .btn-group .btn-group + .btn-group {
  margin-left: -1px; }

/* line 21, ../bower_components/sass-bootstrap/lib/_mixins.scss */
.btn-toolbar:before, .btn-toolbar:after {
  content: " ";
  /* 1 */
  display: table;
  /* 2 */ }
/* line 25, ../bower_components/sass-bootstrap/lib/_mixins.scss */
.btn-toolbar:after {
  clear: both; }
/* line 73, ../bower_components/sass-bootstrap/lib/_button-groups.scss */
.btn-toolbar .btn-group {
  float: left; }
/* line 80, ../bower_components/sass-bootstrap/lib/_button-groups.scss */
.btn-toolbar > .btn + .btn, .btn-toolbar > .btn + .btn-group, .btn-toolbar > .btn-group + .btn, .btn-toolbar > .btn-group + .btn-group {
  margin-left: 5px; }

/* line 86, ../bower_components/sass-bootstrap/lib/_button-groups.scss */
.btn-group > .btn:not(:first-child):not(:last-child):not(.dropdown-toggle) {
  border-radius: 0; }

/* line 91, ../bower_components/sass-bootstrap/lib/_button-groups.scss */
.btn-group > .btn:first-child {
  margin-left: 0; }
/* line 93, ../bower_components/sass-bootstrap/lib/_button-groups.scss */
.btn-group > .btn:first-child:not(:last-child):not(.dropdown-toggle) {
  border-bottom-right-radius: 0;
  border-top-right-radius: 0; }

/* line 99, ../bower_components/sass-bootstrap/lib/_button-groups.scss */
.btn-group > .btn:last-child:not(:first-child), .btn-group > .dropdown-toggle:not(:first-child) {
  border-bottom-left-radius: 0;
  border-top-left-radius: 0; }

/* line 104, ../bower_components/sass-bootstrap/lib/_button-groups.scss */
.btn-group > .btn-group {
  float: left; }

/* line 107, ../bower_components/sass-bootstrap/lib/_button-groups.scss */
.btn-group > .btn-group:not(:first-child):not(:last-child) > .btn {
  border-radius: 0; }

/* line 112, ../bower_components/sass-bootstrap/lib/_button-groups.scss */
.btn-group > .btn-group:first-child > .btn:last-child, .btn-group > .btn-group:first-child > .dropdown-toggle {
  border-bottom-right-radius: 0;
  border-top-right-radius: 0; }

/* line 116, ../bower_components/sass-bootstrap/lib/_button-groups.scss */
.btn-group > .btn-group:last-child > .btn:first-child {
  border-bottom-left-radius: 0;
  border-top-left-radius: 0; }

/* line 122, ../bower_components/sass-bootstrap/lib/_button-groups.scss */
.btn-group .dropdown-toggle:active, .btn-group.open .dropdown-toggle {
  outline: 0; }

/* line 140, ../bower_components/sass-bootstrap/lib/_button-groups.scss */
.btn-group > .btn + .dropdown-toggle {
  padding-left: 8px;
  padding-right: 8px; }

/* line 144, ../bower_components/sass-bootstrap/lib/_button-groups.scss */
.btn-group > .btn-lg + .dropdown-toggle, .btn-group-lg.btn-group > .btn + .dropdown-toggle {
  padding-left: 12px;
  padding-right: 12px; }

/* line 151, ../bower_components/sass-bootstrap/lib/_button-groups.scss */
.btn-group.open .dropdown-toggle {
  -webkit-box-shadow: inset 0 3px 5px rgba(0, 0, 0, 0.125);
  box-shadow: inset 0 3px 5px rgba(0, 0, 0, 0.125); }

/* line 157, ../bower_components/sass-bootstrap/lib/_button-groups.scss */
.btn .caret {
  margin-left: 0; }

/* line 161, ../bower_components/sass-bootstrap/lib/_button-groups.scss */
.btn-lg .caret, .btn-group-lg > .btn .caret {
  border-width: 5px 5px 0;
  border-bottom-width: 0; }

/* line 166, ../bower_components/sass-bootstrap/lib/_button-groups.scss */
.dropup .btn-lg .caret, .dropup .btn-group-lg > .btn .caret {
  border-width: 0 5px 5px; }

/* line 176, ../bower_components/sass-bootstrap/lib/_button-groups.scss */
.btn-group-vertical > .btn, .btn-group-vertical > .btn-group {
  display: block;
  float: none;
  width: 100%;
  max-width: 100%; }
/* line 21, ../bower_components/sass-bootstrap/lib/_mixins.scss */
.btn-group-vertical > .btn-group:before, .btn-group-vertical > .btn-group:after {
  content: " ";
  /* 1 */
  display: table;
  /* 2 */ }
/* line 25, ../bower_components/sass-bootstrap/lib/_mixins.scss */
.btn-group-vertical > .btn-group:after {
  clear: both; }
/* line 186, ../bower_components/sass-bootstrap/lib/_button-groups.scss */
.btn-group-vertical > .btn-group > .btn {
  float: none; }
/* line 194, ../bower_components/sass-bootstrap/lib/_button-groups.scss */
.btn-group-vertical > .btn + .btn, .btn-group-vertical > .btn + .btn-group, .btn-group-vertical > .btn-group + .btn, .btn-group-vertical > .btn-group + .btn-group {
  margin-top: -1px;
  margin-left: 0; }

/* line 201, ../bower_components/sass-bootstrap/lib/_button-groups.scss */
.btn-group-vertical > .btn:not(:first-child):not(:last-child) {
  border-radius: 0; }
/* line 204, ../bower_components/sass-bootstrap/lib/_button-groups.scss */
.btn-group-vertical > .btn:first-child:not(:last-child) {
  border-top-right-radius: 3px;
  border-bottom-right-radius: 0;
  border-bottom-left-radius: 0; }
/* line 208, ../bower_components/sass-bootstrap/lib/_button-groups.scss */
.btn-group-vertical > .btn:last-child:not(:first-child) {
  border-bottom-left-radius: 3px;
  border-top-right-radius: 0;
  border-top-left-radius: 0; }

/* line 213, ../bower_components/sass-bootstrap/lib/_button-groups.scss */
.btn-group-vertical > .btn-group:not(:first-child):not(:last-child) > .btn {
  border-radius: 0; }

/* line 218, ../bower_components/sass-bootstrap/lib/_button-groups.scss */
.btn-group-vertical > .btn-group:first-child > .btn:last-child, .btn-group-vertical > .btn-group:first-child > .dropdown-toggle {
  border-bottom-right-radius: 0;
  border-bottom-left-radius: 0; }

/* line 222, ../bower_components/sass-bootstrap/lib/_button-groups.scss */
.btn-group-vertical > .btn-group:last-child > .btn:first-child {
  border-top-right-radius: 0;
  border-top-left-radius: 0; }

/* line 231, ../bower_components/sass-bootstrap/lib/_button-groups.scss */
.btn-group-justified {
  display: table;
  width: 100%;
  table-layout: fixed;
  border-collapse: separate; }
/* line 236, ../bower_components/sass-bootstrap/lib/_button-groups.scss */
.btn-group-justified .btn {
  float: none;
  display: table-cell;
  width: 1%; }

/* line 246, ../bower_components/sass-bootstrap/lib/_button-groups.scss */
[data-toggle="buttons"] > .btn > input[type="radio"], [data-toggle="buttons"] > .btn > input[type="checkbox"] {
  display: none; }

/* line 7, ../bower_components/sass-bootstrap/lib/_input-groups.scss */
.input-group {
  position: relative;
  display: table;
  border-collapse: separate; }
/* line 13, ../bower_components/sass-bootstrap/lib/_input-groups.scss */
.input-group.col {
  float: none;
  padding-left: 0;
  padding-right: 0; }
/* line 19, ../bower_components/sass-bootstrap/lib/_input-groups.scss */
.input-group .form-control, .input-group input[type="text"], .input-group input[type="search"], .input-group input[type="password"], .input-group textarea, .input-group select {
  width: 100%;
  margin-bottom: 0; }

/* line 42, ../bower_components/sass-bootstrap/lib/_input-groups.scss */
.input-group-addon, .input-group-btn, .input-group .form-control, .input-group input[type="text"], .input-group input[type="search"], .input-group input[type="password"], .input-group textarea, .input-group select {
  display: table-cell; }
/* line 45, ../bower_components/sass-bootstrap/lib/_input-groups.scss */
.input-group-addon:not(:first-child):not(:last-child), .input-group-btn:not(:first-child):not(:last-child), .input-group .form-control:not(:first-child):not(:last-child), .input-group input[type="text"]:not(:first-child):not(:last-child), .input-group input[type="search"]:not(:first-child):not(:last-child), .input-group input[type="password"]:not(:first-child):not(:last-child), .input-group textarea:not(:first-child):not(:last-child), .input-group select:not(:first-child):not(:last-child) {
  border-radius: 0; }

/* line 51, ../bower_components/sass-bootstrap/lib/_input-groups.scss */
.input-group-addon, .input-group-btn {
  width: 1%;
  white-space: nowrap;
  vertical-align: middle; }

/* line 59, ../bower_components/sass-bootstrap/lib/_input-groups.scss */
.input-group-addon {
  padding: 4px 8px;
  font-size: 12px;
  font-weight: normal;
  line-height: 1;
  text-align: center;
  background-color: #eeeeee;
  border: 1px solid #cccccc;
  border-radius: 3px; }
/* line 70, ../bower_components/sass-bootstrap/lib/_input-groups.scss */
.input-group-addon.input-sm, .input-group-sm > .input-group-addon, .input-group-sm > .input-group-btn > .input-group-addon.btn {
  padding: 5px 10px;
  font-size: 11px;
  border-radius: 3px; }
/* line 75, ../bower_components/sass-bootstrap/lib/_input-groups.scss */
.input-group-addon.input-lg, .input-group-lg > .input-group-addon, .input-group-lg > .input-group-btn > .input-group-addon.btn {
  padding: 10px 16px;
  font-size: 15px;
  border-radius: 6px; }
/* line 83, ../bower_components/sass-bootstrap/lib/_input-groups.scss */
.input-group-addon input[type="radio"], .input-group-addon input[type="checkbox"] {
  margin-top: 0; }

/* line 93, ../bower_components/sass-bootstrap/lib/_input-groups.scss */
.input-group .form-control:first-child, .input-group input[type="text"]:first-child, .input-group input[type="search"]:first-child, .input-group input[type="password"]:first-child, .input-group textarea:first-child, .input-group select:first-child, .input-group-addon:first-child, .input-group-btn:first-child > .btn, .input-group-btn:first-child > .dropdown-toggle, .input-group-btn:last-child > .btn:not(:last-child):not(.dropdown-toggle) {
  border-bottom-right-radius: 0;
  border-top-right-radius: 0; }

/* line 96, ../bower_components/sass-bootstrap/lib/_input-groups.scss */
.input-group-addon:first-child {
  border-right: 0; }

/* line 103, ../bower_components/sass-bootstrap/lib/_input-groups.scss */
.input-group .form-control:last-child, .input-group input[type="text"]:last-child, .input-group input[type="search"]:last-child, .input-group input[type="password"]:last-child, .input-group textarea:last-child, .input-group select:last-child, .input-group-addon:last-child, .input-group-btn:last-child > .btn, .input-group-btn:last-child > .dropdown-toggle, .input-group-btn:first-child > .btn:not(:first-child) {
  border-bottom-left-radius: 0;
  border-top-left-radius: 0; }

/* line 106, ../bower_components/sass-bootstrap/lib/_input-groups.scss */
.input-group-addon:last-child {
  border-left: 0; }

/* line 112, ../bower_components/sass-bootstrap/lib/_input-groups.scss */
.input-group-btn {
  position: relative;
  white-space: nowrap; }

/* line 116, ../bower_components/sass-bootstrap/lib/_input-groups.scss */
.input-group-btn > .btn {
  position: relative; }
/* line 119, ../bower_components/sass-bootstrap/lib/_input-groups.scss */
.input-group-btn > .btn + .btn {
  margin-left: -4px; }
/* line 124, ../bower_components/sass-bootstrap/lib/_input-groups.scss */
.input-group-btn > .btn:hover, .input-group-btn > .btn:active {
  z-index: 2; }

/* line 9, ../bower_components/sass-bootstrap/lib/_navs.scss */
.nav, #header_notifs_icon_wrapper, #header_employee_box, #header_quick {
  margin-bottom: 0;
  padding-left: 0;
  list-style: none; }
/* line 21, ../bower_components/sass-bootstrap/lib/_mixins.scss */
.nav:before, #header_notifs_icon_wrapper:before, #header_employee_box:before, #header_quick:before, .nav:after, #header_notifs_icon_wrapper:after, #header_employee_box:after, #header_quick:after {
  content: " ";
  /* 1 */
  display: table;
  /* 2 */ }
/* line 25, ../bower_components/sass-bootstrap/lib/_mixins.scss */
.nav:after, #header_notifs_icon_wrapper:after, #header_employee_box:after, #header_quick:after {
  clear: both; }
/* line 15, ../bower_components/sass-bootstrap/lib/_navs.scss */
.nav > li, #header_notifs_icon_wrapper > li, #header_employee_box > li, #header_quick > li {
  position: relative;
  display: block; }
/* line 19, ../bower_components/sass-bootstrap/lib/_navs.scss */
.nav > li > a, #header_notifs_icon_wrapper > li > a, #header_employee_box > li > a, #header_quick > li > a {
  position: relative;
  display: block;
  padding: 10px 15px; }
/* line 24, ../bower_components/sass-bootstrap/lib/_navs.scss */
.nav > li > a:hover, #header_notifs_icon_wrapper > li > a:hover, #header_employee_box > li > a:hover, #header_quick > li > a:hover, .nav > li > a:focus, #header_notifs_icon_wrapper > li > a:focus, #header_employee_box > li > a:focus, #header_quick > li > a:focus {
  text-decoration: none;
  background-color: #eeeeee; }
/* line 31, ../bower_components/sass-bootstrap/lib/_navs.scss */
.nav > li.disabled > a, #header_notifs_icon_wrapper > li.disabled > a, #header_employee_box > li.disabled > a, #header_quick > li.disabled > a {
  color: #999999; }
/* line 35, ../bower_components/sass-bootstrap/lib/_navs.scss */
.nav > li.disabled > a:hover, #header_notifs_icon_wrapper > li.disabled > a:hover, #header_employee_box > li.disabled > a:hover, #header_quick > li.disabled > a:hover, .nav > li.disabled > a:focus, #header_notifs_icon_wrapper > li.disabled > a:focus, #header_employee_box > li.disabled > a:focus, #header_quick > li.disabled > a:focus {
  color: #999999;
  text-decoration: none;
  background-color: transparent;
  cursor: not-allowed; }
/* line 48, ../bower_components/sass-bootstrap/lib/_navs.scss */
.nav .open > a, #header_notifs_icon_wrapper .open > a, #header_employee_box .open > a, #header_quick .open > a, .nav .open > a:hover, #header_notifs_icon_wrapper .open > a:hover, #header_employee_box .open > a:hover, #header_quick .open > a:hover, .nav .open > a:focus, #header_notifs_icon_wrapper .open > a:focus, #header_employee_box .open > a:focus, #header_quick .open > a:focus {
  background-color: #eeeeee;
  border-color: #1ba6e5; }
/* line 55, ../bower_components/sass-bootstrap/lib/_navs.scss */
.nav .nav-divider, #header_notifs_icon_wrapper .nav-divider, #header_employee_box .nav-divider, #header_quick .nav-divider {
  height: 1px;
  margin: 7.5px 0;
  overflow: hidden;
  background-color: #e5e5e5; }
/* line 61, ../bower_components/sass-bootstrap/lib/_navs.scss */
.nav > li > a > img, #header_notifs_icon_wrapper > li > a > img, #header_employee_box > li > a > img, #header_quick > li > a > img {
  max-width: none; }

/* line 71, ../bower_components/sass-bootstrap/lib/_navs.scss */
.nav-tabs {
  border-bottom: 1px solid #dddddd; }
/* line 73, ../bower_components/sass-bootstrap/lib/_navs.scss */
.nav-tabs > li {
  float: left;
  margin-bottom: -1px; }
/* line 79, ../bower_components/sass-bootstrap/lib/_navs.scss */
.nav-tabs > li > a {
  margin-right: 2px;
  line-height: 1.42857;
  border: 1px solid transparent;
  border-radius: 3px 3px 0 0; }
/* line 84, ../bower_components/sass-bootstrap/lib/_navs.scss */
.nav-tabs > li > a:hover {
  border-color: #eeeeee #eeeeee #dddddd; }
/* line 93, ../bower_components/sass-bootstrap/lib/_navs.scss */
.nav-tabs > li.active > a, .nav-tabs > li.active > a:hover, .nav-tabs > li.active > a:focus {
  color: #555555;
  background-color: #515561;
  border: 1px solid #dddddd;
  border-bottom-color: transparent;
  cursor: default; }

/* line 113, ../bower_components/sass-bootstrap/lib/_navs.scss */
.nav-pills > li {
  float: left; }
/* line 117, ../bower_components/sass-bootstrap/lib/_navs.scss */
.nav-pills > li > a {
  border-radius: 5px; }
/* line 120, ../bower_components/sass-bootstrap/lib/_navs.scss */
.nav-pills > li + li {
  margin-left: 2px; }
/* line 128, ../bower_components/sass-bootstrap/lib/_navs.scss */
.nav-pills > li.active > a, .nav-pills > li.active > a:hover, .nav-pills > li.active > a:focus {
  color: white;
  background-color: #1ba6e5; }

/* line 139, ../bower_components/sass-bootstrap/lib/_navs.scss */
.nav-stacked > li {
  float: none; }
/* line 141, ../bower_components/sass-bootstrap/lib/_navs.scss */
.nav-stacked > li + li {
  margin-top: 2px;
  margin-left: 0; }

/* line 155, ../bower_components/sass-bootstrap/lib/_navs.scss */
.nav-justified, .nav-tabs.nav-justified {
  width: 100%; }
/* line 158, ../bower_components/sass-bootstrap/lib/_navs.scss */
.nav-justified > li, .nav-tabs.nav-justified > li {
  float: none; }
/* line 160, ../bower_components/sass-bootstrap/lib/_navs.scss */
.nav-justified > li > a, .nav-tabs.nav-justified > li > a {
  text-align: center; }
@media (min-width: 768px) {
  /* line 166, ../bower_components/sass-bootstrap/lib/_navs.scss */
  .nav-justified > li, .nav-tabs.nav-justified > li {
    display: table-cell;
    width: 1%; } }

/* line 174, ../bower_components/sass-bootstrap/lib/_navs.scss */
.nav-tabs-justified, .nav-tabs.nav-justified {
  border-bottom: 0; }
/* line 176, ../bower_components/sass-bootstrap/lib/_navs.scss */
.nav-tabs-justified > li > a, .nav-tabs.nav-justified > li > a {
  border-bottom: 1px solid #dddddd;
  margin-right: 0; }
/* line 182, ../bower_components/sass-bootstrap/lib/_navs.scss */
.nav-tabs-justified > .active > a, .nav-tabs.nav-justified > .active > a {
  border-bottom-color: #515561; }

/* line 21, ../bower_components/sass-bootstrap/lib/_mixins.scss */
.tabbable:before, .tabbable:after {
  content: " ";
  /* 1 */
  display: table;
  /* 2 */ }
/* line 25, ../bower_components/sass-bootstrap/lib/_mixins.scss */
.tabbable:after {
  clear: both; }

/* line 198, ../bower_components/sass-bootstrap/lib/_navs.scss */
.tab-content > .tab-pane, .pill-content > .pill-pane {
  display: none; }

/* line 203, ../bower_components/sass-bootstrap/lib/_navs.scss */
.tab-content > .active, .pill-content > .active {
  display: block; }

/* line 214, ../bower_components/sass-bootstrap/lib/_navs.scss */
.nav .caret, #header_notifs_icon_wrapper .caret, #header_employee_box .caret, #header_quick .caret {
  border-top-color: #1ba6e5;
  border-bottom-color: #1ba6e5; }

/* line 218, ../bower_components/sass-bootstrap/lib/_navs.scss */
.nav a:hover .caret, #header_notifs_icon_wrapper a:hover .caret, #header_employee_box a:hover .caret, #header_quick a:hover .caret {
  border-top-color: #1275a1;
  border-bottom-color: #1275a1; }

/* line 224, ../bower_components/sass-bootstrap/lib/_navs.scss */
.nav-tabs .dropdown-menu {
  margin-top: -1px;
  border-top-right-radius: 0;
  border-top-left-radius: 0; }

/* line 11, ../bower_components/sass-bootstrap/lib/_navbar.scss */
.navbar, #header_infos {
  position: relative;
  z-index: 1000;
  min-height: 35px;
  margin-bottom: 17px;
  border: 1px solid transparent; }
/* line 21, ../bower_components/sass-bootstrap/lib/_mixins.scss */
.navbar:before, #header_infos:before, .navbar:after, #header_infos:after {
  content: " ";
  /* 1 */
  display: table;
  /* 2 */ }
/* line 25, ../bower_components/sass-bootstrap/lib/_mixins.scss */
.navbar:after, #header_infos:after {
  clear: both; }
@media (min-width: 768px) {
  /* line 11, ../bower_components/sass-bootstrap/lib/_navbar.scss */
  .navbar, #header_infos {
    border-radius: 3px; } }

/* line 21, ../bower_components/sass-bootstrap/lib/_mixins.scss */
.navbar-header:before, .navbar-header:after {
  content: " ";
  /* 1 */
  display: table;
  /* 2 */ }
/* line 25, ../bower_components/sass-bootstrap/lib/_mixins.scss */
.navbar-header:after {
  clear: both; }
@media (min-width: 768px) {
  /* line 32, ../bower_components/sass-bootstrap/lib/_navbar.scss */
  .navbar-header {
    float: left; } }

/* line 51, ../bower_components/sass-bootstrap/lib/_navbar.scss */
.navbar-collapse {
  max-height: 340px;
  overflow-x: visible;
  padding-right: 5px;
  padding-left: 5px;
  border-top: 1px solid transparent;
  box-shadow: inset 0 1px 0 rgba(255, 255, 255, 0.1);
  -webkit-overflow-scrolling: touch; }
/* line 21, ../bower_components/sass-bootstrap/lib/_mixins.scss */
.navbar-collapse:before, .navbar-collapse:after {
  content: " ";
  /* 1 */
  display: table;
  /* 2 */ }
/* line 25, ../bower_components/sass-bootstrap/lib/_mixins.scss */
.navbar-collapse:after {
  clear: both; }
/* line 61, ../bower_components/sass-bootstrap/lib/_navbar.scss */
.navbar-collapse.in {
  overflow-y: auto; }
@media (min-width: 768px) {
  /* line 51, ../bower_components/sass-bootstrap/lib/_navbar.scss */
  .navbar-collapse {
    width: auto;
    border-top: 0;
    box-shadow: none; }
  /* line 70, ../bower_components/sass-bootstrap/lib/_navbar.scss */
  .navbar-collapse.collapse {
    display: block !important;
    height: auto !important;
    padding-bottom: 0;
    overflow: visible !important; }
  /* line 77, ../bower_components/sass-bootstrap/lib/_navbar.scss */
  .navbar-collapse.in {
    overflow-y: visible; }
  /* line 82, ../bower_components/sass-bootstrap/lib/_navbar.scss */
  .navbar-collapse .navbar-nav.navbar-left:first-child, .navbar-collapse .navbar-left#header_notifs_icon_wrapper:first-child, .navbar-collapse .navbar-left#header_employee_box:first-child, .navbar-collapse .navbar-nav#header_search:first-child, .navbar-collapse #header_quick:first-child {
    margin-left: -5px; }
  /* line 85, ../bower_components/sass-bootstrap/lib/_navbar.scss */
  .navbar-collapse .navbar-nav.navbar-right:last-child, .navbar-collapse .navbar-right#header_notifs_icon_wrapper:last-child, .navbar-collapse #header_employee_box:last-child, .navbar-collapse .navbar-right#header_quick:last-child {
    margin-right: -5px; }
  /* line 88, ../bower_components/sass-bootstrap/lib/_navbar.scss */
  .navbar-collapse .navbar-text:last-child {
    margin-right: 0; } }

/* line 100, ../bower_components/sass-bootstrap/lib/_navbar.scss */
.container > .navbar-header, .container > .navbar-collapse {
  margin-right: -5px;
  margin-left: -5px; }
@media (min-width: 768px) {
  /* line 100, ../bower_components/sass-bootstrap/lib/_navbar.scss */
  .container > .navbar-header, .container > .navbar-collapse {
    margin-right: 0;
    margin-left: 0; } }

/* line 118, ../bower_components/sass-bootstrap/lib/_navbar.scss */
.navbar-static-top {
  border-width: 0 0 1px; }
@media (min-width: 768px) {
  /* line 118, ../bower_components/sass-bootstrap/lib/_navbar.scss */
  .navbar-static-top {
    border-radius: 0; } }

/* line 127, ../bower_components/sass-bootstrap/lib/_navbar.scss */
.navbar-fixed-top, #header_infos, .navbar-fixed-bottom {
  position: fixed;
  right: 0;
  left: 0;
  border-width: 0 0 1px; }
@media (min-width: 768px) {
  /* line 127, ../bower_components/sass-bootstrap/lib/_navbar.scss */
  .navbar-fixed-top, #header_infos, .navbar-fixed-bottom {
    border-radius: 0; } }

/* line 138, ../bower_components/sass-bootstrap/lib/_navbar.scss */
.navbar-fixed-top, #header_infos {
  z-index: 1030;
  top: 0; }

/* line 142, ../bower_components/sass-bootstrap/lib/_navbar.scss */
.navbar-fixed-bottom {
  bottom: 0;
  margin-bottom: 0; }

/* line 150, ../bower_components/sass-bootstrap/lib/_navbar.scss */
.navbar-brand, #header_shopname {
  float: left;
  padding: 9px 5px;
  font-size: 15px;
  line-height: 17px; }
/* line 156, ../bower_components/sass-bootstrap/lib/_navbar.scss */
.navbar-brand:hover, #header_shopname:hover, .navbar-brand:focus, #header_shopname:focus {
  text-decoration: none; }
@media (min-width: 768px) {
  /* line 161, ../bower_components/sass-bootstrap/lib/_navbar.scss */
  .navbar > .container .navbar-brand, #header_infos > .container .navbar-brand, .navbar > .container #header_shopname, #header_infos > .container #header_shopname {
    margin-left: -5px; } }

/* line 173, ../bower_components/sass-bootstrap/lib/_navbar.scss */
.navbar-toggle {
  position: relative;
  float: right;
  margin-right: 5px;
  padding: 9px 10px;
  margin-top: 0.5px;
  margin-bottom: 0.5px;
  background-color: transparent;
  border: 1px solid transparent;
  border-radius: 3px; }
/* line 184, ../bower_components/sass-bootstrap/lib/_navbar.scss */
.navbar-toggle .icon-bar {
  display: block;
  width: 22px;
  height: 2px;
  border-radius: 1px; }
/* line 190, ../bower_components/sass-bootstrap/lib/_navbar.scss */
.navbar-toggle .icon-bar + .icon-bar {
  margin-top: 4px; }
@media (min-width: 768px) {
  /* line 173, ../bower_components/sass-bootstrap/lib/_navbar.scss */
  .navbar-toggle {
    display: none; } }

/* line 205, ../bower_components/sass-bootstrap/lib/_navbar.scss */
.navbar-nav, #header_notifs_icon_wrapper, #header_employee_box, #header_quick {
  margin: 4.5px -5px; }
/* line 208, ../bower_components/sass-bootstrap/lib/_navbar.scss */
.navbar-nav > li > a, #header_notifs_icon_wrapper > li > a, #header_employee_box > li > a, #header_quick > li > a {
  padding-top: 10px;
  padding-bottom: 10px;
  line-height: 17px; }
@media (max-width: 767px) {
  /* line 216, ../bower_components/sass-bootstrap/lib/_navbar.scss */
  .navbar-nav .open .dropdown-menu, #header_notifs_icon_wrapper .open .dropdown-menu, #header_employee_box .open .dropdown-menu, #header_quick .open .dropdown-menu {
    position: static;
    float: none;
    width: auto;
    margin-top: 0;
    background-color: transparent;
    border: 0;
    box-shadow: none; }
  /* line 225, ../bower_components/sass-bootstrap/lib/_navbar.scss */
  .navbar-nav .open .dropdown-menu > li > a, #header_notifs_icon_wrapper .open .dropdown-menu > li > a, #header_employee_box .open .dropdown-menu > li > a, #header_quick .open .dropdown-menu > li > a, .navbar-nav .open .dropdown-menu .dropdown-header, #header_notifs_icon_wrapper .open .dropdown-menu .dropdown-header, #header_employee_box .open .dropdown-menu .dropdown-header, #header_quick .open .dropdown-menu .dropdown-header {
    padding: 5px 15px 5px 25px; }
  /* line 228, ../bower_components/sass-bootstrap/lib/_navbar.scss */
  .navbar-nav .open .dropdown-menu > li > a, #header_notifs_icon_wrapper .open .dropdown-menu > li > a, #header_employee_box .open .dropdown-menu > li > a, #header_quick .open .dropdown-menu > li > a {
    line-height: 17px; }
  /* line 231, ../bower_components/sass-bootstrap/lib/_navbar.scss */
  .navbar-nav .open .dropdown-menu > li > a:hover, #header_notifs_icon_wrapper .open .dropdown-menu > li > a:hover, #header_employee_box .open .dropdown-menu > li > a:hover, #header_quick .open .dropdown-menu > li > a:hover, .navbar-nav .open .dropdown-menu > li > a:focus, #header_notifs_icon_wrapper .open .dropdown-menu > li > a:focus, #header_employee_box .open .dropdown-menu > li > a:focus, #header_quick .open .dropdown-menu > li > a:focus {
    background-image: none; } }
@media (min-width: 768px) {
  /* line 205, ../bower_components/sass-bootstrap/lib/_navbar.scss */
  .navbar-nav, #header_notifs_icon_wrapper, #header_employee_box, #header_quick {
    float: left;
    margin: 0; }
  /* line 243, ../bower_components/sass-bootstrap/lib/_navbar.scss */
  .navbar-nav > li, #header_notifs_icon_wrapper > li, #header_employee_box > li, #header_quick > li {
    float: left; }
  /* line 245, ../bower_components/sass-bootstrap/lib/_navbar.scss */
  .navbar-nav > li > a, #header_notifs_icon_wrapper > li > a, #header_employee_box > li > a, #header_quick > li > a {
    padding-top: 9px;
    padding-bottom: 9px; } }

@media (min-width: 768px) {
  /* line 262, ../bower_components/sass-bootstrap/lib/_navbar.scss */
  .navbar-left, #header_search, #header_quick {
    float: left !important; }

  /* line 265, ../bower_components/sass-bootstrap/lib/_navbar.scss */
  .navbar-right, #header_employee_box {
    float: right !important; } }
/* line 276, ../bower_components/sass-bootstrap/lib/_navbar.scss */
.navbar-form, #header_search {
  margin-left: -5px;
  margin-right: -5px;
  padding: 10px 5px;
  border-top: 1px solid transparent;
  border-bottom: 1px solid transparent;
  -webkit-box-shadow: inset 0 1px 0 rgba(255, 255, 255, 0.1), 0 1px 0 rgba(255, 255, 255, 0.1);
  box-shadow: inset 0 1px 0 rgba(255, 255, 255, 0.1), 0 1px 0 rgba(255, 255, 255, 0.1);
  margin-top: 4px;
  margin-bottom: 4px; }
@media (max-width: 767px) {
  /* line 288, ../bower_components/sass-bootstrap/lib/_navbar.scss */
  .navbar-form .form-group, #header_search .form-group, .navbar-form fieldset > .row, #header_search fieldset > .row, .navbar-form #dashboard fieldset > .data_list_vertical, #dashboard .navbar-form fieldset > .data_list_vertical, #header_search #dashboard fieldset > .data_list_vertical, #dashboard #header_search fieldset > .data_list_vertical {
    margin-bottom: 5px; } }
@media (min-width: 768px) {
  /* line 276, ../bower_components/sass-bootstrap/lib/_navbar.scss */
  .navbar-form, #header_search {
    width: auto;
    border: 0;
    margin-left: 0;
    margin-right: 0;
    padding-top: 0;
    padding-bottom: 0;
    -webkit-box-shadow: none;
    box-shadow: none; } }

/* line 313, ../bower_components/sass-bootstrap/lib/_navbar.scss */
.navbar-nav > li > .dropdown-menu, #header_notifs_icon_wrapper > li > .dropdown-menu, #header_employee_box > li > .dropdown-menu, #header_quick > li > .dropdown-menu {
  margin-top: 0;
  border-top-right-radius: 0;
  border-top-left-radius: 0; }

/* line 318, ../bower_components/sass-bootstrap/lib/_navbar.scss */
.navbar-fixed-bottom .navbar-nav > li > .dropdown-menu, .navbar-fixed-bottom #header_notifs_icon_wrapper > li > .dropdown-menu, .navbar-fixed-bottom #header_employee_box > li > .dropdown-menu, .navbar-fixed-bottom #header_quick > li > .dropdown-menu {
  border-bottom-right-radius: 0;
  border-bottom-left-radius: 0; }

/* line 324, ../bower_components/sass-bootstrap/lib/_navbar.scss */
.navbar-nav.pull-right > li > .dropdown-menu, .pull-right#header_notifs_icon_wrapper > li > .dropdown-menu, #content h3:not(.modal-title) #header_notifs_icon_wrapper.panel-heading-action > li > .dropdown-menu, #content .panel-heading #header_notifs_icon_wrapper.panel-heading-action > li > .dropdown-menu, #content #header_notifs_icon_wrapper .notifs_panel .notifs_panel_header #header_notifs_icon_wrapper.panel-heading-action > li > .dropdown-menu, #header_notifs_icon_wrapper .notifs_panel #content .notifs_panel_header #header_notifs_icon_wrapper.panel-heading-action > li > .dropdown-menu, .pull-right#header_employee_box > li > .dropdown-menu, #content h3:not(.modal-title) #header_employee_box.panel-heading-action > li > .dropdown-menu, #content .panel-heading #header_employee_box.panel-heading-action > li > .dropdown-menu, #content #header_notifs_icon_wrapper .notifs_panel .notifs_panel_header #header_employee_box.panel-heading-action > li > .dropdown-menu, #header_notifs_icon_wrapper .notifs_panel #content .notifs_panel_header #header_employee_box.panel-heading-action > li > .dropdown-menu, .pull-right#header_quick > li > .dropdown-menu, #content h3:not(.modal-title) #header_quick.panel-heading-action > li > .dropdown-menu, #content .panel-heading #header_quick.panel-heading-action > li > .dropdown-menu, #content #header_notifs_icon_wrapper .notifs_panel .notifs_panel_header #header_quick.panel-heading-action > li > .dropdown-menu, #header_notifs_icon_wrapper .notifs_panel #content .notifs_panel_header #header_quick.panel-heading-action > li > .dropdown-menu, #content h3:not(.modal-title) .navbar-nav.panel-heading-action > li > .dropdown-menu, #content .panel-heading .navbar-nav.panel-heading-action > li > .dropdown-menu, #content #header_notifs_icon_wrapper .notifs_panel .notifs_panel_header .navbar-nav.panel-heading-action > li > .dropdown-menu, #header_notifs_icon_wrapper .notifs_panel #content .notifs_panel_header .navbar-nav.panel-heading-action > li > .dropdown-menu, .navbar-nav > li > .dropdown-menu.pull-right, #header_notifs_icon_wrapper > li > .dropdown-menu.pull-right, #header_employee_box > li > .dropdown-menu.pull-right, #header_quick > li > .dropdown-menu.pull-right, #content h3:not(.modal-title) .navbar-nav > li > .dropdown-menu.panel-heading-action, #content h3:not(.modal-title) #header_notifs_icon_wrapper > li > .dropdown-menu.panel-heading-action, #content h3:not(.modal-title) #header_employee_box > li > .dropdown-menu.panel-heading-action, #content h3:not(.modal-title) #header_quick > li > .dropdown-menu.panel-heading-action, #content .panel-heading .navbar-nav > li > .dropdown-menu.panel-heading-action, #content .panel-heading #header_notifs_icon_wrapper > li > .dropdown-menu.panel-heading-action, #content .panel-heading #header_employee_box > li > .dropdown-menu.panel-heading-action, #content .panel-heading #header_quick > li > .dropdown-menu.panel-heading-action, #content #header_notifs_icon_wrapper .notifs_panel .notifs_panel_header .navbar-nav > li > .dropdown-menu.panel-heading-action, #content #header_notifs_icon_wrapper .notifs_panel .notifs_panel_header #header_notifs_icon_wrapper > li > .dropdown-menu.panel-heading-action, #content #header_notifs_icon_wrapper .notifs_panel .notifs_panel_header #header_employee_box > li > .dropdown-menu.panel-heading-action, #content #header_notifs_icon_wrapper .notifs_panel .notifs_panel_header #header_quick > li > .dropdown-menu.panel-heading-action, #header_notifs_icon_wrapper .notifs_panel #content .notifs_panel_header .navbar-nav > li > .dropdown-menu.panel-heading-action, #header_notifs_icon_wrapper .notifs_panel #content .notifs_panel_header #header_notifs_icon_wrapper > li > .dropdown-menu.panel-heading-action, #header_notifs_icon_wrapper .notifs_panel #content .notifs_panel_header #header_employee_box > li > .dropdown-menu.panel-heading-action, #header_notifs_icon_wrapper .notifs_panel #content .notifs_panel_header #header_quick > li > .dropdown-menu.panel-heading-action {
  left: auto;
  right: 0; }

/* line 334, ../bower_components/sass-bootstrap/lib/_navbar.scss */
.navbar-btn {
  margin-top: 4px;
  margin-bottom: 4px; }

/* line 343, ../bower_components/sass-bootstrap/lib/_navbar.scss */
.navbar-text {
  float: left;
  margin-top: 9px;
  margin-bottom: 9px; }
@media (min-width: 768px) {
  /* line 343, ../bower_components/sass-bootstrap/lib/_navbar.scss */
  .navbar-text {
    margin-left: 5px;
    margin-right: 5px; } }

/* line 357, ../bower_components/sass-bootstrap/lib/_navbar.scss */
.navbar-default {
  background-color: #f8f8f8;
  border-color: #e7e7e7; }
/* line 361, ../bower_components/sass-bootstrap/lib/_navbar.scss */
.navbar-default .navbar-brand, .navbar-default #header_shopname {
  color: #777777; }
/* line 364, ../bower_components/sass-bootstrap/lib/_navbar.scss */
.navbar-default .navbar-brand:hover, .navbar-default #header_shopname:hover, .navbar-default .navbar-brand:focus, .navbar-default #header_shopname:focus {
  color: #5e5e5e;
  background-color: transparent; }
/* line 370, ../bower_components/sass-bootstrap/lib/_navbar.scss */
.navbar-default .navbar-text {
  color: #777777; }
/* line 375, ../bower_components/sass-bootstrap/lib/_navbar.scss */
.navbar-default .navbar-nav > li > a, .navbar-default #header_notifs_icon_wrapper > li > a, .navbar-default #header_employee_box > li > a, .navbar-default #header_quick > li > a {
  color: #777777; }
/* line 379, ../bower_components/sass-bootstrap/lib/_navbar.scss */
.navbar-default .navbar-nav > li > a:hover, .navbar-default #header_notifs_icon_wrapper > li > a:hover, .navbar-default #header_employee_box > li > a:hover, .navbar-default #header_quick > li > a:hover, .navbar-default .navbar-nav > li > a:focus, .navbar-default #header_notifs_icon_wrapper > li > a:focus, .navbar-default #header_employee_box > li > a:focus, .navbar-default #header_quick > li > a:focus {
  color: #333333;
  background-color: transparent; }
/* line 387, ../bower_components/sass-bootstrap/lib/_navbar.scss */
.navbar-default .navbar-nav > .active > a, .navbar-default #header_notifs_icon_wrapper > .active > a, .navbar-default #header_employee_box > .active > a, .navbar-default #header_quick > .active > a, .navbar-default .navbar-nav > .active > a:hover, .navbar-default #header_notifs_icon_wrapper > .active > a:hover, .navbar-default #header_employee_box > .active > a:hover, .navbar-default #header_quick > .active > a:hover, .navbar-default .navbar-nav > .active > a:focus, .navbar-default #header_notifs_icon_wrapper > .active > a:focus, .navbar-default #header_employee_box > .active > a:focus, .navbar-default #header_quick > .active > a:focus {
  color: #555555;
  background-color: #e7e7e7; }
/* line 395, ../bower_components/sass-bootstrap/lib/_navbar.scss */
.navbar-default .navbar-nav > .disabled > a, .navbar-default #header_notifs_icon_wrapper > .disabled > a, .navbar-default #header_employee_box > .disabled > a, .navbar-default #header_quick > .disabled > a, .navbar-default .navbar-nav > .disabled > a:hover, .navbar-default #header_notifs_icon_wrapper > .disabled > a:hover, .navbar-default #header_employee_box > .disabled > a:hover, .navbar-default #header_quick > .disabled > a:hover, .navbar-default .navbar-nav > .disabled > a:focus, .navbar-default #header_notifs_icon_wrapper > .disabled > a:focus, .navbar-default #header_employee_box > .disabled > a:focus, .navbar-default #header_quick > .disabled > a:focus {
  color: #cccccc;
  background-color: transparent; }
/* line 402, ../bower_components/sass-bootstrap/lib/_navbar.scss */
.navbar-default .navbar-toggle {
  border-color: #dddddd; }
/* line 405, ../bower_components/sass-bootstrap/lib/_navbar.scss */
.navbar-default .navbar-toggle:hover, .navbar-default .navbar-toggle:focus {
  background-color: #dddddd; }
/* line 408, ../bower_components/sass-bootstrap/lib/_navbar.scss */
.navbar-default .navbar-toggle .icon-bar {
  background-color: #cccccc; }
/* line 414, ../bower_components/sass-bootstrap/lib/_navbar.scss */
.navbar-default .navbar-collapse, .navbar-default .navbar-form, .navbar-default #header_search {
  border-color: #e6e6e6; }
/* line 422, ../bower_components/sass-bootstrap/lib/_navbar.scss */
.navbar-default .navbar-nav > .dropdown > a:hover .caret, .navbar-default #header_notifs_icon_wrapper > .dropdown > a:hover .caret, .navbar-default #header_employee_box > .dropdown > a:hover .caret, .navbar-default #header_quick > .dropdown > a:hover .caret, .navbar-default .navbar-nav > .dropdown > a:focus .caret, .navbar-default #header_notifs_icon_wrapper > .dropdown > a:focus .caret, .navbar-default #header_employee_box > .dropdown > a:focus .caret, .navbar-default #header_quick > .dropdown > a:focus .caret {
  border-top-color: #333333;
  border-bottom-color: #333333; }
/* line 431, ../bower_components/sass-bootstrap/lib/_navbar.scss */
.navbar-default .navbar-nav > .open > a, .navbar-default #header_notifs_icon_wrapper > .open > a, .navbar-default #header_employee_box > .open > a, .navbar-default #header_quick > .open > a, .navbar-default .navbar-nav > .open > a:hover, .navbar-default #header_notifs_icon_wrapper > .open > a:hover, .navbar-default #header_employee_box > .open > a:hover, .navbar-default #header_quick > .open > a:hover, .navbar-default .navbar-nav > .open > a:focus, .navbar-default #header_notifs_icon_wrapper > .open > a:focus, .navbar-default #header_employee_box > .open > a:focus, .navbar-default #header_quick > .open > a:focus {
  background-color: #e7e7e7;
  color: #555555; }
/* line 434, ../bower_components/sass-bootstrap/lib/_navbar.scss */
.navbar-default .navbar-nav > .open > a .caret, .navbar-default #header_notifs_icon_wrapper > .open > a .caret, .navbar-default #header_employee_box > .open > a .caret, .navbar-default #header_quick > .open > a .caret, .navbar-default .navbar-nav > .open > a:hover .caret, .navbar-default #header_notifs_icon_wrapper > .open > a:hover .caret, .navbar-default #header_employee_box > .open > a:hover .caret, .navbar-default #header_quick > .open > a:hover .caret, .navbar-default .navbar-nav > .open > a:focus .caret, .navbar-default #header_notifs_icon_wrapper > .open > a:focus .caret, .navbar-default #header_employee_box > .open > a:focus .caret, .navbar-default #header_quick > .open > a:focus .caret {
  border-top-color: #555555;
  border-bottom-color: #555555; }
/* line 440, ../bower_components/sass-bootstrap/lib/_navbar.scss */
.navbar-default .navbar-nav > .dropdown > a .caret, .navbar-default #header_notifs_icon_wrapper > .dropdown > a .caret, .navbar-default #header_employee_box > .dropdown > a .caret, .navbar-default #header_quick > .dropdown > a .caret {
  border-top-color: #777777;
  border-bottom-color: #777777; }
@media (max-width: 767px) {
  /* line 449, ../bower_components/sass-bootstrap/lib/_navbar.scss */
  .navbar-default .navbar-nav .open .dropdown-menu > li > a, .navbar-default #header_notifs_icon_wrapper .open .dropdown-menu > li > a, .navbar-default #header_employee_box .open .dropdown-menu > li > a, .navbar-default #header_quick .open .dropdown-menu > li > a {
    color: #777777; }
  /* line 452, ../bower_components/sass-bootstrap/lib/_navbar.scss */
  .navbar-default .navbar-nav .open .dropdown-menu > li > a:hover, .navbar-default #header_notifs_icon_wrapper .open .dropdown-menu > li > a:hover, .navbar-default #header_employee_box .open .dropdown-menu > li > a:hover, .navbar-default #header_quick .open .dropdown-menu > li > a:hover, .navbar-default .navbar-nav .open .dropdown-menu > li > a:focus, .navbar-default #header_notifs_icon_wrapper .open .dropdown-menu > li > a:focus, .navbar-default #header_employee_box .open .dropdown-menu > li > a:focus, .navbar-default #header_quick .open .dropdown-menu > li > a:focus {
    color: #333333;
    background-color: transparent; }
  /* line 460, ../bower_components/sass-bootstrap/lib/_navbar.scss */
  .navbar-default .navbar-nav .open .dropdown-menu > .active > a, .navbar-default #header_notifs_icon_wrapper .open .dropdown-menu > .active > a, .navbar-default #header_employee_box .open .dropdown-menu > .active > a, .navbar-default #header_quick .open .dropdown-menu > .active > a, .navbar-default .navbar-nav .open .dropdown-menu > .active > a:hover, .navbar-default #header_notifs_icon_wrapper .open .dropdown-menu > .active > a:hover, .navbar-default #header_employee_box .open .dropdown-menu > .active > a:hover, .navbar-default #header_quick .open .dropdown-menu > .active > a:hover, .navbar-default .navbar-nav .open .dropdown-menu > .active > a:focus, .navbar-default #header_notifs_icon_wrapper .open .dropdown-menu > .active > a:focus, .navbar-default #header_employee_box .open .dropdown-menu > .active > a:focus, .navbar-default #header_quick .open .dropdown-menu > .active > a:focus {
    color: #555555;
    background-color: #e7e7e7; }
  /* line 468, ../bower_components/sass-bootstrap/lib/_navbar.scss */
  .navbar-default .navbar-nav .open .dropdown-menu > .disabled > a, .navbar-default #header_notifs_icon_wrapper .open .dropdown-menu > .disabled > a, .navbar-default #header_employee_box .open .dropdown-menu > .disabled > a, .navbar-default #header_quick .open .dropdown-menu > .disabled > a, .navbar-default .navbar-nav .open .dropdown-menu > .disabled > a:hover, .navbar-default #header_notifs_icon_wrapper .open .dropdown-menu > .disabled > a:hover, .navbar-default #header_employee_box .open .dropdown-menu > .disabled > a:hover, .navbar-default #header_quick .open .dropdown-menu > .disabled > a:hover, .navbar-default .navbar-nav .open .dropdown-menu > .disabled > a:focus, .navbar-default #header_notifs_icon_wrapper .open .dropdown-menu > .disabled > a:focus, .navbar-default #header_employee_box .open .dropdown-menu > .disabled > a:focus, .navbar-default #header_quick .open .dropdown-menu > .disabled > a:focus {
    color: #cccccc;
    background-color: transparent; } }
/* line 482, ../bower_components/sass-bootstrap/lib/_navbar.scss */
.navbar-default .navbar-link {
  color: #777777; }
/* line 484, ../bower_components/sass-bootstrap/lib/_navbar.scss */
.navbar-default .navbar-link:hover {
  color: #333333; }

/* line 493, ../bower_components/sass-bootstrap/lib/_navbar.scss */
.navbar-inverse, #header_infos {
  background-color: #222222;
  border-color: #090909; }
/* line 497, ../bower_components/sass-bootstrap/lib/_navbar.scss */
.navbar-inverse .navbar-brand, #header_infos .navbar-brand, .navbar-inverse #header_shopname, #header_infos #header_shopname {
  color: #999999; }
/* line 500, ../bower_components/sass-bootstrap/lib/_navbar.scss */
.navbar-inverse .navbar-brand:hover, #header_infos .navbar-brand:hover, .navbar-inverse #header_shopname:hover, #header_infos #header_shopname:hover, .navbar-inverse .navbar-brand:focus, #header_infos .navbar-brand:focus, .navbar-inverse #header_shopname:focus, #header_infos #header_shopname:focus {
  color: white;
  background-color: transparent; }
/* line 506, ../bower_components/sass-bootstrap/lib/_navbar.scss */
.navbar-inverse .navbar-text, #header_infos .navbar-text {
  color: #999999; }
/* line 511, ../bower_components/sass-bootstrap/lib/_navbar.scss */
.navbar-inverse .navbar-nav > li > a, #header_infos .navbar-nav > li > a, .navbar-inverse #header_notifs_icon_wrapper > li > a, #header_infos #header_notifs_icon_wrapper > li > a, .navbar-inverse #header_employee_box > li > a, #header_infos #header_employee_box > li > a, .navbar-inverse #header_quick > li > a, #header_infos #header_quick > li > a {
  color: #999999; }
/* line 515, ../bower_components/sass-bootstrap/lib/_navbar.scss */
.navbar-inverse .navbar-nav > li > a:hover, #header_infos .navbar-nav > li > a:hover, .navbar-inverse #header_notifs_icon_wrapper > li > a:hover, #header_infos #header_notifs_icon_wrapper > li > a:hover, .navbar-inverse #header_employee_box > li > a:hover, #header_infos #header_employee_box > li > a:hover, .navbar-inverse #header_quick > li > a:hover, #header_infos #header_quick > li > a:hover, .navbar-inverse .navbar-nav > li > a:focus, #header_infos .navbar-nav > li > a:focus, .navbar-inverse #header_notifs_icon_wrapper > li > a:focus, #header_infos #header_notifs_icon_wrapper > li > a:focus, .navbar-inverse #header_employee_box > li > a:focus, #header_infos #header_employee_box > li > a:focus, .navbar-inverse #header_quick > li > a:focus, #header_infos #header_quick > li > a:focus {
  color: white;
  background-color: transparent; }
/* line 523, ../bower_components/sass-bootstrap/lib/_navbar.scss */
.navbar-inverse .navbar-nav > .active > a, #header_infos .navbar-nav > .active > a, .navbar-inverse #header_notifs_icon_wrapper > .active > a, #header_infos #header_notifs_icon_wrapper > .active > a, .navbar-inverse #header_employee_box > .active > a, #header_infos #header_employee_box > .active > a, .navbar-inverse #header_quick > .active > a, #header_infos #header_quick > .active > a, .navbar-inverse .navbar-nav > .active > a:hover, #header_infos .navbar-nav > .active > a:hover, .navbar-inverse #header_notifs_icon_wrapper > .active > a:hover, #header_infos #header_notifs_icon_wrapper > .active > a:hover, .navbar-inverse #header_employee_box > .active > a:hover, #header_infos #header_employee_box > .active > a:hover, .navbar-inverse #header_quick > .active > a:hover, #header_infos #header_quick > .active > a:hover, .navbar-inverse .navbar-nav > .active > a:focus, #header_infos .navbar-nav > .active > a:focus, .navbar-inverse #header_notifs_icon_wrapper > .active > a:focus, #header_infos #header_notifs_icon_wrapper > .active > a:focus, .navbar-inverse #header_employee_box > .active > a:focus, #header_infos #header_employee_box > .active > a:focus, .navbar-inverse #header_quick > .active > a:focus, #header_infos #header_quick > .active > a:focus {
  color: white;
  background-color: #090909; }
/* line 531, ../bower_components/sass-bootstrap/lib/_navbar.scss */
.navbar-inverse .navbar-nav > .disabled > a, #header_infos .navbar-nav > .disabled > a, .navbar-inverse #header_notifs_icon_wrapper > .disabled > a, #header_infos #header_notifs_icon_wrapper > .disabled > a, .navbar-inverse #header_employee_box > .disabled > a, #header_infos #header_employee_box > .disabled > a, .navbar-inverse #header_quick > .disabled > a, #header_infos #header_quick > .disabled > a, .navbar-inverse .navbar-nav > .disabled > a:hover, #header_infos .navbar-nav > .disabled > a:hover, .navbar-inverse #header_notifs_icon_wrapper > .disabled > a:hover, #header_infos #header_notifs_icon_wrapper > .disabled > a:hover, .navbar-inverse #header_employee_box > .disabled > a:hover, #header_infos #header_employee_box > .disabled > a:hover, .navbar-inverse #header_quick > .disabled > a:hover, #header_infos #header_quick > .disabled > a:hover, .navbar-inverse .navbar-nav > .disabled > a:focus, #header_infos .navbar-nav > .disabled > a:focus, .navbar-inverse #header_notifs_icon_wrapper > .disabled > a:focus, #header_infos #header_notifs_icon_wrapper > .disabled > a:focus, .navbar-inverse #header_employee_box > .disabled > a:focus, #header_infos #header_employee_box > .disabled > a:focus, .navbar-inverse #header_quick > .disabled > a:focus, #header_infos #header_quick > .disabled > a:focus {
  color: #444444;
  background-color: transparent; }
/* line 539, ../bower_components/sass-bootstrap/lib/_navbar.scss */
.navbar-inverse .navbar-toggle, #header_infos .navbar-toggle {
  border-color: #333333; }
/* line 542, ../bower_components/sass-bootstrap/lib/_navbar.scss */
.navbar-inverse .navbar-toggle:hover, #header_infos .navbar-toggle:hover, .navbar-inverse .navbar-toggle:focus, #header_infos .navbar-toggle:focus {
  background-color: #333333; }
/* line 545, ../bower_components/sass-bootstrap/lib/_navbar.scss */
.navbar-inverse .navbar-toggle .icon-bar, #header_infos .navbar-toggle .icon-bar {
  background-color: white; }
/* line 551, ../bower_components/sass-bootstrap/lib/_navbar.scss */
.navbar-inverse .navbar-collapse, #header_infos .navbar-collapse, .navbar-inverse .navbar-form, #header_infos .navbar-form, .navbar-inverse #header_search, #header_infos #header_search {
  border-color: #101010; }
/* line 560, ../bower_components/sass-bootstrap/lib/_navbar.scss */
.navbar-inverse .navbar-nav > .open > a, #header_infos .navbar-nav > .open > a, .navbar-inverse #header_notifs_icon_wrapper > .open > a, #header_infos #header_notifs_icon_wrapper > .open > a, .navbar-inverse #header_employee_box > .open > a, #header_infos #header_employee_box > .open > a, .navbar-inverse #header_quick > .open > a, #header_infos #header_quick > .open > a, .navbar-inverse .navbar-nav > .open > a:hover, #header_infos .navbar-nav > .open > a:hover, .navbar-inverse #header_notifs_icon_wrapper > .open > a:hover, #header_infos #header_notifs_icon_wrapper > .open > a:hover, .navbar-inverse #header_employee_box > .open > a:hover, #header_infos #header_employee_box > .open > a:hover, .navbar-inverse #header_quick > .open > a:hover, #header_infos #header_quick > .open > a:hover, .navbar-inverse .navbar-nav > .open > a:focus, #header_infos .navbar-nav > .open > a:focus, .navbar-inverse #header_notifs_icon_wrapper > .open > a:focus, #header_infos #header_notifs_icon_wrapper > .open > a:focus, .navbar-inverse #header_employee_box > .open > a:focus, #header_infos #header_employee_box > .open > a:focus, .navbar-inverse #header_quick > .open > a:focus, #header_infos #header_quick > .open > a:focus {
  background-color: #090909;
  color: white; }
/* line 565, ../bower_components/sass-bootstrap/lib/_navbar.scss */
.navbar-inverse .navbar-nav > .dropdown > a:hover .caret, #header_infos .navbar-nav > .dropdown > a:hover .caret, .navbar-inverse #header_notifs_icon_wrapper > .dropdown > a:hover .caret, #header_infos #header_notifs_icon_wrapper > .dropdown > a:hover .caret, .navbar-inverse #header_employee_box > .dropdown > a:hover .caret, #header_infos #header_employee_box > .dropdown > a:hover .caret, .navbar-inverse #header_quick > .dropdown > a:hover .caret, #header_infos #header_quick > .dropdown > a:hover .caret {
  border-top-color: white;
  border-bottom-color: white; }
/* line 569, ../bower_components/sass-bootstrap/lib/_navbar.scss */
.navbar-inverse .navbar-nav > .dropdown > a .caret, #header_infos .navbar-nav > .dropdown > a .caret, .navbar-inverse #header_notifs_icon_wrapper > .dropdown > a .caret, #header_infos #header_notifs_icon_wrapper > .dropdown > a .caret, .navbar-inverse #header_employee_box > .dropdown > a .caret, #header_infos #header_employee_box > .dropdown > a .caret, .navbar-inverse #header_quick > .dropdown > a .caret, #header_infos #header_quick > .dropdown > a .caret {
  border-top-color: #999999;
  border-bottom-color: #999999; }
/* line 577, ../bower_components/sass-bootstrap/lib/_navbar.scss */
.navbar-inverse .navbar-nav > .open > a .caret, #header_infos .navbar-nav > .open > a .caret, .navbar-inverse #header_notifs_icon_wrapper > .open > a .caret, #header_infos #header_notifs_icon_wrapper > .open > a .caret, .navbar-inverse #header_employee_box > .open > a .caret, #header_infos #header_employee_box > .open > a .caret, .navbar-inverse #header_quick > .open > a .caret, #header_infos #header_quick > .open > a .caret, .navbar-inverse .navbar-nav > .open > a:hover .caret, #header_infos .navbar-nav > .open > a:hover .caret, .navbar-inverse #header_notifs_icon_wrapper > .open > a:hover .caret, #header_infos #header_notifs_icon_wrapper > .open > a:hover .caret, .navbar-inverse #header_employee_box > .open > a:hover .caret, #header_infos #header_employee_box > .open > a:hover .caret, .navbar-inverse #header_quick > .open > a:hover .caret, #header_infos #header_quick > .open > a:hover .caret, .navbar-inverse .navbar-nav > .open > a:focus .caret, #header_infos .navbar-nav > .open > a:focus .caret, .navbar-inverse #header_notifs_icon_wrapper > .open > a:focus .caret, #header_infos #header_notifs_icon_wrapper > .open > a:focus .caret, .navbar-inverse #header_employee_box > .open > a:focus .caret, #header_infos #header_employee_box > .open > a:focus .caret, .navbar-inverse #header_quick > .open > a:focus .caret, #header_infos #header_quick > .open > a:focus .caret {
  border-top-color: white;
  border-bottom-color: white; }
@media (max-width: 767px) {
  /* line 587, ../bower_components/sass-bootstrap/lib/_navbar.scss */
  .navbar-inverse .navbar-nav .open .dropdown-menu > .dropdown-header, #header_infos .navbar-nav .open .dropdown-menu > .dropdown-header, .navbar-inverse #header_notifs_icon_wrapper .open .dropdown-menu > .dropdown-header, #header_infos #header_notifs_icon_wrapper .open .dropdown-menu > .dropdown-header, .navbar-inverse #header_employee_box .open .dropdown-menu > .dropdown-header, #header_infos #header_employee_box .open .dropdown-menu > .dropdown-header, .navbar-inverse #header_quick .open .dropdown-menu > .dropdown-header, #header_infos #header_quick .open .dropdown-menu > .dropdown-header {
    border-color: #090909; }
  /* line 590, ../bower_components/sass-bootstrap/lib/_navbar.scss */
  .navbar-inverse .navbar-nav .open .dropdown-menu > li > a, #header_infos .navbar-nav .open .dropdown-menu > li > a, .navbar-inverse #header_notifs_icon_wrapper .open .dropdown-menu > li > a, #header_infos #header_notifs_icon_wrapper .open .dropdown-menu > li > a, .navbar-inverse #header_employee_box .open .dropdown-menu > li > a, #header_infos #header_employee_box .open .dropdown-menu > li > a, .navbar-inverse #header_quick .open .dropdown-menu > li > a, #header_infos #header_quick .open .dropdown-menu > li > a {
    color: #999999; }
  /* line 593, ../bower_components/sass-bootstrap/lib/_navbar.scss */
  .navbar-inverse .navbar-nav .open .dropdown-menu > li > a:hover, #header_infos .navbar-nav .open .dropdown-menu > li > a:hover, .navbar-inverse #header_notifs_icon_wrapper .open .dropdown-menu > li > a:hover, #header_infos #header_notifs_icon_wrapper .open .dropdown-menu > li > a:hover, .navbar-inverse #header_employee_box .open .dropdown-menu > li > a:hover, #header_infos #header_employee_box .open .dropdown-menu > li > a:hover, .navbar-inverse #header_quick .open .dropdown-menu > li > a:hover, #header_infos #header_quick .open .dropdown-menu > li > a:hover, .navbar-inverse .navbar-nav .open .dropdown-menu > li > a:focus, #header_infos .navbar-nav .open .dropdown-menu > li > a:focus, .navbar-inverse #header_notifs_icon_wrapper .open .dropdown-menu > li > a:focus, #header_infos #header_notifs_icon_wrapper .open .dropdown-menu > li > a:focus, .navbar-inverse #header_employee_box .open .dropdown-menu > li > a:focus, #header_infos #header_employee_box .open .dropdown-menu > li > a:focus, .navbar-inverse #header_quick .open .dropdown-menu > li > a:focus, #header_infos #header_quick .open .dropdown-menu > li > a:focus {
    color: white;
    background-color: transparent; }
  /* line 601, ../bower_components/sass-bootstrap/lib/_navbar.scss */
  .navbar-inverse .navbar-nav .open .dropdown-menu > .active > a, #header_infos .navbar-nav .open .dropdown-menu > .active > a, .navbar-inverse #header_notifs_icon_wrapper .open .dropdown-menu > .active > a, #header_infos #header_notifs_icon_wrapper .open .dropdown-menu > .active > a, .navbar-inverse #header_employee_box .open .dropdown-menu > .active > a, #header_infos #header_employee_box .open .dropdown-menu > .active > a, .navbar-inverse #header_quick .open .dropdown-menu > .active > a, #header_infos #header_quick .open .dropdown-menu > .active > a, .navbar-inverse .navbar-nav .open .dropdown-menu > .active > a:hover, #header_infos .navbar-nav .open .dropdown-menu > .active > a:hover, .navbar-inverse #header_notifs_icon_wrapper .open .dropdown-menu > .active > a:hover, #header_infos #header_notifs_icon_wrapper .open .dropdown-menu > .active > a:hover, .navbar-inverse #header_employee_box .open .dropdown-menu > .active > a:hover, #header_infos #header_employee_box .open .dropdown-menu > .active > a:hover, .navbar-inverse #header_quick .open .dropdown-menu > .active > a:hover, #header_infos #header_quick .open .dropdown-menu > .active > a:hover, .navbar-inverse .navbar-nav .open .dropdown-menu > .active > a:focus, #header_infos .navbar-nav .open .dropdown-menu > .active > a:focus, .navbar-inverse #header_notifs_icon_wrapper .open .dropdown-menu > .active > a:focus, #header_infos #header_notifs_icon_wrapper .open .dropdown-menu > .active > a:focus, .navbar-inverse #header_employee_box .open .dropdown-menu > .active > a:focus, #header_infos #header_employee_box .open .dropdown-menu > .active > a:focus, .navbar-inverse #header_quick .open .dropdown-menu > .active > a:focus, #header_infos #header_quick .open .dropdown-menu > .active > a:focus {
    color: white;
    background-color: #090909; }
  /* line 609, ../bower_components/sass-bootstrap/lib/_navbar.scss */
  .navbar-inverse .navbar-nav .open .dropdown-menu > .disabled > a, #header_infos .navbar-nav .open .dropdown-menu > .disabled > a, .navbar-inverse #header_notifs_icon_wrapper .open .dropdown-menu > .disabled > a, #header_infos #header_notifs_icon_wrapper .open .dropdown-menu > .disabled > a, .navbar-inverse #header_employee_box .open .dropdown-menu > .disabled > a, #header_infos #header_employee_box .open .dropdown-menu > .disabled > a, .navbar-inverse #header_quick .open .dropdown-menu > .disabled > a, #header_infos #header_quick .open .dropdown-menu > .disabled > a, .navbar-inverse .navbar-nav .open .dropdown-menu > .disabled > a:hover, #header_infos .navbar-nav .open .dropdown-menu > .disabled > a:hover, .navbar-inverse #header_notifs_icon_wrapper .open .dropdown-menu > .disabled > a:hover, #header_infos #header_notifs_icon_wrapper .open .dropdown-menu > .disabled > a:hover, .navbar-inverse #header_employee_box .open .dropdown-menu > .disabled > a:hover, #header_infos #header_employee_box .open .dropdown-menu > .disabled > a:hover, .navbar-inverse #header_quick .open .dropdown-menu > .disabled > a:hover, #header_infos #header_quick .open .dropdown-menu > .disabled > a:hover, .navbar-inverse .navbar-nav .open .dropdown-menu > .disabled > a:focus, #header_infos .navbar-nav .open .dropdown-menu > .disabled > a:focus, .navbar-inverse #header_notifs_icon_wrapper .open .dropdown-menu > .disabled > a:focus, #header_infos #header_notifs_icon_wrapper .open .dropdown-menu > .disabled > a:focus, .navbar-inverse #header_employee_box .open .dropdown-menu > .disabled > a:focus, #header_infos #header_employee_box .open .dropdown-menu > .disabled > a:focus, .navbar-inverse #header_quick .open .dropdown-menu > .disabled > a:focus, #header_infos #header_quick .open .dropdown-menu > .disabled > a:focus {
    color: #444444;
    background-color: transparent; } }
/* line 618, ../bower_components/sass-bootstrap/lib/_navbar.scss */
.navbar-inverse .navbar-link, #header_infos .navbar-link {
  color: #999999; }
/* line 620, ../bower_components/sass-bootstrap/lib/_navbar.scss */
.navbar-inverse .navbar-link:hover, #header_infos .navbar-link:hover {
  color: white; }

/* line 6, ../bower_components/sass-bootstrap/lib/_breadcrumbs.scss */
.breadcrumb {
  padding: 8px 15px;
  margin-bottom: 17px;
  list-style: none;
  background-color: whitesmoke;
  border-radius: 3px; }
/* line 12, ../bower_components/sass-bootstrap/lib/_breadcrumbs.scss */
.breadcrumb > li {
  display: inline-block; }
/* line 14, ../bower_components/sass-bootstrap/lib/_breadcrumbs.scss */
.breadcrumb > li + li:before {
  content: "/\00a0";
  padding: 0 5px;
  color: #cccccc; }
/* line 20, ../bower_components/sass-bootstrap/lib/_breadcrumbs.scss */
.breadcrumb > .active {
  color: #999999; }

/* line 4, ../bower_components/sass-bootstrap/lib/_pagination.scss */
.pagination {
  display: inline-block;
  padding-left: 0;
  margin: 17px 0;
  border-radius: 3px; }
/* line 10, ../bower_components/sass-bootstrap/lib/_pagination.scss */
.pagination > li {
  display: inline; }
/* line 13, ../bower_components/sass-bootstrap/lib/_pagination.scss */
.pagination > li > a, .pagination > li > span {
  position: relative;
  float: left;
  padding: 4px 8px;
  line-height: 1.42857;
  text-decoration: none;
  background-color: white;
  border: 1px solid #dddddd;
  margin-left: -1px; }
/* line 25, ../bower_components/sass-bootstrap/lib/_pagination.scss */
.pagination > li:first-child > a, .pagination > li:first-child > span {
  margin-left: 0;
  border-bottom-left-radius: 3px;
  border-top-left-radius: 3px; }
/* line 32, ../bower_components/sass-bootstrap/lib/_pagination.scss */
.pagination > li:last-child > a, .pagination > li:last-child > span {
  border-bottom-right-radius: 3px;
  border-top-right-radius: 3px; }
/* line 41, ../bower_components/sass-bootstrap/lib/_pagination.scss */
.pagination > li > a:hover, .pagination > li > a:focus, .pagination > li > span:hover, .pagination > li > span:focus {
  background-color: #eeeeee; }
/* line 50, ../bower_components/sass-bootstrap/lib/_pagination.scss */
.pagination > .active > a, .pagination > .active > a:hover, .pagination > .active > a:focus, .pagination > .active > span, .pagination > .active > span:hover, .pagination > .active > span:focus {
  z-index: 2;
  color: white;
  background-color: #1ba6e5;
  border-color: #1ba6e5;
  cursor: default; }
/* line 63, ../bower_components/sass-bootstrap/lib/_pagination.scss */
.pagination > .disabled > span, .pagination > .disabled > a, .pagination > .disabled > a:hover, .pagination > .disabled > a:focus {
  color: #999999;
  background-color: white;
  border-color: #dddddd;
  cursor: not-allowed; }

/* line 459, ../bower_components/sass-bootstrap/lib/_mixins.scss */
.pagination-lg > li > a, .pagination-lg > li > span {
  padding: 10px 16px;
  font-size: 15px; }
/* line 465, ../bower_components/sass-bootstrap/lib/_mixins.scss */
.pagination-lg > li:first-child > a, .pagination-lg > li:first-child > span {
  border-bottom-left-radius: 6px;
  border-top-left-radius: 6px; }
/* line 471, ../bower_components/sass-bootstrap/lib/_mixins.scss */
.pagination-lg > li:last-child > a, .pagination-lg > li:last-child > span {
  border-bottom-right-radius: 6px;
  border-top-right-radius: 6px; }

/* line 459, ../bower_components/sass-bootstrap/lib/_mixins.scss */
.pagination-sm > li > a, .pagination-sm > li > span {
  padding: 5px 10px;
  font-size: 11px; }
/* line 465, ../bower_components/sass-bootstrap/lib/_mixins.scss */
.pagination-sm > li:first-child > a, .pagination-sm > li:first-child > span {
  border-bottom-left-radius: 3px;
  border-top-left-radius: 3px; }
/* line 471, ../bower_components/sass-bootstrap/lib/_mixins.scss */
.pagination-sm > li:last-child > a, .pagination-sm > li:last-child > span {
  border-bottom-right-radius: 3px;
  border-top-right-radius: 3px; }

/* line 6, ../bower_components/sass-bootstrap/lib/_pager.scss */
.pager {
  padding-left: 0;
  margin: 17px 0;
  list-style: none;
  text-align: center; }
/* line 21, ../bower_components/sass-bootstrap/lib/_mixins.scss */
.pager:before, .pager:after {
  content: " ";
  /* 1 */
  display: table;
  /* 2 */ }
/* line 25, ../bower_components/sass-bootstrap/lib/_mixins.scss */
.pager:after {
  clear: both; }
/* line 12, ../bower_components/sass-bootstrap/lib/_pager.scss */
.pager li {
  display: inline; }
/* line 15, ../bower_components/sass-bootstrap/lib/_pager.scss */
.pager li > a, .pager li > span {
  display: inline-block;
  padding: 5px 14px;
  background-color: white;
  border: 1px solid #dddddd;
  border-radius: 15px; }
/* line 24, ../bower_components/sass-bootstrap/lib/_pager.scss */
.pager li > a:hover, .pager li > a:focus {
  text-decoration: none;
  background-color: #eeeeee; }
/* line 32, ../bower_components/sass-bootstrap/lib/_pager.scss */
.pager .next > a, .pager .next > span {
  float: right; }
/* line 39, ../bower_components/sass-bootstrap/lib/_pager.scss */
.pager .previous > a, .pager .previous > span {
  float: left; }
/* line 48, ../bower_components/sass-bootstrap/lib/_pager.scss */
.pager .disabled > a, .pager .disabled > a:hover, .pager .disabled > a:focus, .pager .disabled > span {
  color: #999999;
  background-color: white;
  cursor: not-allowed; }

/* line 5, ../bower_components/sass-bootstrap/lib/_labels.scss */
.label {
  display: inline;
  padding: .2em .6em .3em;
  font-size: 75%;
  font-weight: bold;
  line-height: 1;
  color: white;
  text-align: center;
  white-space: nowrap;
  vertical-align: baseline;
  border-radius: .25em; }
/* line 20, ../bower_components/sass-bootstrap/lib/_labels.scss */
.label[href]:hover, .label[href]:focus {
  color: white;
  text-decoration: none;
  cursor: pointer; }
/* line 28, ../bower_components/sass-bootstrap/lib/_labels.scss */
.label:empty {
  display: none; }

/* line 36, ../bower_components/sass-bootstrap/lib/_labels.scss */
.label-default {
  background-color: #999999; }
/* line 484, ../bower_components/sass-bootstrap/lib/_mixins.scss */
.label-default[href]:hover, .label-default[href]:focus {
  background-color: gray; }

/* line 40, ../bower_components/sass-bootstrap/lib/_labels.scss */
.label-primary {
  background-color: #1ba6e5; }
/* line 484, ../bower_components/sass-bootstrap/lib/_mixins.scss */
.label-primary[href]:hover, .label-primary[href]:focus {
  background-color: #1585b8; }

/* line 44, ../bower_components/sass-bootstrap/lib/_labels.scss */
.label-success {
  background-color: #5cb85c; }
/* line 484, ../bower_components/sass-bootstrap/lib/_mixins.scss */
.label-success[href]:hover, .label-success[href]:focus {
  background-color: #449d44; }

/* line 48, ../bower_components/sass-bootstrap/lib/_labels.scss */
.label-info {
  background-color: #5bc0de; }
/* line 484, ../bower_components/sass-bootstrap/lib/_mixins.scss */
.label-info[href]:hover, .label-info[href]:focus {
  background-color: #31b0d5; }

/* line 52, ../bower_components/sass-bootstrap/lib/_labels.scss */
.label-warning {
  background-color: #f0ad4e; }
/* line 484, ../bower_components/sass-bootstrap/lib/_mixins.scss */
.label-warning[href]:hover, .label-warning[href]:focus {
  background-color: #ec971f; }

/* line 56, ../bower_components/sass-bootstrap/lib/_labels.scss */
.label-danger {
  background-color: #d9534f; }
/* line 484, ../bower_components/sass-bootstrap/lib/_mixins.scss */
.label-danger[href]:hover, .label-danger[href]:focus {
  background-color: #c9302c; }

/* line 7, ../bower_components/sass-bootstrap/lib/_badges.scss */
.badge, #header_notifs_icon_wrapper .notifs_badge, .badge.badge-success, .badge.badge-error {
  display: inline-block;
  min-width: 10px;
  padding: 3px 7px;
  font-size: 11px;
  font-weight: bold;
  color: white;
  line-height: 1;
  vertical-align: baseline;
  white-space: nowrap;
  text-align: center;
  background-color: #999999;
  border-radius: 10px; }
/* line 22, ../bower_components/sass-bootstrap/lib/_badges.scss */
.badge:empty, #header_notifs_icon_wrapper .notifs_badge:empty {
  display: none; }

/* line 30, ../bower_components/sass-bootstrap/lib/_badges.scss */
a.badge:hover, #header_notifs_icon_wrapper a.notifs_badge:hover, a.badge:focus, #header_notifs_icon_wrapper a.notifs_badge:focus {
  color: white;
  text-decoration: none;
  cursor: pointer; }

/* line 38, ../bower_components/sass-bootstrap/lib/_badges.scss */
.btn .badge, .btn #header_notifs_icon_wrapper .notifs_badge, #header_notifs_icon_wrapper .btn .notifs_badge {
  position: relative;
  top: -1px; }

/* line 45, ../bower_components/sass-bootstrap/lib/_badges.scss */
a.list-group-item.active > .badge, #header_notifs_icon_wrapper a.list-group-item.active > .notifs_badge, .nav-pills > .active > a > .badge, #header_notifs_icon_wrapper .nav-pills > .active > a > .notifs_badge {
  color: #1ba6e5;
  background-color: white; }

/* line 49, ../bower_components/sass-bootstrap/lib/_badges.scss */
.nav-pills > li > a > .badge, #header_notifs_icon_wrapper .nav-pills > li > a > .notifs_badge {
  margin-left: 3px; }

/* line 6, ../bower_components/sass-bootstrap/lib/_jumbotron.scss */
.jumbotron {
  padding: 30px;
  margin-bottom: 30px;
  font-size: 18px;
  font-weight: 200;
  line-height: 2.14286;
  color: inherit;
  background-color: #eeeeee; }
/* line 15, ../bower_components/sass-bootstrap/lib/_jumbotron.scss */
.jumbotron h1 {
  line-height: 1;
  color: inherit; }
/* line 19, ../bower_components/sass-bootstrap/lib/_jumbotron.scss */
.jumbotron p {
  line-height: 1.4; }
/* line 23, ../bower_components/sass-bootstrap/lib/_jumbotron.scss */
.container .jumbotron {
  border-radius: 6px; }
@media screen and (min-width: 768px) {
  /* line 6, ../bower_components/sass-bootstrap/lib/_jumbotron.scss */
  .jumbotron {
    padding-top: 48px;
    padding-bottom: 48px; }
  /* line 31, ../bower_components/sass-bootstrap/lib/_jumbotron.scss */
  .container .jumbotron {
    padding-left: 60px;
    padding-right: 60px; }
  /* line 36, ../bower_components/sass-bootstrap/lib/_jumbotron.scss */
  .jumbotron h1 {
    font-size: 54px; } }

/* line 7, ../bower_components/sass-bootstrap/lib/_thumbnails.scss */
.thumbnail {
  display: block; }
/* line 11, ../bower_components/sass-bootstrap/lib/_thumbnails.scss */
.thumbnail > img {
  display: block;
  max-width: 100%;
  height: auto; }

/* line 19, ../bower_components/sass-bootstrap/lib/_thumbnails.scss */
a.thumbnail:hover, a.thumbnail:focus {
  border-color: #1ba6e5; }

/* line 24, ../bower_components/sass-bootstrap/lib/_thumbnails.scss */
.thumbnail > img {
  margin-left: auto;
  margin-right: auto; }

/* line 28, ../bower_components/sass-bootstrap/lib/_thumbnails.scss */
.thumbnail .caption {
  padding: 9px;
  color: #555555; }

/* line 9, ../bower_components/sass-bootstrap/lib/_alerts.scss */
.alert, #carrier_wizard .wizard_error {
  padding: 15px;
  margin-bottom: 17px;
  border: 1px solid transparent;
  border-radius: 3px; }
/* line 16, ../bower_components/sass-bootstrap/lib/_alerts.scss */
.alert h4, #carrier_wizard .wizard_error h4 {
  margin-top: 0;
  color: inherit; }
/* line 22, ../bower_components/sass-bootstrap/lib/_alerts.scss */
.alert .alert-link, #carrier_wizard .wizard_error .alert-link {
  font-weight: bold; }
/* line 28, ../bower_components/sass-bootstrap/lib/_alerts.scss */
.alert > p, #carrier_wizard .wizard_error > p, .alert > ul, #carrier_wizard .wizard_error > ul {
  margin-bottom: 0; }
/* line 31, ../bower_components/sass-bootstrap/lib/_alerts.scss */
.alert > p + p, #carrier_wizard .wizard_error > p + p {
  margin-top: 5px; }

/* line 40, ../bower_components/sass-bootstrap/lib/_alerts.scss */
.alert-dismissable {
  padding-right: 35px; }
/* line 44, ../bower_components/sass-bootstrap/lib/_alerts.scss */
.alert-dismissable .close {
  position: relative;
  top: -2px;
  right: -21px;
  color: inherit; }

/* line 56, ../bower_components/sass-bootstrap/lib/_alerts.scss */
.alert-success {
  background-color: #dff0d8;
  border-color: #d6e9c6;
  color: #468847; }
/* line 365, ../bower_components/sass-bootstrap/lib/_mixins.scss */
.alert-success hr {
  border-top-color: #c9e2b3; }
/* line 368, ../bower_components/sass-bootstrap/lib/_mixins.scss */
.alert-success .alert-link {
  color: #356635; }

/* line 59, ../bower_components/sass-bootstrap/lib/_alerts.scss */
.alert-info {
  background-color: #d9edf7;
  border-color: #bce8f1;
  color: #3a87ad; }
/* line 365, ../bower_components/sass-bootstrap/lib/_mixins.scss */
.alert-info hr {
  border-top-color: #a6e1ec; }
/* line 368, ../bower_components/sass-bootstrap/lib/_mixins.scss */
.alert-info .alert-link {
  color: #2d6987; }

/* line 62, ../bower_components/sass-bootstrap/lib/_alerts.scss */
.alert-warning {
  background-color: #fcf8e3;
  border-color: #fbeed5;
  color: #c09853; }
/* line 365, ../bower_components/sass-bootstrap/lib/_mixins.scss */
.alert-warning hr {
  border-top-color: #f8e5be; }
/* line 368, ../bower_components/sass-bootstrap/lib/_mixins.scss */
.alert-warning .alert-link {
  color: #a47e3c; }

/* line 65, ../bower_components/sass-bootstrap/lib/_alerts.scss */
.alert-danger, #carrier_wizard .wizard_error {
  background-color: #f2dede;
  border-color: #eed3d7;
  color: #b94a48; }
/* line 365, ../bower_components/sass-bootstrap/lib/_mixins.scss */
.alert-danger hr, #carrier_wizard .wizard_error hr {
  border-top-color: #e6c1c7; }
/* line 368, ../bower_components/sass-bootstrap/lib/_mixins.scss */
.alert-danger .alert-link, #carrier_wizard .wizard_error .alert-link {
  color: #953b39; }

@-webkit-keyframes progress-bar-stripes {
  /* line 11, ../bower_components/sass-bootstrap/lib/_progress-bars.scss */
  from {
    background-position: 40px 0; }

  /* line 12, ../bower_components/sass-bootstrap/lib/_progress-bars.scss */
  to {
    background-position: 0 0; } }

@-moz-keyframes progress-bar-stripes {
  /* line 17, ../bower_components/sass-bootstrap/lib/_progress-bars.scss */
  from {
    background-position: 40px 0; }

  /* line 18, ../bower_components/sass-bootstrap/lib/_progress-bars.scss */
  to {
    background-position: 0 0; } }

@-o-keyframes progress-bar-stripes {
  /* line 23, ../bower_components/sass-bootstrap/lib/_progress-bars.scss */
  from {
    background-position: 0 0; }

  /* line 24, ../bower_components/sass-bootstrap/lib/_progress-bars.scss */
  to {
    background-position: 40px 0; } }

@keyframes progress-bar-stripes {
  /* line 29, ../bower_components/sass-bootstrap/lib/_progress-bars.scss */
  from {
    background-position: 40px 0; }

  /* line 30, ../bower_components/sass-bootstrap/lib/_progress-bars.scss */
  to {
    background-position: 0 0; } }

/* line 39, ../bower_components/sass-bootstrap/lib/_progress-bars.scss */
.progress {
  overflow: hidden;
  height: 17px;
  margin-bottom: 17px;
  background-color: whitesmoke;
  border-radius: 3px;
  -webkit-box-shadow: inset 0 1px 2px rgba(0, 0, 0, 0.1);
  box-shadow: inset 0 1px 2px rgba(0, 0, 0, 0.1); }

/* line 49, ../bower_components/sass-bootstrap/lib/_progress-bars.scss */
.progress-bar {
  float: left;
  width: 0%;
  height: 100%;
  font-size: 11px;
  color: white;
  text-align: center;
  background-color: #1ba6e5;
  -webkit-box-shadow: inset 0 -1px 0 rgba(0, 0, 0, 0.15);
  box-shadow: inset 0 -1px 0 rgba(0, 0, 0, 0.15);
  -webkit-transition: width 0.6s ease;
  transition: width 0.6s ease; }

/* line 62, ../bower_components/sass-bootstrap/lib/_progress-bars.scss */
.progress-striped .progress-bar {
  background-image: -webkit-gradient(linear, 0 100%, 100% 0, color-stop(0.25, rgba(255, 255, 255, 0.15)), color-stop(0.25, transparent), color-stop(0.5, transparent), color-stop(0.5, rgba(255, 255, 255, 0.15)), color-stop(0.75, rgba(255, 255, 255, 0.15)), color-stop(0.75, transparent), to(transparent));
  background-image: -webkit-linear-gradient(45deg, rgba(255, 255, 255, 0.15) 25%, transparent 25%, transparent 50%, rgba(255, 255, 255, 0.15) 50%, rgba(255, 255, 255, 0.15) 75%, transparent 75%, transparent);
  background-image: -moz-linear-gradient(45deg, rgba(255, 255, 255, 0.15) 25%, transparent 25%, transparent 50%, rgba(255, 255, 255, 0.15) 50%, rgba(255, 255, 255, 0.15) 75%, transparent 75%, transparent);
  background-image: linear-gradient(45deg, rgba(255, 255, 255, 0.15) 25%, transparent 25%, transparent 50%, rgba(255, 255, 255, 0.15) 50%, rgba(255, 255, 255, 0.15) 75%, transparent 75%, transparent);
  background-size: 40px 40px; }

/* line 68, ../bower_components/sass-bootstrap/lib/_progress-bars.scss */
.progress.active .progress-bar {
  -webkit-animation: progress-bar-stripes 2s linear infinite;
  -moz-animation: progress-bar-stripes 2s linear infinite;
  -ms-animation: progress-bar-stripes 2s linear infinite;
  -o-animation: progress-bar-stripes 2s linear infinite;
  animation: progress-bar-stripes 2s linear infinite; }

/* line 81, ../bower_components/sass-bootstrap/lib/_progress-bars.scss */
.progress-bar-success {
  background-color: #5cb85c; }
/* line 503, ../bower_components/sass-bootstrap/lib/_mixins.scss */
.progress-striped .progress-bar-success {
  background-image: -webkit-gradient(linear, 0 100%, 100% 0, color-stop(0.25, rgba(255, 255, 255, 0.15)), color-stop(0.25, transparent), color-stop(0.5, transparent), color-stop(0.5, rgba(255, 255, 255, 0.15)), color-stop(0.75, rgba(255, 255, 255, 0.15)), color-stop(0.75, transparent), to(transparent));
  background-image: -webkit-linear-gradient(45deg, rgba(255, 255, 255, 0.15) 25%, transparent 25%, transparent 50%, rgba(255, 255, 255, 0.15) 50%, rgba(255, 255, 255, 0.15) 75%, transparent 75%, transparent);
  background-image: -moz-linear-gradient(45deg, rgba(255, 255, 255, 0.15) 25%, transparent 25%, transparent 50%, rgba(255, 255, 255, 0.15) 50%, rgba(255, 255, 255, 0.15) 75%, transparent 75%, transparent);
  background-image: linear-gradient(45deg, rgba(255, 255, 255, 0.15) 25%, transparent 25%, transparent 50%, rgba(255, 255, 255, 0.15) 50%, rgba(255, 255, 255, 0.15) 75%, transparent 75%, transparent); }

/* line 85, ../bower_components/sass-bootstrap/lib/_progress-bars.scss */
.progress-bar-info {
  background-color: #5bc0de; }
/* line 503, ../bower_components/sass-bootstrap/lib/_mixins.scss */
.progress-striped .progress-bar-info {
  background-image: -webkit-gradient(linear, 0 100%, 100% 0, color-stop(0.25, rgba(255, 255, 255, 0.15)), color-stop(0.25, transparent), color-stop(0.5, transparent), color-stop(0.5, rgba(255, 255, 255, 0.15)), color-stop(0.75, rgba(255, 255, 255, 0.15)), color-stop(0.75, transparent), to(transparent));
  background-image: -webkit-linear-gradient(45deg, rgba(255, 255, 255, 0.15) 25%, transparent 25%, transparent 50%, rgba(255, 255, 255, 0.15) 50%, rgba(255, 255, 255, 0.15) 75%, transparent 75%, transparent);
  background-image: -moz-linear-gradient(45deg, rgba(255, 255, 255, 0.15) 25%, transparent 25%, transparent 50%, rgba(255, 255, 255, 0.15) 50%, rgba(255, 255, 255, 0.15) 75%, transparent 75%, transparent);
  background-image: linear-gradient(45deg, rgba(255, 255, 255, 0.15) 25%, transparent 25%, transparent 50%, rgba(255, 255, 255, 0.15) 50%, rgba(255, 255, 255, 0.15) 75%, transparent 75%, transparent); }

/* line 89, ../bower_components/sass-bootstrap/lib/_progress-bars.scss */
.progress-bar-warning {
  background-color: #f0ad4e; }
/* line 503, ../bower_components/sass-bootstrap/lib/_mixins.scss */
.progress-striped .progress-bar-warning {
  background-image: -webkit-gradient(linear, 0 100%, 100% 0, color-stop(0.25, rgba(255, 255, 255, 0.15)), color-stop(0.25, transparent), color-stop(0.5, transparent), color-stop(0.5, rgba(255, 255, 255, 0.15)), color-stop(0.75, rgba(255, 255, 255, 0.15)), color-stop(0.75, transparent), to(transparent));
  background-image: -webkit-linear-gradient(45deg, rgba(255, 255, 255, 0.15) 25%, transparent 25%, transparent 50%, rgba(255, 255, 255, 0.15) 50%, rgba(255, 255, 255, 0.15) 75%, transparent 75%, transparent);
  background-image: -moz-linear-gradient(45deg, rgba(255, 255, 255, 0.15) 25%, transparent 25%, transparent 50%, rgba(255, 255, 255, 0.15) 50%, rgba(255, 255, 255, 0.15) 75%, transparent 75%, transparent);
  background-image: linear-gradient(45deg, rgba(255, 255, 255, 0.15) 25%, transparent 25%, transparent 50%, rgba(255, 255, 255, 0.15) 50%, rgba(255, 255, 255, 0.15) 75%, transparent 75%, transparent); }

/* line 93, ../bower_components/sass-bootstrap/lib/_progress-bars.scss */
.progress-bar-danger {
  background-color: #d9534f; }
/* line 503, ../bower_components/sass-bootstrap/lib/_mixins.scss */
.progress-striped .progress-bar-danger {
  background-image: -webkit-gradient(linear, 0 100%, 100% 0, color-stop(0.25, rgba(255, 255, 255, 0.15)), color-stop(0.25, transparent), color-stop(0.5, transparent), color-stop(0.5, rgba(255, 255, 255, 0.15)), color-stop(0.75, rgba(255, 255, 255, 0.15)), color-stop(0.75, transparent), to(transparent));
  background-image: -webkit-linear-gradient(45deg, rgba(255, 255, 255, 0.15) 25%, transparent 25%, transparent 50%, rgba(255, 255, 255, 0.15) 50%, rgba(255, 255, 255, 0.15) 75%, transparent 75%, transparent);
  background-image: -moz-linear-gradient(45deg, rgba(255, 255, 255, 0.15) 25%, transparent 25%, transparent 50%, rgba(255, 255, 255, 0.15) 50%, rgba(255, 255, 255, 0.15) 75%, transparent 75%, transparent);
  background-image: linear-gradient(45deg, rgba(255, 255, 255, 0.15) 25%, transparent 25%, transparent 50%, rgba(255, 255, 255, 0.15) 50%, rgba(255, 255, 255, 0.15) 75%, transparent 75%, transparent); }

/* line 11, ../bower_components/sass-bootstrap/lib/_media.scss */
.media, .media-body {
  overflow: hidden;
  zoom: 1; }

/* line 18, ../bower_components/sass-bootstrap/lib/_media.scss */
.media, .media .media {
  margin-top: 15px; }

/* line 21, ../bower_components/sass-bootstrap/lib/_media.scss */
.media:first-child {
  margin-top: 0; }

/* line 26, ../bower_components/sass-bootstrap/lib/_media.scss */
.media-object {
  display: block; }

/* line 31, ../bower_components/sass-bootstrap/lib/_media.scss */
.media-heading {
  margin: 0 0 5px; }

/* line 40, ../bower_components/sass-bootstrap/lib/_media.scss */
.media > .pull-left, .page-head .media > h2.page-title {
  margin-right: 10px; }
/* line 43, ../bower_components/sass-bootstrap/lib/_media.scss */
.media > .pull-right, #content h3:not(.modal-title) .media > .panel-heading-action, #content .panel-heading .media > .panel-heading-action, #content #header_notifs_icon_wrapper .notifs_panel .notifs_panel_header .media > .panel-heading-action, #header_notifs_icon_wrapper .notifs_panel #content .notifs_panel_header .media > .panel-heading-action {
  margin-left: 10px; }

/* line 53, ../bower_components/sass-bootstrap/lib/_media.scss */
.media-list {
  padding-left: 0;
  list-style: none; }

/* line 8, ../bower_components/sass-bootstrap/lib/_list-group.scss */
.list-group, #dashboard .data_list {
  margin-bottom: 20px;
  padding-left: 0; }

/* line 17, ../bower_components/sass-bootstrap/lib/_list-group.scss */
.list-group-item, #dashboard .data_list li {
  position: relative;
  display: block;
  padding: 10px 15px;
  margin-bottom: -1px;
  background-color: white;
  border: 1px solid #dddddd; }
/* line 27, ../bower_components/sass-bootstrap/lib/_list-group.scss */
.list-group-item:first-child, #dashboard .data_list li:first-child {
  border-top-right-radius: 3px;
  border-top-left-radius: 3px; }
/* line 30, ../bower_components/sass-bootstrap/lib/_list-group.scss */
.list-group-item:last-child, #dashboard .data_list li:last-child {
  margin-bottom: 0;
  border-bottom-right-radius: 3px;
  border-bottom-left-radius: 3px; }
/* line 36, ../bower_components/sass-bootstrap/lib/_list-group.scss */
.list-group-item > .badge, #dashboard .data_list li > .badge, #header_notifs_icon_wrapper .list-group-item > .notifs_badge, #dashboard .data_list #header_notifs_icon_wrapper li > .notifs_badge, #header_notifs_icon_wrapper #dashboard .data_list li > .notifs_badge {
  float: right; }
/* line 39, ../bower_components/sass-bootstrap/lib/_list-group.scss */
.list-group-item > .badge + .badge, #dashboard .data_list li > .badge + .badge, #header_notifs_icon_wrapper .list-group-item > .notifs_badge + .badge, #dashboard .data_list #header_notifs_icon_wrapper li > .notifs_badge + .badge, #header_notifs_icon_wrapper #dashboard .data_list li > .notifs_badge + .badge, #header_notifs_icon_wrapper .list-group-item > .badge + .notifs_badge, #dashboard .data_list #header_notifs_icon_wrapper li > .badge + .notifs_badge, #header_notifs_icon_wrapper #dashboard .data_list li > .badge + .notifs_badge, #header_notifs_icon_wrapper .list-group-item > .notifs_badge + .notifs_badge, #dashboard .data_list #header_notifs_icon_wrapper li > .notifs_badge + .notifs_badge, #header_notifs_icon_wrapper #dashboard .data_list li > .notifs_badge + .notifs_badge {
  margin-right: 5px; }
/* line 46, ../bower_components/sass-bootstrap/lib/_list-group.scss */
.list-group-item.active, #dashboard .data_list li.active, .list-group-item.active:hover, #dashboard .data_list li.active:hover, .list-group-item.active:focus, #dashboard .data_list li.active:focus {
  z-index: 2;
  color: white;
  background-color: #1ba6e5;
  border-color: #1ba6e5; }
/* line 53, ../bower_components/sass-bootstrap/lib/_list-group.scss */
.list-group-item.active .list-group-item-heading, #dashboard .data_list li.active .list-group-item-heading, .list-group-item.active:hover .list-group-item-heading, #dashboard .data_list li.active:hover .list-group-item-heading, .list-group-item.active:focus .list-group-item-heading, #dashboard .data_list li.active:focus .list-group-item-heading {
  color: inherit; }
/* line 56, ../bower_components/sass-bootstrap/lib/_list-group.scss */
.list-group-item.active .list-group-item-text, #dashboard .data_list li.active .list-group-item-text, .list-group-item.active:hover .list-group-item-text, #dashboard .data_list li.active:hover .list-group-item-text, .list-group-item.active:focus .list-group-item-text, #dashboard .data_list li.active:focus .list-group-item-text {
  color: #d2edfa; }

/* line 63, ../bower_components/sass-bootstrap/lib/_list-group.scss */
a.list-group-item {
  color: #555555; }
/* line 66, ../bower_components/sass-bootstrap/lib/_list-group.scss */
a.list-group-item .list-group-item-heading {
  color: #333333; }
/* line 72, ../bower_components/sass-bootstrap/lib/_list-group.scss */
a.list-group-item:hover, a.list-group-item:focus {
  text-decoration: none;
  background-color: whitesmoke; }

/* line 81, ../bower_components/sass-bootstrap/lib/_list-group.scss */
.list-group-item-heading {
  margin-top: 0;
  margin-bottom: 5px; }

/* line 85, ../bower_components/sass-bootstrap/lib/_list-group.scss */
.list-group-item-text {
  margin-bottom: 0;
  line-height: 1.3; }

/* line 7, ../bower_components/sass-bootstrap/lib/_panels.scss */
.panel, #header_notifs_icon_wrapper .notifs_panel, #dash_version {
  margin-bottom: 17px;
  background-color: white;
  border: 1px solid transparent;
  border-radius: 3px;
  -webkit-box-shadow: 0 1px 1px rgba(0, 0, 0, 0.05);
  box-shadow: 0 1px 1px rgba(0, 0, 0, 0.05); }

/* line 16, ../bower_components/sass-bootstrap/lib/_panels.scss */
.panel-body {
  padding: 15px; }
/* line 21, ../bower_components/sass-bootstrap/lib/_mixins.scss */
.panel-body:before, .panel-body:after {
  content: " ";
  /* 1 */
  display: table;
  /* 2 */ }
/* line 25, ../bower_components/sass-bootstrap/lib/_mixins.scss */
.panel-body:after {
  clear: both; }

/* line 28, ../bower_components/sass-bootstrap/lib/_panels.scss */
.panel > .list-group, #header_notifs_icon_wrapper .notifs_panel > .list-group, #dash_version > .list-group, #dashboard .panel > .data_list, #header_notifs_icon_wrapper #dashboard .notifs_panel > .data_list, #dashboard #header_notifs_icon_wrapper .notifs_panel > .data_list, #dashboard #dash_version > .data_list {
  margin-bottom: 0; }
/* line 31, ../bower_components/sass-bootstrap/lib/_panels.scss */
.panel > .list-group .list-group-item, #header_notifs_icon_wrapper .notifs_panel > .list-group .list-group-item, #dash_version > .list-group .list-group-item, #dashboard .panel > .data_list .list-group-item, #header_notifs_icon_wrapper #dashboard .notifs_panel > .data_list .list-group-item, #dashboard #header_notifs_icon_wrapper .notifs_panel > .data_list .list-group-item, #dashboard #dash_version > .data_list .list-group-item, .panel > .list-group #dashboard .data_list li, #dashboard .data_list .panel > .list-group li, #header_notifs_icon_wrapper .notifs_panel > .list-group #dashboard .data_list li, #dashboard .data_list #header_notifs_icon_wrapper .notifs_panel > .list-group li, #dash_version > .list-group #dashboard .data_list li, #dashboard .data_list #dash_version > .list-group li, #dashboard .panel > .data_list li, #header_notifs_icon_wrapper #dashboard .notifs_panel > .data_list li, #dashboard #header_notifs_icon_wrapper .notifs_panel > .data_list li, #dashboard #dash_version > .data_list li {
  border-width: 1px 0; }
/* line 35, ../bower_components/sass-bootstrap/lib/_panels.scss */
.panel > .list-group .list-group-item:first-child, #header_notifs_icon_wrapper .notifs_panel > .list-group .list-group-item:first-child, #dash_version > .list-group .list-group-item:first-child, #dashboard .panel > .data_list .list-group-item:first-child, #header_notifs_icon_wrapper #dashboard .notifs_panel > .data_list .list-group-item:first-child, #dashboard #header_notifs_icon_wrapper .notifs_panel > .data_list .list-group-item:first-child, #dashboard #dash_version > .data_list .list-group-item:first-child, .panel > .list-group #dashboard .data_list li:first-child, #dashboard .data_list .panel > .list-group li:first-child, #header_notifs_icon_wrapper .notifs_panel > .list-group #dashboard .data_list li:first-child, #dashboard .data_list #header_notifs_icon_wrapper .notifs_panel > .list-group li:first-child, #dash_version > .list-group #dashboard .data_list li:first-child, #dashboard .data_list #dash_version > .list-group li:first-child, #dashboard .panel > .data_list li:first-child, #header_notifs_icon_wrapper #dashboard .notifs_panel > .data_list li:first-child, #dashboard #header_notifs_icon_wrapper .notifs_panel > .data_list li:first-child, #dashboard #dash_version > .data_list li:first-child {
  border-top-right-radius: 0;
  border-top-left-radius: 0; }
/* line 39, ../bower_components/sass-bootstrap/lib/_panels.scss */
.panel > .list-group .list-group-item:last-child, #header_notifs_icon_wrapper .notifs_panel > .list-group .list-group-item:last-child, #dash_version > .list-group .list-group-item:last-child, #dashboard .panel > .data_list .list-group-item:last-child, #header_notifs_icon_wrapper #dashboard .notifs_panel > .data_list .list-group-item:last-child, #dashboard #header_notifs_icon_wrapper .notifs_panel > .data_list .list-group-item:last-child, #dashboard #dash_version > .data_list .list-group-item:last-child, .panel > .list-group #dashboard .data_list li:last-child, #dashboard .data_list .panel > .list-group li:last-child, #header_notifs_icon_wrapper .notifs_panel > .list-group #dashboard .data_list li:last-child, #dashboard .data_list #header_notifs_icon_wrapper .notifs_panel > .list-group li:last-child, #dash_version > .list-group #dashboard .data_list li:last-child, #dashboard .data_list #dash_version > .list-group li:last-child, #dashboard .panel > .data_list li:last-child, #header_notifs_icon_wrapper #dashboard .notifs_panel > .data_list li:last-child, #dashboard #header_notifs_icon_wrapper .notifs_panel > .data_list li:last-child, #dashboard #dash_version > .data_list li:last-child {
  border-bottom: 0; }

/* line 47, ../bower_components/sass-bootstrap/lib/_panels.scss */
.panel-heading + .list-group .list-group-item:first-child, #header_notifs_icon_wrapper .notifs_panel .notifs_panel_header + .list-group .list-group-item:first-child, #dashboard .panel-heading + .data_list .list-group-item:first-child, #header_notifs_icon_wrapper .notifs_panel #dashboard .notifs_panel_header + .data_list .list-group-item:first-child, #dashboard #header_notifs_icon_wrapper .notifs_panel .notifs_panel_header + .data_list .list-group-item:first-child, .panel-heading + .list-group #dashboard .data_list li:first-child, #dashboard .data_list .panel-heading + .list-group li:first-child, #header_notifs_icon_wrapper .notifs_panel .notifs_panel_header + .list-group #dashboard .data_list li:first-child, #dashboard .data_list #header_notifs_icon_wrapper .notifs_panel .notifs_panel_header + .list-group li:first-child, #dashboard .panel-heading + .data_list li:first-child, #header_notifs_icon_wrapper .notifs_panel #dashboard .notifs_panel_header + .data_list li:first-child, #dashboard #header_notifs_icon_wrapper .notifs_panel .notifs_panel_header + .data_list li:first-child {
  border-top-width: 0; }

/* line 59, ../bower_components/sass-bootstrap/lib/_panels.scss */
.panel > .table, #header_notifs_icon_wrapper .notifs_panel > .table, #dash_version > .table {
  margin-bottom: 0; }
/* line 62, ../bower_components/sass-bootstrap/lib/_panels.scss */
.panel > .panel-body + .table, #header_notifs_icon_wrapper .notifs_panel > .panel-body + .table, #dash_version > .panel-body + .table {
  border-top: 1px solid #dddddd; }

/* line 69, ../bower_components/sass-bootstrap/lib/_panels.scss */
.panel-heading, #header_notifs_icon_wrapper .notifs_panel .notifs_panel_header {
  padding: 10px 15px;
  border-bottom: 1px solid transparent;
  border-top-right-radius: 2px;
  border-top-left-radius: 2px; }

/* line 76, ../bower_components/sass-bootstrap/lib/_panels.scss */
.panel-title {
  margin-top: 0;
  margin-bottom: 0;
  font-size: 14px; }
/* line 80, ../bower_components/sass-bootstrap/lib/_panels.scss */
.panel-title > a {
  color: inherit; }

/* line 86, ../bower_components/sass-bootstrap/lib/_panels.scss */
.panel-footer, #header_notifs_icon_wrapper .notifs_panel .notifs_panel_footer {
  padding: 10px 15px;
  background-color: whitesmoke;
  border-top: 1px solid #dddddd;
  border-bottom-right-radius: 2px;
  border-bottom-left-radius: 2px; }

/* line 101, ../bower_components/sass-bootstrap/lib/_panels.scss */
.panel-group .panel, .panel-group #header_notifs_icon_wrapper .notifs_panel, #header_notifs_icon_wrapper .panel-group .notifs_panel, .panel-group #dash_version {
  margin-bottom: 0;
  border-radius: 3px;
  overflow: hidden; }
/* line 105, ../bower_components/sass-bootstrap/lib/_panels.scss */
.panel-group .panel + .panel, .panel-group #header_notifs_icon_wrapper .notifs_panel + .panel, #header_notifs_icon_wrapper .panel-group .notifs_panel + .panel, .panel-group #dash_version + .panel, .panel-group #header_notifs_icon_wrapper .panel + .notifs_panel, #header_notifs_icon_wrapper .panel-group .panel + .notifs_panel, .panel-group #header_notifs_icon_wrapper .notifs_panel + .notifs_panel, #header_notifs_icon_wrapper .panel-group .notifs_panel + .notifs_panel, .panel-group #header_notifs_icon_wrapper #dash_version + .notifs_panel, #header_notifs_icon_wrapper .panel-group #dash_version + .notifs_panel, .panel-group .panel + #dash_version, .panel-group #header_notifs_icon_wrapper .notifs_panel + #dash_version, #header_notifs_icon_wrapper .panel-group .notifs_panel + #dash_version, .panel-group #dash_version + #dash_version {
  margin-top: 5px; }
/* line 110, ../bower_components/sass-bootstrap/lib/_panels.scss */
.panel-group .panel-heading, .panel-group #header_notifs_icon_wrapper .notifs_panel .notifs_panel_header, #header_notifs_icon_wrapper .notifs_panel .panel-group .notifs_panel_header {
  border-bottom: 0; }
/* line 112, ../bower_components/sass-bootstrap/lib/_panels.scss */
.panel-group .panel-heading + .panel-collapse .panel-body, .panel-group #header_notifs_icon_wrapper .notifs_panel .notifs_panel_header + .panel-collapse .panel-body, #header_notifs_icon_wrapper .notifs_panel .panel-group .notifs_panel_header + .panel-collapse .panel-body {
  border-top: 1px solid #dddddd; }
/* line 116, ../bower_components/sass-bootstrap/lib/_panels.scss */
.panel-group .panel-footer, .panel-group #header_notifs_icon_wrapper .notifs_panel .notifs_panel_footer, #header_notifs_icon_wrapper .notifs_panel .panel-group .notifs_panel_footer {
  border-top: 0; }
/* line 118, ../bower_components/sass-bootstrap/lib/_panels.scss */
.panel-group .panel-footer + .panel-collapse .panel-body, .panel-group #header_notifs_icon_wrapper .notifs_panel .notifs_panel_footer + .panel-collapse .panel-body, #header_notifs_icon_wrapper .notifs_panel .panel-group .notifs_panel_footer + .panel-collapse .panel-body {
  border-bottom: 1px solid #dddddd; }

/* line 131, ../bower_components/sass-bootstrap/lib/_panels.scss */
.panel-default, #header_notifs_icon_wrapper .notifs_panel {
  border-color: #dddddd; }
/* line 344, ../bower_components/sass-bootstrap/lib/_mixins.scss */
.panel-default > .panel-heading, #header_notifs_icon_wrapper .notifs_panel > .panel-heading, #header_notifs_icon_wrapper .notifs_panel .panel-default > .notifs_panel_header, #header_notifs_icon_wrapper .notifs_panel > .notifs_panel_header {
  color: #333333;
  background-color: whitesmoke;
  border-color: #dddddd; }
/* line 348, ../bower_components/sass-bootstrap/lib/_mixins.scss */
.panel-default > .panel-heading + .panel-collapse .panel-body, #header_notifs_icon_wrapper .notifs_panel > .panel-heading + .panel-collapse .panel-body, #header_notifs_icon_wrapper .notifs_panel .panel-default > .notifs_panel_header + .panel-collapse .panel-body, #header_notifs_icon_wrapper .notifs_panel > .notifs_panel_header + .panel-collapse .panel-body {
  border-top-color: #dddddd; }
/* line 353, ../bower_components/sass-bootstrap/lib/_mixins.scss */
.panel-default > .panel-footer + .panel-collapse .panel-body, #header_notifs_icon_wrapper .notifs_panel > .panel-footer + .panel-collapse .panel-body, #header_notifs_icon_wrapper .notifs_panel .panel-default > .notifs_panel_footer + .panel-collapse .panel-body, #header_notifs_icon_wrapper .notifs_panel > .notifs_panel_footer + .panel-collapse .panel-body {
  border-bottom-color: #dddddd; }

/* line 134, ../bower_components/sass-bootstrap/lib/_panels.scss */
.panel-primary {
  border-color: #1ba6e5; }
/* line 344, ../bower_components/sass-bootstrap/lib/_mixins.scss */
.panel-primary > .panel-heading, #header_notifs_icon_wrapper .notifs_panel .panel-primary > .notifs_panel_header {
  color: white;
  background-color: #1ba6e5;
  border-color: #1ba6e5; }
/* line 348, ../bower_components/sass-bootstrap/lib/_mixins.scss */
.panel-primary > .panel-heading + .panel-collapse .panel-body, #header_notifs_icon_wrapper .notifs_panel .panel-primary > .notifs_panel_header + .panel-collapse .panel-body {
  border-top-color: #1ba6e5; }
/* line 353, ../bower_components/sass-bootstrap/lib/_mixins.scss */
.panel-primary > .panel-footer + .panel-collapse .panel-body, #header_notifs_icon_wrapper .notifs_panel .panel-primary > .notifs_panel_footer + .panel-collapse .panel-body {
  border-bottom-color: #1ba6e5; }

/* line 137, ../bower_components/sass-bootstrap/lib/_panels.scss */
.panel-success {
  border-color: #d6e9c6; }
/* line 344, ../bower_components/sass-bootstrap/lib/_mixins.scss */
.panel-success > .panel-heading, #header_notifs_icon_wrapper .notifs_panel .panel-success > .notifs_panel_header {
  color: #468847;
  background-color: #dff0d8;
  border-color: #d6e9c6; }
/* line 348, ../bower_components/sass-bootstrap/lib/_mixins.scss */
.panel-success > .panel-heading + .panel-collapse .panel-body, #header_notifs_icon_wrapper .notifs_panel .panel-success > .notifs_panel_header + .panel-collapse .panel-body {
  border-top-color: #d6e9c6; }
/* line 353, ../bower_components/sass-bootstrap/lib/_mixins.scss */
.panel-success > .panel-footer + .panel-collapse .panel-body, #header_notifs_icon_wrapper .notifs_panel .panel-success > .notifs_panel_footer + .panel-collapse .panel-body {
  border-bottom-color: #d6e9c6; }

/* line 140, ../bower_components/sass-bootstrap/lib/_panels.scss */
.panel-warning {
  border-color: #fbeed5; }
/* line 344, ../bower_components/sass-bootstrap/lib/_mixins.scss */
.panel-warning > .panel-heading, #header_notifs_icon_wrapper .notifs_panel .panel-warning > .notifs_panel_header {
  color: #c09853;
  background-color: #fcf8e3;
  border-color: #fbeed5; }
/* line 348, ../bower_components/sass-bootstrap/lib/_mixins.scss */
.panel-warning > .panel-heading + .panel-collapse .panel-body, #header_notifs_icon_wrapper .notifs_panel .panel-warning > .notifs_panel_header + .panel-collapse .panel-body {
  border-top-color: #fbeed5; }
/* line 353, ../bower_components/sass-bootstrap/lib/_mixins.scss */
.panel-warning > .panel-footer + .panel-collapse .panel-body, #header_notifs_icon_wrapper .notifs_panel .panel-warning > .notifs_panel_footer + .panel-collapse .panel-body {
  border-bottom-color: #fbeed5; }

/* line 143, ../bower_components/sass-bootstrap/lib/_panels.scss */
.panel-danger {
  border-color: #eed3d7; }
/* line 344, ../bower_components/sass-bootstrap/lib/_mixins.scss */
.panel-danger > .panel-heading, #header_notifs_icon_wrapper .notifs_panel .panel-danger > .notifs_panel_header {
  color: #b94a48;
  background-color: #f2dede;
  border-color: #eed3d7; }
/* line 348, ../bower_components/sass-bootstrap/lib/_mixins.scss */
.panel-danger > .panel-heading + .panel-collapse .panel-body, #header_notifs_icon_wrapper .notifs_panel .panel-danger > .notifs_panel_header + .panel-collapse .panel-body {
  border-top-color: #eed3d7; }
/* line 353, ../bower_components/sass-bootstrap/lib/_mixins.scss */
.panel-danger > .panel-footer + .panel-collapse .panel-body, #header_notifs_icon_wrapper .notifs_panel .panel-danger > .notifs_panel_footer + .panel-collapse .panel-body {
  border-bottom-color: #eed3d7; }

/* line 146, ../bower_components/sass-bootstrap/lib/_panels.scss */
.panel-info {
  border-color: #bce8f1; }
/* line 344, ../bower_components/sass-bootstrap/lib/_mixins.scss */
.panel-info > .panel-heading, #header_notifs_icon_wrapper .notifs_panel .panel-info > .notifs_panel_header {
  color: #3a87ad;
  background-color: #d9edf7;
  border-color: #bce8f1; }
/* line 348, ../bower_components/sass-bootstrap/lib/_mixins.scss */
.panel-info > .panel-heading + .panel-collapse .panel-body, #header_notifs_icon_wrapper .notifs_panel .panel-info > .notifs_panel_header + .panel-collapse .panel-body {
  border-top-color: #bce8f1; }
/* line 353, ../bower_components/sass-bootstrap/lib/_mixins.scss */
.panel-info > .panel-footer + .panel-collapse .panel-body, #header_notifs_icon_wrapper .notifs_panel .panel-info > .notifs_panel_footer + .panel-collapse .panel-body {
  border-bottom-color: #bce8f1; }

/* line 7, ../bower_components/sass-bootstrap/lib/_wells.scss */
.well, .hook_panel {
  min-height: 20px;
  padding: 19px;
  margin-bottom: 20px;
  background-color: #ebebeb;
  border: 1px solid #d9d9d9;
  border-radius: 3px;
  -webkit-box-shadow: inset 0 1px 1px rgba(0, 0, 0, 0.05);
  box-shadow: inset 0 1px 1px rgba(0, 0, 0, 0.05); }
/* line 15, ../bower_components/sass-bootstrap/lib/_wells.scss */
.well blockquote, .hook_panel blockquote {
  border-color: #ddd;
  border-color: rgba(0, 0, 0, 0.15); }

/* line 22, ../bower_components/sass-bootstrap/lib/_wells.scss */
.well-lg {
  padding: 24px;
  border-radius: 6px; }

/* line 26, ../bower_components/sass-bootstrap/lib/_wells.scss */
.well-sm {
  padding: 9px;
  border-radius: 3px; }

/* line 6, ../bower_components/sass-bootstrap/lib/_close.scss */
.close {
  float: right;
  font-size: 18px;
  font-weight: bold;
  line-height: 1;
  color: black;
  text-shadow: 0 1px 0 white;
  opacity: 0.2;
  filter: alpha(opacity=20); }
/* line 16, ../bower_components/sass-bootstrap/lib/_close.scss */
.close:hover, .close:focus {
  color: black;
  text-decoration: none;
  cursor: pointer;
  opacity: 0.5;
  filter: alpha(opacity=50); }

/* line 27, ../bower_components/sass-bootstrap/lib/_close.scss */
button.close {
  padding: 0;
  cursor: pointer;
  background: transparent;
  border: 0;
  -webkit-appearance: none; }

/* line 11, ../bower_components/sass-bootstrap/lib/_modals.scss */
.modal-open {
  overflow: hidden; }
/* line 18, ../bower_components/sass-bootstrap/lib/_modals.scss */
.modal-open .navbar-fixed-top, .modal-open #header_infos, .modal-open .navbar-fixed-bottom {
  margin-right: 15px; }

/* line 23, ../bower_components/sass-bootstrap/lib/_modals.scss */
body.modal-open {
  margin-right: 15px; }

/* line 28, ../bower_components/sass-bootstrap/lib/_modals.scss */
.modal {
  display: none;
  overflow: auto;
  overflow-y: scroll;
  position: fixed;
  top: 0;
  right: 0;
  bottom: 0;
  left: 0;
  z-index: 1040; }
/* line 40, ../bower_components/sass-bootstrap/lib/_modals.scss */
.modal.fade .modal-dialog {
  -webkit-transform: translate(0, -25%);
  -ms-transform: translate(0, -25%);
  transform: translate(0, -25%);
  -webkit-transition: -webkit-transform 0.3s ease-out;
  -moz-transition: -moz-transform 0.3s ease-out;
  -o-transition: -o-transform 0.3s ease-out;
  transition: transform 0.3s ease-out; }
/* line 44, ../bower_components/sass-bootstrap/lib/_modals.scss */
.modal.in .modal-dialog {
  -webkit-transform: translate(0, 0);
  -ms-transform: translate(0, 0);
  transform: translate(0, 0); }

/* line 48, ../bower_components/sass-bootstrap/lib/_modals.scss */
.modal-dialog {
  margin-left: auto;
  margin-right: auto;
  width: auto;
  padding: 10px;
  z-index: 1050; }

/* line 57, ../bower_components/sass-bootstrap/lib/_modals.scss */
.modal-content {
  position: relative;
  background-color: white;
  border: 1px solid #999999;
  border: 1px solid rgba(0, 0, 0, 0.2);
  border-radius: 6px;
  -webkit-box-shadow: 0 3px 9px rgba(0, 0, 0, 0.5);
  box-shadow: 0 3px 9px rgba(0, 0, 0, 0.5);
  background-clip: padding-box;
  outline: none; }

/* line 70, ../bower_components/sass-bootstrap/lib/_modals.scss */
.modal-backdrop {
  position: fixed;
  top: 0;
  right: 0;
  bottom: 0;
  left: 0;
  z-index: 1030;
  background-color: black; }
/* line 79, ../bower_components/sass-bootstrap/lib/_modals.scss */
.modal-backdrop.fade {
  opacity: 0;
  filter: alpha(opacity=0); }
/* line 80, ../bower_components/sass-bootstrap/lib/_modals.scss */
.modal-backdrop.in {
  opacity: 0.5;
  filter: alpha(opacity=50); }

/* line 85, ../bower_components/sass-bootstrap/lib/_modals.scss */
.modal-header {
  padding: 15px;
  border-bottom: 1px solid #e5e5e5;
  min-height: 16.42857px; }

/* line 91, ../bower_components/sass-bootstrap/lib/_modals.scss */
.modal-header .close {
  margin-top: -2px; }

/* line 96, ../bower_components/sass-bootstrap/lib/_modals.scss */
.modal-title {
  margin: 0;
  line-height: 1.42857; }

/* line 103, ../bower_components/sass-bootstrap/lib/_modals.scss */
.modal-body {
  position: relative;
  padding: 20px; }

/* line 109, ../bower_components/sass-bootstrap/lib/_modals.scss */
.modal-footer {
  margin-top: 15px;
  padding: 19px 20px 20px;
  text-align: right;
  border-top: 1px solid #e5e5e5; }
/* line 21, ../bower_components/sass-bootstrap/lib/_mixins.scss */
.modal-footer:before, .modal-footer:after {
  content: " ";
  /* 1 */
  display: table;
  /* 2 */ }
/* line 25, ../bower_components/sass-bootstrap/lib/_mixins.scss */
.modal-footer:after {
  clear: both; }
/* line 117, ../bower_components/sass-bootstrap/lib/_modals.scss */
.modal-footer .btn + .btn {
  margin-left: 5px;
  margin-bottom: 0; }
/* line 122, ../bower_components/sass-bootstrap/lib/_modals.scss */
.modal-footer .btn-group .btn + .btn {
  margin-left: -1px; }
/* line 126, ../bower_components/sass-bootstrap/lib/_modals.scss */
.modal-footer .btn-block + .btn-block {
  margin-left: 0; }

@media screen and (min-width: 768px) {
  /* line 134, ../bower_components/sass-bootstrap/lib/_modals.scss */
  .modal-dialog {
    left: 50%;
    right: auto;
    width: 600px;
    padding-top: 30px;
    padding-bottom: 30px; }

  /* line 141, ../bower_components/sass-bootstrap/lib/_modals.scss */
  .modal-content {
    -webkit-box-shadow: 0 5px 15px rgba(0, 0, 0, 0.5);
    box-shadow: 0 5px 15px rgba(0, 0, 0, 0.5); } }
/* line 7, ../bower_components/sass-bootstrap/lib/_tooltip.scss */
.tooltip {
  position: absolute;
  z-index: 1030;
  display: block;
  visibility: visible;
  font-size: 11px;
  line-height: 1.4;
  opacity: 0;
  filter: alpha(opacity=0); }
/* line 16, ../bower_components/sass-bootstrap/lib/_tooltip.scss */
.tooltip.in {
  opacity: 0.9;
  filter: alpha(opacity=90); }
/* line 17, ../bower_components/sass-bootstrap/lib/_tooltip.scss */
.tooltip.top {
  margin-top: -3px;
  padding: 5px 0; }
/* line 18, ../bower_components/sass-bootstrap/lib/_tooltip.scss */
.tooltip.right {
  margin-left: 3px;
  padding: 0 5px; }
/* line 19, ../bower_components/sass-bootstrap/lib/_tooltip.scss */
.tooltip.bottom {
  margin-top: 3px;
  padding: 5px 0; }
/* line 20, ../bower_components/sass-bootstrap/lib/_tooltip.scss */
.tooltip.left {
  margin-left: -3px;
  padding: 0 5px; }

/* line 24, ../bower_components/sass-bootstrap/lib/_tooltip.scss */
.tooltip-inner {
  max-width: 200px;
  padding: 3px 8px;
  color: white;
  text-align: center;
  text-decoration: none;
  background-color: black;
  border-radius: 3px; }

/* line 35, ../bower_components/sass-bootstrap/lib/_tooltip.scss */
.tooltip-arrow {
  position: absolute;
  width: 0;
  height: 0;
  border-color: transparent;
  border-style: solid; }

/* line 43, ../bower_components/sass-bootstrap/lib/_tooltip.scss */
.tooltip.top .tooltip-arrow {
  bottom: 0;
  left: 50%;
  margin-left: -5px;
  border-width: 5px 5px 0;
  border-top-color: black; }
/* line 50, ../bower_components/sass-bootstrap/lib/_tooltip.scss */
.tooltip.top-left .tooltip-arrow {
  bottom: 0;
  left: 5px;
  border-width: 5px 5px 0;
  border-top-color: black; }
/* line 56, ../bower_components/sass-bootstrap/lib/_tooltip.scss */
.tooltip.top-right .tooltip-arrow {
  bottom: 0;
  right: 5px;
  border-width: 5px 5px 0;
  border-top-color: black; }
/* line 62, ../bower_components/sass-bootstrap/lib/_tooltip.scss */
.tooltip.right .tooltip-arrow {
  top: 50%;
  left: 0;
  margin-top: -5px;
  border-width: 5px 5px 5px 0;
  border-right-color: black; }
/* line 69, ../bower_components/sass-bootstrap/lib/_tooltip.scss */
.tooltip.left .tooltip-arrow {
  top: 50%;
  right: 0;
  margin-top: -5px;
  border-width: 5px 0 5px 5px;
  border-left-color: black; }
/* line 76, ../bower_components/sass-bootstrap/lib/_tooltip.scss */
.tooltip.bottom .tooltip-arrow {
  top: 0;
  left: 50%;
  margin-left: -5px;
  border-width: 0 5px 5px;
  border-bottom-color: black; }
/* line 83, ../bower_components/sass-bootstrap/lib/_tooltip.scss */
.tooltip.bottom-left .tooltip-arrow {
  top: 0;
  left: 5px;
  border-width: 0 5px 5px;
  border-bottom-color: black; }
/* line 89, ../bower_components/sass-bootstrap/lib/_tooltip.scss */
.tooltip.bottom-right .tooltip-arrow {
  top: 0;
  right: 5px;
  border-width: 0 5px 5px;
  border-bottom-color: black; }

/* line 6, ../bower_components/sass-bootstrap/lib/_popovers.scss */
.popover {
  position: absolute;
  top: 0;
  left: 0;
  z-index: 1010;
  display: none;
  max-width: 276px;
  padding: 1px;
  text-align: left;
  background-color: white;
  background-clip: padding-box;
  border: 1px solid #cccccc;
  border: 1px solid rgba(0, 0, 0, 0.2);
  border-radius: 6px;
  -webkit-box-shadow: 0 5px 10px rgba(0, 0, 0, 0.2);
  box-shadow: 0 5px 10px rgba(0, 0, 0, 0.2);
  white-space: normal; }
/* line 26, ../bower_components/sass-bootstrap/lib/_popovers.scss */
.popover.top {
  margin-top: -10px; }
/* line 27, ../bower_components/sass-bootstrap/lib/_popovers.scss */
.popover.right {
  margin-left: 10px; }
/* line 28, ../bower_components/sass-bootstrap/lib/_popovers.scss */
.popover.bottom {
  margin-top: 10px; }
/* line 29, ../bower_components/sass-bootstrap/lib/_popovers.scss */
.popover.left {
  margin-left: -10px; }

/* line 32, ../bower_components/sass-bootstrap/lib/_popovers.scss */
.popover-title {
  margin: 0;
  padding: 8px 14px;
  font-size: 12px;
  font-weight: normal;
  line-height: 18px;
  background-color: #f7f7f7;
  border-bottom: 1px solid #ebebeb;
  border-radius: 5px 5px 0 0; }

/* line 43, ../bower_components/sass-bootstrap/lib/_popovers.scss */
.popover-content {
  padding: 9px 14px; }

/* line 53, ../bower_components/sass-bootstrap/lib/_popovers.scss */
.popover .arrow, .popover .arrow:after {
  position: absolute;
  display: block;
  width: 0;
  height: 0;
  border-color: transparent;
  border-style: solid; }

/* line 62, ../bower_components/sass-bootstrap/lib/_popovers.scss */
.popover .arrow {
  border-width: 11px; }

/* line 65, ../bower_components/sass-bootstrap/lib/_popovers.scss */
.popover .arrow:after {
  border-width: 10px;
  content: ""; }

/* line 71, ../bower_components/sass-bootstrap/lib/_popovers.scss */
.popover.top .arrow {
  left: 50%;
  margin-left: -11px;
  border-bottom-width: 0;
  border-top-color: #999999;
  border-top-color: rgba(0, 0, 0, 0.25);
  bottom: -11px; }
/* line 78, ../bower_components/sass-bootstrap/lib/_popovers.scss */
.popover.top .arrow:after {
  content: " ";
  bottom: 1px;
  margin-left: -10px;
  border-bottom-width: 0;
  border-top-color: white; }
/* line 86, ../bower_components/sass-bootstrap/lib/_popovers.scss */
.popover.right .arrow {
  top: 50%;
  left: -11px;
  margin-top: -11px;
  border-left-width: 0;
  border-right-color: #999999;
  border-right-color: rgba(0, 0, 0, 0.25); }
/* line 93, ../bower_components/sass-bootstrap/lib/_popovers.scss */
.popover.right .arrow:after {
  content: " ";
  left: 1px;
  bottom: -10px;
  border-left-width: 0;
  border-right-color: white; }
/* line 101, ../bower_components/sass-bootstrap/lib/_popovers.scss */
.popover.bottom .arrow {
  left: 50%;
  margin-left: -11px;
  border-top-width: 0;
  border-bottom-color: #999999;
  border-bottom-color: rgba(0, 0, 0, 0.25);
  top: -11px; }
/* line 108, ../bower_components/sass-bootstrap/lib/_popovers.scss */
.popover.bottom .arrow:after {
  content: " ";
  top: 1px;
  margin-left: -10px;
  border-top-width: 0;
  border-bottom-color: white; }
/* line 117, ../bower_components/sass-bootstrap/lib/_popovers.scss */
.popover.left .arrow {
  top: 50%;
  right: -11px;
  margin-top: -11px;
  border-right-width: 0;
  border-left-color: #999999;
  border-left-color: rgba(0, 0, 0, 0.25); }
/* line 124, ../bower_components/sass-bootstrap/lib/_popovers.scss */
.popover.left .arrow:after {
  content: " ";
  right: 1px;
  border-right-width: 0;
  border-left-color: white;
  bottom: -10px; }

/* line 7, ../bower_components/sass-bootstrap/lib/_carousel.scss */
.carousel {
  position: relative; }

/* line 11, ../bower_components/sass-bootstrap/lib/_carousel.scss */
.carousel-inner {
  position: relative;
  overflow: hidden;
  width: 100%; }
/* line 16, ../bower_components/sass-bootstrap/lib/_carousel.scss */
.carousel-inner > .item {
  display: none;
  position: relative;
  -webkit-transition: 0.6s ease-in-out left;
  transition: 0.6s ease-in-out left; }
/* line 23, ../bower_components/sass-bootstrap/lib/_carousel.scss */
.carousel-inner > .item > img, .carousel-inner > .item > a > img {
  display: block;
  max-width: 100%;
  height: auto;
  line-height: 1; }
/* line 31, ../bower_components/sass-bootstrap/lib/_carousel.scss */
.carousel-inner > .active, .carousel-inner > .next, .carousel-inner > .prev {
  display: block; }
/* line 33, ../bower_components/sass-bootstrap/lib/_carousel.scss */
.carousel-inner > .active {
  left: 0; }
/* line 38, ../bower_components/sass-bootstrap/lib/_carousel.scss */
.carousel-inner > .next, .carousel-inner > .prev {
  position: absolute;
  top: 0;
  width: 100%; }
/* line 44, ../bower_components/sass-bootstrap/lib/_carousel.scss */
.carousel-inner > .next {
  left: 100%; }
/* line 47, ../bower_components/sass-bootstrap/lib/_carousel.scss */
.carousel-inner > .prev {
  left: -100%; }
/* line 51, ../bower_components/sass-bootstrap/lib/_carousel.scss */
.carousel-inner > .next.left, .carousel-inner > .prev.right {
  left: 0; }
/* line 55, ../bower_components/sass-bootstrap/lib/_carousel.scss */
.carousel-inner > .active.left {
  left: -100%; }
/* line 58, ../bower_components/sass-bootstrap/lib/_carousel.scss */
.carousel-inner > .active.right {
  left: 100%; }

/* line 67, ../bower_components/sass-bootstrap/lib/_carousel.scss */
.carousel-control {
  position: absolute;
  top: 0;
  left: 0;
  bottom: 0;
  width: 15%;
  opacity: 0.5;
  filter: alpha(opacity=50);
  font-size: 20px;
  color: white;
  text-align: center;
  text-shadow: 0 1px 2px rgba(0, 0, 0, 0.6); }
/* line 82, ../bower_components/sass-bootstrap/lib/_carousel.scss */
.carousel-control.left {
  background-image: -webkit-gradient(linear, 0% top, 100% top, from(rgba(0, 0, 0, 0.5)), to(rgba(0, 0, 0, 0.0001)));
  background-image: -webkit-linear-gradient(left, color-stop(rgba(0, 0, 0, 0.5) 0%), color-stop(rgba(0, 0, 0, 0.0001) 100%));
  background-image: -moz-linear-gradient(left, rgba(0, 0, 0, 0.5) 0%, rgba(0, 0, 0, 0.0001) 100%);
  background-image: linear-gradient(to right, rgba(0, 0, 0, 0.5) 0%, rgba(0, 0, 0, 0.0001) 100%);
  background-repeat: repeat-x;
  filter: progid:DXImageTransform.Microsoft.gradient(startColorstr='#80000000', endColorstr='#00000000', GradientType=1); }
/* line 85, ../bower_components/sass-bootstrap/lib/_carousel.scss */
.carousel-control.right {
  left: auto;
  right: 0;
  background-image: -webkit-gradient(linear, 0% top, 100% top, from(rgba(0, 0, 0, 0.0001)), to(rgba(0, 0, 0, 0.5)));
  background-image: -webkit-linear-gradient(left, color-stop(rgba(0, 0, 0, 0.0001) 0%), color-stop(rgba(0, 0, 0, 0.5) 100%));
  background-image: -moz-linear-gradient(left, rgba(0, 0, 0, 0.0001) 0%, rgba(0, 0, 0, 0.5) 100%);
  background-image: linear-gradient(to right, rgba(0, 0, 0, 0.0001) 0%, rgba(0, 0, 0, 0.5) 100%);
  background-repeat: repeat-x;
  filter: progid:DXImageTransform.Microsoft.gradient(startColorstr='#00000000', endColorstr='#80000000', GradientType=1); }
/* line 93, ../bower_components/sass-bootstrap/lib/_carousel.scss */
.carousel-control:hover, .carousel-control:focus {
  color: white;
  text-decoration: none;
  opacity: 0.9;
  filter: alpha(opacity=90); }
/* line 103, ../bower_components/sass-bootstrap/lib/_carousel.scss */
.carousel-control .icon-prev, .carousel-control .icon-next, .carousel-control .glyphicon-chevron-left, .carousel-control .glyphicon-chevron-right {
  position: absolute;
  top: 50%;
  left: 50%;
  z-index: 5;
  display: inline-block; }
/* line 111, ../bower_components/sass-bootstrap/lib/_carousel.scss */
.carousel-control .icon-prev, .carousel-control .icon-next {
  width: 20px;
  height: 20px;
  margin-top: -10px;
  margin-left: -10px;
  font-family: serif; }
/* line 120, ../bower_components/sass-bootstrap/lib/_carousel.scss */
.carousel-control .icon-prev:before {
  content: '\2039'; }
/* line 125, ../bower_components/sass-bootstrap/lib/_carousel.scss */
.carousel-control .icon-next:before {
  content: '\203a'; }

/* line 136, ../bower_components/sass-bootstrap/lib/_carousel.scss */
.carousel-indicators {
  position: absolute;
  bottom: 10px;
  left: 50%;
  z-index: 15;
  width: 60%;
  margin-left: -30%;
  padding-left: 0;
  list-style: none;
  text-align: center; }
/* line 147, ../bower_components/sass-bootstrap/lib/_carousel.scss */
.carousel-indicators li {
  display: inline-block;
  width: 10px;
  height: 10px;
  margin: 1px;
  text-indent: -999px;
  border: 1px solid white;
  border-radius: 10px;
  cursor: pointer; }
/* line 157, ../bower_components/sass-bootstrap/lib/_carousel.scss */
.carousel-indicators .active {
  margin: 0;
  width: 12px;
  height: 12px;
  background-color: white; }

/* line 168, ../bower_components/sass-bootstrap/lib/_carousel.scss */
.carousel-caption {
  position: absolute;
  left: 15%;
  right: 15%;
  bottom: 20px;
  z-index: 10;
  padding-top: 20px;
  padding-bottom: 20px;
  color: white;
  text-align: center;
  text-shadow: 0 1px 2px rgba(0, 0, 0, 0.6); }
/* line 179, ../bower_components/sass-bootstrap/lib/_carousel.scss */
.carousel-caption .btn {
  text-shadow: none; }

@media screen and (min-width: 768px) {
  /* line 190, ../bower_components/sass-bootstrap/lib/_carousel.scss */
  .carousel-control .icon-prev, .carousel-control .icon-next {
    width: 30px;
    height: 30px;
    margin-top: -15px;
    margin-left: -15px;
    font-size: 30px; }

  /* line 199, ../bower_components/sass-bootstrap/lib/_carousel.scss */
  .carousel-caption {
    left: 20%;
    right: 20%;
    padding-bottom: 30px; }

  /* line 206, ../bower_components/sass-bootstrap/lib/_carousel.scss */
  .carousel-indicators {
    bottom: 20px; } }
/* line 21, ../bower_components/sass-bootstrap/lib/_mixins.scss */
.clearfix:before, .clearfix:after {
  content: " ";
  /* 1 */
  display: table;
  /* 2 */ }
/* line 25, ../bower_components/sass-bootstrap/lib/_mixins.scss */
.clearfix:after {
  clear: both; }

/* line 12, ../bower_components/sass-bootstrap/lib/_utilities.scss */
.pull-right, #content h3:not(.modal-title) .panel-heading-action, #content .panel-heading .panel-heading-action, #content #header_notifs_icon_wrapper .notifs_panel .notifs_panel_header .panel-heading-action, #header_notifs_icon_wrapper .notifs_panel #content .notifs_panel_header .panel-heading-action {
  float: right !important; }

/* line 15, ../bower_components/sass-bootstrap/lib/_utilities.scss */
.pull-left, .page-head h2.page-title {
  float: left !important; }

/* line 23, ../bower_components/sass-bootstrap/lib/_utilities.scss */
.hide {
  display: none !important; }

/* line 26, ../bower_components/sass-bootstrap/lib/_utilities.scss */
.show {
  display: block !important; }

/* line 29, ../bower_components/sass-bootstrap/lib/_utilities.scss */
.invisible {
  visibility: hidden; }

/* line 32, ../bower_components/sass-bootstrap/lib/_utilities.scss */
.text-hide {
  font: 0/0 a;
  color: transparent;
  text-shadow: none;
  background-color: transparent;
  border: 0; }

/* line 40, ../bower_components/sass-bootstrap/lib/_utilities.scss */
.affix {
  position: fixed; }

@-ms-viewport {
  width: device-width; }

@media screen and (max-width: 400px) {
  @-ms-viewport {
    width: 320px; } }
/* line 31, ../bower_components/sass-bootstrap/lib/_responsive-utilities.scss */
.hidden {
  display: none !important;
  visibility: hidden !important; }

/* line 520, ../bower_components/sass-bootstrap/lib/_mixins.scss */
.visible-xs {
  display: none !important; }

/* line 521, ../bower_components/sass-bootstrap/lib/_mixins.scss */
tr.visible-xs {
  display: none !important; }

/* line 523, ../bower_components/sass-bootstrap/lib/_mixins.scss */
th.visible-xs, td.visible-xs {
  display: none !important; }

@media (max-width: 767px) {
  /* line 513, ../bower_components/sass-bootstrap/lib/_mixins.scss */
  .visible-xs {
    display: block !important; }

  /* line 514, ../bower_components/sass-bootstrap/lib/_mixins.scss */
  tr.visible-xs {
    display: table-row !important; }

  /* line 516, ../bower_components/sass-bootstrap/lib/_mixins.scss */
  th.visible-xs, td.visible-xs {
    display: table-cell !important; } }
@media (min-width: 768px) and (max-width: 991px) {
  /* line 513, ../bower_components/sass-bootstrap/lib/_mixins.scss */
  .visible-xs.visible-sm {
    display: block !important; }

  /* line 514, ../bower_components/sass-bootstrap/lib/_mixins.scss */
  tr.visible-xs.visible-sm {
    display: table-row !important; }

  /* line 516, ../bower_components/sass-bootstrap/lib/_mixins.scss */
  th.visible-xs.visible-sm, td.visible-xs.visible-sm {
    display: table-cell !important; } }
@media (min-width: 992px) and (max-width: 1199px) {
  /* line 513, ../bower_components/sass-bootstrap/lib/_mixins.scss */
  .visible-xs.visible-md {
    display: block !important; }

  /* line 514, ../bower_components/sass-bootstrap/lib/_mixins.scss */
  tr.visible-xs.visible-md {
    display: table-row !important; }

  /* line 516, ../bower_components/sass-bootstrap/lib/_mixins.scss */
  th.visible-xs.visible-md, td.visible-xs.visible-md {
    display: table-cell !important; } }
@media (min-width: 1200px) {
  /* line 513, ../bower_components/sass-bootstrap/lib/_mixins.scss */
  .visible-xs.visible-lg {
    display: block !important; }

  /* line 514, ../bower_components/sass-bootstrap/lib/_mixins.scss */
  tr.visible-xs.visible-lg {
    display: table-row !important; }

  /* line 516, ../bower_components/sass-bootstrap/lib/_mixins.scss */
  th.visible-xs.visible-lg, td.visible-xs.visible-lg {
    display: table-cell !important; } }
/* line 520, ../bower_components/sass-bootstrap/lib/_mixins.scss */
.visible-sm {
  display: none !important; }

/* line 521, ../bower_components/sass-bootstrap/lib/_mixins.scss */
tr.visible-sm {
  display: none !important; }

/* line 523, ../bower_components/sass-bootstrap/lib/_mixins.scss */
th.visible-sm, td.visible-sm {
  display: none !important; }

@media (max-width: 767px) {
  /* line 513, ../bower_components/sass-bootstrap/lib/_mixins.scss */
  .visible-sm.visible-xs {
    display: block !important; }

  /* line 514, ../bower_components/sass-bootstrap/lib/_mixins.scss */
  tr.visible-sm.visible-xs {
    display: table-row !important; }

  /* line 516, ../bower_components/sass-bootstrap/lib/_mixins.scss */
  th.visible-sm.visible-xs, td.visible-sm.visible-xs {
    display: table-cell !important; } }
@media (min-width: 768px) and (max-width: 991px) {
  /* line 513, ../bower_components/sass-bootstrap/lib/_mixins.scss */
  .visible-sm {
    display: block !important; }

  /* line 514, ../bower_components/sass-bootstrap/lib/_mixins.scss */
  tr.visible-sm {
    display: table-row !important; }

  /* line 516, ../bower_components/sass-bootstrap/lib/_mixins.scss */
  th.visible-sm, td.visible-sm {
    display: table-cell !important; } }
@media (min-width: 992px) and (max-width: 1199px) {
  /* line 513, ../bower_components/sass-bootstrap/lib/_mixins.scss */
  .visible-sm.visible-md {
    display: block !important; }

  /* line 514, ../bower_components/sass-bootstrap/lib/_mixins.scss */
  tr.visible-sm.visible-md {
    display: table-row !important; }

  /* line 516, ../bower_components/sass-bootstrap/lib/_mixins.scss */
  th.visible-sm.visible-md, td.visible-sm.visible-md {
    display: table-cell !important; } }
@media (min-width: 1200px) {
  /* line 513, ../bower_components/sass-bootstrap/lib/_mixins.scss */
  .visible-sm.visible-lg {
    display: block !important; }

  /* line 514, ../bower_components/sass-bootstrap/lib/_mixins.scss */
  tr.visible-sm.visible-lg {
    display: table-row !important; }

  /* line 516, ../bower_components/sass-bootstrap/lib/_mixins.scss */
  th.visible-sm.visible-lg, td.visible-sm.visible-lg {
    display: table-cell !important; } }
/* line 520, ../bower_components/sass-bootstrap/lib/_mixins.scss */
.visible-md {
  display: none !important; }

/* line 521, ../bower_components/sass-bootstrap/lib/_mixins.scss */
tr.visible-md {
  display: none !important; }

/* line 523, ../bower_components/sass-bootstrap/lib/_mixins.scss */
th.visible-md, td.visible-md {
  display: none !important; }

@media (max-width: 767px) {
  /* line 513, ../bower_components/sass-bootstrap/lib/_mixins.scss */
  .visible-md.visible-xs {
    display: block !important; }

  /* line 514, ../bower_components/sass-bootstrap/lib/_mixins.scss */
  tr.visible-md.visible-xs {
    display: table-row !important; }

  /* line 516, ../bower_components/sass-bootstrap/lib/_mixins.scss */
  th.visible-md.visible-xs, td.visible-md.visible-xs {
    display: table-cell !important; } }
@media (min-width: 768px) and (max-width: 991px) {
  /* line 513, ../bower_components/sass-bootstrap/lib/_mixins.scss */
  .visible-md.visible-sm {
    display: block !important; }

  /* line 514, ../bower_components/sass-bootstrap/lib/_mixins.scss */
  tr.visible-md.visible-sm {
    display: table-row !important; }

  /* line 516, ../bower_components/sass-bootstrap/lib/_mixins.scss */
  th.visible-md.visible-sm, td.visible-md.visible-sm {
    display: table-cell !important; } }
@media (min-width: 992px) and (max-width: 1199px) {
  /* line 513, ../bower_components/sass-bootstrap/lib/_mixins.scss */
  .visible-md {
    display: block !important; }

  /* line 514, ../bower_components/sass-bootstrap/lib/_mixins.scss */
  tr.visible-md {
    display: table-row !important; }

  /* line 516, ../bower_components/sass-bootstrap/lib/_mixins.scss */
  th.visible-md, td.visible-md {
    display: table-cell !important; } }
@media (min-width: 1200px) {
  /* line 513, ../bower_components/sass-bootstrap/lib/_mixins.scss */
  .visible-md.visible-lg {
    display: block !important; }

  /* line 514, ../bower_components/sass-bootstrap/lib/_mixins.scss */
  tr.visible-md.visible-lg {
    display: table-row !important; }

  /* line 516, ../bower_components/sass-bootstrap/lib/_mixins.scss */
  th.visible-md.visible-lg, td.visible-md.visible-lg {
    display: table-cell !important; } }
/* line 520, ../bower_components/sass-bootstrap/lib/_mixins.scss */
.visible-lg {
  display: none !important; }

/* line 521, ../bower_components/sass-bootstrap/lib/_mixins.scss */
tr.visible-lg {
  display: none !important; }

/* line 523, ../bower_components/sass-bootstrap/lib/_mixins.scss */
th.visible-lg, td.visible-lg {
  display: none !important; }

@media (max-width: 767px) {
  /* line 513, ../bower_components/sass-bootstrap/lib/_mixins.scss */
  .visible-lg.visible-xs {
    display: block !important; }

  /* line 514, ../bower_components/sass-bootstrap/lib/_mixins.scss */
  tr.visible-lg.visible-xs {
    display: table-row !important; }

  /* line 516, ../bower_components/sass-bootstrap/lib/_mixins.scss */
  th.visible-lg.visible-xs, td.visible-lg.visible-xs {
    display: table-cell !important; } }
@media (min-width: 768px) and (max-width: 991px) {
  /* line 513, ../bower_components/sass-bootstrap/lib/_mixins.scss */
  .visible-lg.visible-sm {
    display: block !important; }

  /* line 514, ../bower_components/sass-bootstrap/lib/_mixins.scss */
  tr.visible-lg.visible-sm {
    display: table-row !important; }

  /* line 516, ../bower_components/sass-bootstrap/lib/_mixins.scss */
  th.visible-lg.visible-sm, td.visible-lg.visible-sm {
    display: table-cell !important; } }
@media (min-width: 992px) and (max-width: 1199px) {
  /* line 513, ../bower_components/sass-bootstrap/lib/_mixins.scss */
  .visible-lg.visible-md {
    display: block !important; }

  /* line 514, ../bower_components/sass-bootstrap/lib/_mixins.scss */
  tr.visible-lg.visible-md {
    display: table-row !important; }

  /* line 516, ../bower_components/sass-bootstrap/lib/_mixins.scss */
  th.visible-lg.visible-md, td.visible-lg.visible-md {
    display: table-cell !important; } }
@media (min-width: 1200px) {
  /* line 513, ../bower_components/sass-bootstrap/lib/_mixins.scss */
  .visible-lg {
    display: block !important; }

  /* line 514, ../bower_components/sass-bootstrap/lib/_mixins.scss */
  tr.visible-lg {
    display: table-row !important; }

  /* line 516, ../bower_components/sass-bootstrap/lib/_mixins.scss */
  th.visible-lg, td.visible-lg {
    display: table-cell !important; } }
/* line 513, ../bower_components/sass-bootstrap/lib/_mixins.scss */
.hidden-xs, #header_notifs_icon_wrapper {
  display: block !important; }

/* line 514, ../bower_components/sass-bootstrap/lib/_mixins.scss */
tr.hidden-xs, tr#header_notifs_icon_wrapper {
  display: table-row !important; }

/* line 516, ../bower_components/sass-bootstrap/lib/_mixins.scss */
th.hidden-xs, th#header_notifs_icon_wrapper, td.hidden-xs, td#header_notifs_icon_wrapper {
  display: table-cell !important; }

@media (max-width: 767px) {
  /* line 520, ../bower_components/sass-bootstrap/lib/_mixins.scss */
  .hidden-xs, #header_notifs_icon_wrapper {
    display: none !important; }

  /* line 521, ../bower_components/sass-bootstrap/lib/_mixins.scss */
  tr.hidden-xs, tr#header_notifs_icon_wrapper {
    display: none !important; }

  /* line 523, ../bower_components/sass-bootstrap/lib/_mixins.scss */
  th.hidden-xs, th#header_notifs_icon_wrapper, td.hidden-xs, td#header_notifs_icon_wrapper {
    display: none !important; } }
@media (min-width: 768px) and (max-width: 991px) {
  /* line 520, ../bower_components/sass-bootstrap/lib/_mixins.scss */
  .hidden-xs.hidden-sm, .hidden-sm#header_notifs_icon_wrapper {
    display: none !important; }

  /* line 521, ../bower_components/sass-bootstrap/lib/_mixins.scss */
  tr.hidden-xs.hidden-sm, tr.hidden-sm#header_notifs_icon_wrapper {
    display: none !important; }

  /* line 523, ../bower_components/sass-bootstrap/lib/_mixins.scss */
  th.hidden-xs.hidden-sm, th.hidden-sm#header_notifs_icon_wrapper, td.hidden-xs.hidden-sm, td.hidden-sm#header_notifs_icon_wrapper {
    display: none !important; } }
@media (min-width: 992px) and (max-width: 1199px) {
  /* line 520, ../bower_components/sass-bootstrap/lib/_mixins.scss */
  .hidden-xs.hidden-md, .hidden-md#header_notifs_icon_wrapper {
    display: none !important; }

  /* line 521, ../bower_components/sass-bootstrap/lib/_mixins.scss */
  tr.hidden-xs.hidden-md, tr.hidden-md#header_notifs_icon_wrapper {
    display: none !important; }

  /* line 523, ../bower_components/sass-bootstrap/lib/_mixins.scss */
  th.hidden-xs.hidden-md, th.hidden-md#header_notifs_icon_wrapper, td.hidden-xs.hidden-md, td.hidden-md#header_notifs_icon_wrapper {
    display: none !important; } }
@media (min-width: 1200px) {
  /* line 520, ../bower_components/sass-bootstrap/lib/_mixins.scss */
  .hidden-xs.hidden-lg, .hidden-lg#header_notifs_icon_wrapper {
    display: none !important; }

  /* line 521, ../bower_components/sass-bootstrap/lib/_mixins.scss */
  tr.hidden-xs.hidden-lg, tr.hidden-lg#header_notifs_icon_wrapper {
    display: none !important; }

  /* line 523, ../bower_components/sass-bootstrap/lib/_mixins.scss */
  th.hidden-xs.hidden-lg, th.hidden-lg#header_notifs_icon_wrapper, td.hidden-xs.hidden-lg, td.hidden-lg#header_notifs_icon_wrapper {
    display: none !important; } }
/* line 513, ../bower_components/sass-bootstrap/lib/_mixins.scss */
.hidden-sm {
  display: block !important; }

/* line 514, ../bower_components/sass-bootstrap/lib/_mixins.scss */
tr.hidden-sm {
  display: table-row !important; }

/* line 516, ../bower_components/sass-bootstrap/lib/_mixins.scss */
th.hidden-sm, td.hidden-sm {
  display: table-cell !important; }

@media (max-width: 767px) {
  /* line 520, ../bower_components/sass-bootstrap/lib/_mixins.scss */
  .hidden-sm.hidden-xs, .hidden-sm#header_notifs_icon_wrapper {
    display: none !important; }

  /* line 521, ../bower_components/sass-bootstrap/lib/_mixins.scss */
  tr.hidden-sm.hidden-xs, tr.hidden-sm#header_notifs_icon_wrapper {
    display: none !important; }

  /* line 523, ../bower_components/sass-bootstrap/lib/_mixins.scss */
  th.hidden-sm.hidden-xs, th.hidden-sm#header_notifs_icon_wrapper, td.hidden-sm.hidden-xs, td.hidden-sm#header_notifs_icon_wrapper {
    display: none !important; } }
@media (min-width: 768px) and (max-width: 991px) {
  /* line 520, ../bower_components/sass-bootstrap/lib/_mixins.scss */
  .hidden-sm {
    display: none !important; }

  /* line 521, ../bower_components/sass-bootstrap/lib/_mixins.scss */
  tr.hidden-sm {
    display: none !important; }

  /* line 523, ../bower_components/sass-bootstrap/lib/_mixins.scss */
  th.hidden-sm, td.hidden-sm {
    display: none !important; } }
@media (min-width: 992px) and (max-width: 1199px) {
  /* line 520, ../bower_components/sass-bootstrap/lib/_mixins.scss */
  .hidden-sm.hidden-md {
    display: none !important; }

  /* line 521, ../bower_components/sass-bootstrap/lib/_mixins.scss */
  tr.hidden-sm.hidden-md {
    display: none !important; }

  /* line 523, ../bower_components/sass-bootstrap/lib/_mixins.scss */
  th.hidden-sm.hidden-md, td.hidden-sm.hidden-md {
    display: none !important; } }
@media (min-width: 1200px) {
  /* line 520, ../bower_components/sass-bootstrap/lib/_mixins.scss */
  .hidden-sm.hidden-lg {
    display: none !important; }

  /* line 521, ../bower_components/sass-bootstrap/lib/_mixins.scss */
  tr.hidden-sm.hidden-lg {
    display: none !important; }

  /* line 523, ../bower_components/sass-bootstrap/lib/_mixins.scss */
  th.hidden-sm.hidden-lg, td.hidden-sm.hidden-lg {
    display: none !important; } }
/* line 513, ../bower_components/sass-bootstrap/lib/_mixins.scss */
.hidden-md {
  display: block !important; }

/* line 514, ../bower_components/sass-bootstrap/lib/_mixins.scss */
tr.hidden-md {
  display: table-row !important; }

/* line 516, ../bower_components/sass-bootstrap/lib/_mixins.scss */
th.hidden-md, td.hidden-md {
  display: table-cell !important; }

@media (max-width: 767px) {
  /* line 520, ../bower_components/sass-bootstrap/lib/_mixins.scss */
  .hidden-md.hidden-xs, .hidden-md#header_notifs_icon_wrapper {
    display: none !important; }

  /* line 521, ../bower_components/sass-bootstrap/lib/_mixins.scss */
  tr.hidden-md.hidden-xs, tr.hidden-md#header_notifs_icon_wrapper {
    display: none !important; }

  /* line 523, ../bower_components/sass-bootstrap/lib/_mixins.scss */
  th.hidden-md.hidden-xs, th.hidden-md#header_notifs_icon_wrapper, td.hidden-md.hidden-xs, td.hidden-md#header_notifs_icon_wrapper {
    display: none !important; } }
@media (min-width: 768px) and (max-width: 991px) {
  /* line 520, ../bower_components/sass-bootstrap/lib/_mixins.scss */
  .hidden-md.hidden-sm {
    display: none !important; }

  /* line 521, ../bower_components/sass-bootstrap/lib/_mixins.scss */
  tr.hidden-md.hidden-sm {
    display: none !important; }

  /* line 523, ../bower_components/sass-bootstrap/lib/_mixins.scss */
  th.hidden-md.hidden-sm, td.hidden-md.hidden-sm {
    display: none !important; } }
@media (min-width: 992px) and (max-width: 1199px) {
  /* line 520, ../bower_components/sass-bootstrap/lib/_mixins.scss */
  .hidden-md {
    display: none !important; }

  /* line 521, ../bower_components/sass-bootstrap/lib/_mixins.scss */
  tr.hidden-md {
    display: none !important; }

  /* line 523, ../bower_components/sass-bootstrap/lib/_mixins.scss */
  th.hidden-md, td.hidden-md {
    display: none !important; } }
@media (min-width: 1200px) {
  /* line 520, ../bower_components/sass-bootstrap/lib/_mixins.scss */
  .hidden-md.hidden-lg {
    display: none !important; }

  /* line 521, ../bower_components/sass-bootstrap/lib/_mixins.scss */
  tr.hidden-md.hidden-lg {
    display: none !important; }

  /* line 523, ../bower_components/sass-bootstrap/lib/_mixins.scss */
  th.hidden-md.hidden-lg, td.hidden-md.hidden-lg {
    display: none !important; } }
/* line 513, ../bower_components/sass-bootstrap/lib/_mixins.scss */
.hidden-lg {
  display: block !important; }

/* line 514, ../bower_components/sass-bootstrap/lib/_mixins.scss */
tr.hidden-lg {
  display: table-row !important; }

/* line 516, ../bower_components/sass-bootstrap/lib/_mixins.scss */
th.hidden-lg, td.hidden-lg {
  display: table-cell !important; }

@media (max-width: 767px) {
  /* line 520, ../bower_components/sass-bootstrap/lib/_mixins.scss */
  .hidden-lg.hidden-xs, .hidden-lg#header_notifs_icon_wrapper {
    display: none !important; }

  /* line 521, ../bower_components/sass-bootstrap/lib/_mixins.scss */
  tr.hidden-lg.hidden-xs, tr.hidden-lg#header_notifs_icon_wrapper {
    display: none !important; }

  /* line 523, ../bower_components/sass-bootstrap/lib/_mixins.scss */
  th.hidden-lg.hidden-xs, th.hidden-lg#header_notifs_icon_wrapper, td.hidden-lg.hidden-xs, td.hidden-lg#header_notifs_icon_wrapper {
    display: none !important; } }
@media (min-width: 768px) and (max-width: 991px) {
  /* line 520, ../bower_components/sass-bootstrap/lib/_mixins.scss */
  .hidden-lg.hidden-sm {
    display: none !important; }

  /* line 521, ../bower_components/sass-bootstrap/lib/_mixins.scss */
  tr.hidden-lg.hidden-sm {
    display: none !important; }

  /* line 523, ../bower_components/sass-bootstrap/lib/_mixins.scss */
  th.hidden-lg.hidden-sm, td.hidden-lg.hidden-sm {
    display: none !important; } }
@media (min-width: 992px) and (max-width: 1199px) {
  /* line 520, ../bower_components/sass-bootstrap/lib/_mixins.scss */
  .hidden-lg.hidden-md {
    display: none !important; }

  /* line 521, ../bower_components/sass-bootstrap/lib/_mixins.scss */
  tr.hidden-lg.hidden-md {
    display: none !important; }

  /* line 523, ../bower_components/sass-bootstrap/lib/_mixins.scss */
  th.hidden-lg.hidden-md, td.hidden-lg.hidden-md {
    display: none !important; } }
@media (min-width: 1200px) {
  /* line 520, ../bower_components/sass-bootstrap/lib/_mixins.scss */
  .hidden-lg {
    display: none !important; }

  /* line 521, ../bower_components/sass-bootstrap/lib/_mixins.scss */
  tr.hidden-lg {
    display: none !important; }

  /* line 523, ../bower_components/sass-bootstrap/lib/_mixins.scss */
  th.hidden-lg, td.hidden-lg {
    display: none !important; } }
/* line 520, ../bower_components/sass-bootstrap/lib/_mixins.scss */
.visible-print {
  display: none !important; }

/* line 521, ../bower_components/sass-bootstrap/lib/_mixins.scss */
tr.visible-print {
  display: none !important; }

/* line 523, ../bower_components/sass-bootstrap/lib/_mixins.scss */
th.visible-print, td.visible-print {
  display: none !important; }

@media print {
  /* line 513, ../bower_components/sass-bootstrap/lib/_mixins.scss */
  .visible-print {
    display: block !important; }

  /* line 514, ../bower_components/sass-bootstrap/lib/_mixins.scss */
  tr.visible-print {
    display: table-row !important; }

  /* line 516, ../bower_components/sass-bootstrap/lib/_mixins.scss */
  th.visible-print, td.visible-print {
    display: table-cell !important; }

  /* line 520, ../bower_components/sass-bootstrap/lib/_mixins.scss */
  .hidden-print {
    display: none !important; }

  /* line 521, ../bower_components/sass-bootstrap/lib/_mixins.scss */
  tr.hidden-print {
    display: none !important; }

  /* line 523, ../bower_components/sass-bootstrap/lib/_mixins.scss */
  th.hidden-print, td.hidden-print {
    display: none !important; } }
/*
 *  Font Awesome 3.2.1
 *  the iconic font designed for Bootstrap
 *  ------------------------------------------------------------------------------
 *  The full suite of pictographic icons, examples, and documentation can be
 *  found at http://fontawesome.io.  Stay up to date on Twitter at
 *  http://twitter.com/fontawesome.
 *
 *  License
 *  ------------------------------------------------------------------------------
 *  - The Font Awesome font is licensed under SIL OFL 1.1 -
 *    http://scripts.sil.org/OFL
 *  - Font Awesome CSS, LESS, and SASS files are licensed under MIT License -
 *    http://opensource.org/licenses/mit-license.html
 *  - Font Awesome documentation licensed under CC BY 3.0 -
 *    http://creativecommons.org/licenses/by/3.0/
 *  - Attribution is no longer required in Font Awesome 3.0, but much appreciated:
 *    "Font Awesome by Dave Gandy - http://fontawesome.io"
 *
 *  Author - Dave Gandy
 *  ------------------------------------------------------------------------------
 *  Email: dave@fontawesome.io
 *  Twitter: http://twitter.com/byscuits
 *  Work: Lead Product Designer @ Kyruus - http://kyruus.com
 */
/* FONT PATH
 * -------------------------- */
@font-face {
  font-family: 'FontAwesome';
  src: url("../font/fontawesome-webfont.eot?v=3.2.1");
  src: url("../font/fontawesome-webfont.eot?#iefix&v=3.2.1") format("embedded-opentype"), url("../font/fontawesome-webfont.woff?v=3.2.1") format("woff"), url("../font/fontawesome-webfont.ttf?v=3.2.1") format("truetype"), url("../font/fontawesome-webfont.svg#fontawesomeregular?v=3.2.1") format("svg");
  font-weight: normal;
  font-style: normal; }

/* FONT AWESOME CORE
 * -------------------------- */
/* line 38, _font-awesome.scss */
[class^="icon-"], [class*=" icon-"] {
  font-family: FontAwesome;
  font-weight: normal;
  font-style: normal;
  text-decoration: inherit;
  -webkit-font-smoothing: antialiased;
  *margin-right: .3em; }

/* line 47, _font-awesome.scss */
[class^="icon-"]:before, [class*=" icon-"]:before {
  text-decoration: inherit;
  display: inline-block;
  speak: none; }

/* makes the font 33% larger relative to the icon container */
/* line 53, _font-awesome.scss */
.icon-large:before {
  vertical-align: -10%;
  font-size: 1.3333333333333333em; }

/* makes sure icons active on rollover in links */
/* line 59, _font-awesome.scss */
a [class^="icon-"], a [class*=" icon-"] {
  display: inline; }

/* increased font size for icon-large */
/* line 64, _font-awesome.scss */
[class^="icon-"].icon-fixed-width, [class*=" icon-"].icon-fixed-width {
  display: inline-block;
  width: 1.1428571428571428em;
  text-align: right;
  padding-right: 0.2857142857142857em; }

/* line 71, _font-awesome.scss */
[class^="icon-"].icon-fixed-width.icon-large, [class*=" icon-"].icon-fixed-width.icon-large {
  width: 1.4285714285714286em; }

/* line 74, _font-awesome.scss */
.icons-ul {
  margin-left: 2.142857142857143em;
  list-style-type: none; }

/* line 78, _font-awesome.scss */
.icons-ul > li {
  position: relative; }

/* line 81, _font-awesome.scss */
.icons-ul .icon-li {
  position: absolute;
  left: -2.142857142857143em;
  width: 2.142857142857143em;
  text-align: center;
  line-height: inherit; }

/* line 89, _font-awesome.scss */
[class^="icon-"].hide, [class*=" icon-"].hide {
  display: none; }

/* line 92, _font-awesome.scss */
.icon-muted {
  color: #eeeeee; }

/* line 95, _font-awesome.scss */
.icon-light {
  color: #ffffff; }

/* line 98, _font-awesome.scss */
.icon-dark {
  color: #333333; }

/* line 101, _font-awesome.scss */
.icon-border {
  border: solid 1px #eeeeee;
  padding: .2em .25em .15em;
  -webkit-border-radius: 3px;
  -moz-border-radius: 3px;
  border-radius: 3px; }

/* line 108, _font-awesome.scss */
.icon-2x {
  font-size: 2em; }

/* line 111, _font-awesome.scss */
.icon-2x.icon-border {
  border-width: 2px;
  -webkit-border-radius: 4px;
  -moz-border-radius: 4px;
  border-radius: 4px; }

/* line 117, _font-awesome.scss */
.icon-3x {
  font-size: 3em; }

/* line 120, _font-awesome.scss */
.icon-3x.icon-border {
  border-width: 3px;
  -webkit-border-radius: 5px;
  -moz-border-radius: 5px;
  border-radius: 5px; }

/* line 126, _font-awesome.scss */
.icon-4x {
  font-size: 4em; }

/* line 129, _font-awesome.scss */
.icon-4x.icon-border {
  border-width: 4px;
  -webkit-border-radius: 6px;
  -moz-border-radius: 6px;
  border-radius: 6px; }

/* line 135, _font-awesome.scss */
.icon-5x {
  font-size: 5em; }

/* line 138, _font-awesome.scss */
.icon-5x.icon-border {
  border-width: 5px;
  -webkit-border-radius: 7px;
  -moz-border-radius: 7px;
  border-radius: 7px; }

/* line 144, _font-awesome.scss */
.pull-right, #content h3:not(.modal-title) .panel-heading-action, #content .panel-heading .panel-heading-action, #content #header_notifs_icon_wrapper .notifs_panel .notifs_panel_header .panel-heading-action, #header_notifs_icon_wrapper .notifs_panel #content .notifs_panel_header .panel-heading-action {
  float: right; }

/* line 147, _font-awesome.scss */
.pull-left, .page-head h2.page-title {
  float: left; }

/* line 151, _font-awesome.scss */
[class^="icon-"].pull-left, .page-head h2[class^="icon-"].page-title, [class*=" icon-"].pull-left, .page-head h2[class*=" icon-"].page-title {
  margin-right: .3em; }

/* line 155, _font-awesome.scss */
[class^="icon-"].pull-right, #content h3:not(.modal-title) [class^="icon-"].panel-heading-action, #content .panel-heading [class^="icon-"].panel-heading-action, #content #header_notifs_icon_wrapper .notifs_panel .notifs_panel_header [class^="icon-"].panel-heading-action, #header_notifs_icon_wrapper .notifs_panel #content .notifs_panel_header [class^="icon-"].panel-heading-action, [class*=" icon-"].pull-right, #content h3:not(.modal-title) [class*=" icon-"].panel-heading-action, #content .panel-heading [class*=" icon-"].panel-heading-action, #content #header_notifs_icon_wrapper .notifs_panel .notifs_panel_header [class*=" icon-"].panel-heading-action, #header_notifs_icon_wrapper .notifs_panel #content .notifs_panel_header [class*=" icon-"].panel-heading-action {
  margin-left: .3em; }

/* BOOTSTRAP SPECIFIC CLASSES
 * -------------------------- */
/* Bootstrap 2.0 sprites.less reset */
/* line 162, _font-awesome.scss */
[class^="icon-"], [class*=" icon-"] {
  display: inline;
  width: auto;
  height: auto;
  line-height: normal;
  vertical-align: baseline;
  background-image: none;
  background-position: 0% 0%;
  background-repeat: repeat;
  margin-top: 0; }

/* more sprites.less reset */
/* line 186, _font-awesome.scss */
.icon-white, .nav-pills > .active > a > [class^="icon-"], .nav-pills > .active > a > [class*=" icon-"], .nav-list > .active > a > [class^="icon-"], .nav-list > .active > a > [class*=" icon-"], .navbar-inverse .nav > .active > a > [class^="icon-"], #header_infos .nav > .active > a > [class^="icon-"], .navbar-inverse #header_notifs_icon_wrapper > .active > a > [class^="icon-"], #header_infos #header_notifs_icon_wrapper > .active > a > [class^="icon-"], .navbar-inverse #header_employee_box > .active > a > [class^="icon-"], #header_infos #header_employee_box > .active > a > [class^="icon-"], .navbar-inverse #header_quick > .active > a > [class^="icon-"], #header_infos #header_quick > .active > a > [class^="icon-"], .navbar-inverse .nav > .active > a > [class*=" icon-"], #header_infos .nav > .active > a > [class*=" icon-"], .navbar-inverse #header_notifs_icon_wrapper > .active > a > [class*=" icon-"], #header_infos #header_notifs_icon_wrapper > .active > a > [class*=" icon-"], .navbar-inverse #header_employee_box > .active > a > [class*=" icon-"], #header_infos #header_employee_box > .active > a > [class*=" icon-"], .navbar-inverse #header_quick > .active > a > [class*=" icon-"], #header_infos #header_quick > .active > a > [class*=" icon-"], .dropdown-menu > li > a:hover > [class^="icon-"], .dropdown-menu > li > a:hover > [class*=" icon-"], .dropdown-menu > .active > a > [class^="icon-"], .dropdown-menu > .active > a > [class*=" icon-"], .dropdown-submenu:hover > a > [class^="icon-"], .dropdown-submenu:hover > a > [class*=" icon-"] {
  background-image: none; }

/* keeps Bootstrap styles with and without icons the same */
/* line 193, _font-awesome.scss */
.btn [class^="icon-"].icon-large, .nav [class^="icon-"].icon-large, #header_notifs_icon_wrapper [class^="icon-"].icon-large, #header_employee_box [class^="icon-"].icon-large, #header_quick [class^="icon-"].icon-large, .btn [class*=" icon-"].icon-large, .nav [class*=" icon-"].icon-large, #header_notifs_icon_wrapper [class*=" icon-"].icon-large, #header_employee_box [class*=" icon-"].icon-large, #header_quick [class*=" icon-"].icon-large {
  line-height: .9em; }

/* line 199, _font-awesome.scss */
.btn [class^="icon-"].icon-spin, .btn #dashboard .loading [class^="icon-"].data_value:before, #dashboard .loading .btn [class^="icon-"].data_value:before, .nav [class^="icon-"].icon-spin, #header_notifs_icon_wrapper [class^="icon-"].icon-spin, #header_employee_box [class^="icon-"].icon-spin, #header_quick [class^="icon-"].icon-spin, .nav #dashboard .loading [class^="icon-"].data_value:before, #dashboard .loading .nav [class^="icon-"].data_value:before, #header_notifs_icon_wrapper #dashboard .loading [class^="icon-"].data_value:before, #dashboard .loading #header_notifs_icon_wrapper [class^="icon-"].data_value:before, #header_employee_box #dashboard .loading [class^="icon-"].data_value:before, #dashboard .loading #header_employee_box [class^="icon-"].data_value:before, #header_quick #dashboard .loading [class^="icon-"].data_value:before, #dashboard .loading #header_quick [class^="icon-"].data_value:before, .btn [class*=" icon-"].icon-spin, .btn #dashboard .loading [class*=" icon-"].data_value:before, #dashboard .loading .btn [class*=" icon-"].data_value:before, .nav [class*=" icon-"].icon-spin, #header_notifs_icon_wrapper [class*=" icon-"].icon-spin, #header_employee_box [class*=" icon-"].icon-spin, #header_quick [class*=" icon-"].icon-spin, .nav #dashboard .loading [class*=" icon-"].data_value:before, #dashboard .loading .nav [class*=" icon-"].data_value:before, #header_notifs_icon_wrapper #dashboard .loading [class*=" icon-"].data_value:before, #dashboard .loading #header_notifs_icon_wrapper [class*=" icon-"].data_value:before, #header_employee_box #dashboard .loading [class*=" icon-"].data_value:before, #dashboard .loading #header_employee_box [class*=" icon-"].data_value:before, #header_quick #dashboard .loading [class*=" icon-"].data_value:before, #dashboard .loading #header_quick [class*=" icon-"].data_value:before {
  display: inline-block; }

/* line 209, _font-awesome.scss */
.nav-tabs [class^="icon-"], .nav-pills [class^="icon-"], .nav-tabs [class*=" icon-"], .nav-pills [class*=" icon-"], .nav-tabs [class^="icon-"].icon-large, .nav-pills [class^="icon-"].icon-large, .nav-tabs [class*=" icon-"].icon-large, .nav-pills [class*=" icon-"].icon-large {
  line-height: .9em; }

/* line 215, _font-awesome.scss */
.btn [class^="icon-"].pull-left.icon-2x, .btn .page-head h2[class^="icon-"].icon-2x.page-title, .page-head .btn h2[class^="icon-"].icon-2x.page-title, .btn [class*=" icon-"].pull-left.icon-2x, .btn .page-head h2[class*=" icon-"].icon-2x.page-title, .page-head .btn h2[class*=" icon-"].icon-2x.page-title, .btn [class^="icon-"].pull-right.icon-2x, .btn #content h3:not(.modal-title) [class^="icon-"].icon-2x.panel-heading-action, #content h3:not(.modal-title) .btn [class^="icon-"].icon-2x.panel-heading-action, .btn #content .panel-heading [class^="icon-"].icon-2x.panel-heading-action, #content .panel-heading .btn [class^="icon-"].icon-2x.panel-heading-action, .btn #content #header_notifs_icon_wrapper .notifs_panel .notifs_panel_header [class^="icon-"].icon-2x.panel-heading-action, #content #header_notifs_icon_wrapper .notifs_panel .notifs_panel_header .btn [class^="icon-"].icon-2x.panel-heading-action, .btn #header_notifs_icon_wrapper .notifs_panel #content .notifs_panel_header [class^="icon-"].icon-2x.panel-heading-action, #header_notifs_icon_wrapper .notifs_panel #content .notifs_panel_header .btn [class^="icon-"].icon-2x.panel-heading-action, .btn [class*=" icon-"].pull-right.icon-2x, .btn #content h3:not(.modal-title) [class*=" icon-"].icon-2x.panel-heading-action, #content h3:not(.modal-title) .btn [class*=" icon-"].icon-2x.panel-heading-action, .btn #content .panel-heading [class*=" icon-"].icon-2x.panel-heading-action, #content .panel-heading .btn [class*=" icon-"].icon-2x.panel-heading-action, .btn #content #header_notifs_icon_wrapper .notifs_panel .notifs_panel_header [class*=" icon-"].icon-2x.panel-heading-action, #content #header_notifs_icon_wrapper .notifs_panel .notifs_panel_header .btn [class*=" icon-"].icon-2x.panel-heading-action, .btn #header_notifs_icon_wrapper .notifs_panel #content .notifs_panel_header [class*=" icon-"].icon-2x.panel-heading-action, #header_notifs_icon_wrapper .notifs_panel #content .notifs_panel_header .btn [class*=" icon-"].icon-2x.panel-heading-action {
  margin-top: .18em; }

/* line 219, _font-awesome.scss */
.btn [class^="icon-"].icon-spin.icon-large, .btn #dashboard .loading [class^="icon-"].icon-large.data_value:before, #dashboard .loading .btn [class^="icon-"].icon-large.data_value:before, .btn [class*=" icon-"].icon-spin.icon-large, .btn #dashboard .loading [class*=" icon-"].icon-large.data_value:before, #dashboard .loading .btn [class*=" icon-"].icon-large.data_value:before {
  line-height: .8em; }

/* line 225, _font-awesome.scss */
.btn.btn-small [class^="icon-"].pull-left.icon-2x, .btn.btn-small .page-head h2[class^="icon-"].icon-2x.page-title, .page-head .btn.btn-small h2[class^="icon-"].icon-2x.page-title, .btn.btn-small [class*=" icon-"].pull-left.icon-2x, .btn.btn-small .page-head h2[class*=" icon-"].icon-2x.page-title, .page-head .btn.btn-small h2[class*=" icon-"].icon-2x.page-title, .btn.btn-small [class^="icon-"].pull-right.icon-2x, .btn.btn-small #content h3:not(.modal-title) [class^="icon-"].icon-2x.panel-heading-action, #content h3:not(.modal-title) .btn.btn-small [class^="icon-"].icon-2x.panel-heading-action, .btn.btn-small #content .panel-heading [class^="icon-"].icon-2x.panel-heading-action, #content .panel-heading .btn.btn-small [class^="icon-"].icon-2x.panel-heading-action, .btn.btn-small #content #header_notifs_icon_wrapper .notifs_panel .notifs_panel_header [class^="icon-"].icon-2x.panel-heading-action, #content #header_notifs_icon_wrapper .notifs_panel .notifs_panel_header .btn.btn-small [class^="icon-"].icon-2x.panel-heading-action, .btn.btn-small #header_notifs_icon_wrapper .notifs_panel #content .notifs_panel_header [class^="icon-"].icon-2x.panel-heading-action, #header_notifs_icon_wrapper .notifs_panel #content .notifs_panel_header .btn.btn-small [class^="icon-"].icon-2x.panel-heading-action, .btn.btn-small [class*=" icon-"].pull-right.icon-2x, .btn.btn-small #content h3:not(.modal-title) [class*=" icon-"].icon-2x.panel-heading-action, #content h3:not(.modal-title) .btn.btn-small [class*=" icon-"].icon-2x.panel-heading-action, .btn.btn-small #content .panel-heading [class*=" icon-"].icon-2x.panel-heading-action, #content .panel-heading .btn.btn-small [class*=" icon-"].icon-2x.panel-heading-action, .btn.btn-small #content #header_notifs_icon_wrapper .notifs_panel .notifs_panel_header [class*=" icon-"].icon-2x.panel-heading-action, #content #header_notifs_icon_wrapper .notifs_panel .notifs_panel_header .btn.btn-small [class*=" icon-"].icon-2x.panel-heading-action, .btn.btn-small #header_notifs_icon_wrapper .notifs_panel #content .notifs_panel_header [class*=" icon-"].icon-2x.panel-heading-action, #header_notifs_icon_wrapper .notifs_panel #content .notifs_panel_header .btn.btn-small [class*=" icon-"].icon-2x.panel-heading-action {
  margin-top: .25em; }

/* line 229, _font-awesome.scss */
.btn.btn-large [class^="icon-"], .btn.btn-large [class*=" icon-"] {
  margin-top: 0; }

/* line 235, _font-awesome.scss */
.btn.btn-large [class^="icon-"].pull-left.icon-2x, .btn.btn-large .page-head h2[class^="icon-"].icon-2x.page-title, .page-head .btn.btn-large h2[class^="icon-"].icon-2x.page-title, .btn.btn-large [class*=" icon-"].pull-left.icon-2x, .btn.btn-large .page-head h2[class*=" icon-"].icon-2x.page-title, .page-head .btn.btn-large h2[class*=" icon-"].icon-2x.page-title, .btn.btn-large [class^="icon-"].pull-right.icon-2x, .btn.btn-large #content h3:not(.modal-title) [class^="icon-"].icon-2x.panel-heading-action, #content h3:not(.modal-title) .btn.btn-large [class^="icon-"].icon-2x.panel-heading-action, .btn.btn-large #content .panel-heading [class^="icon-"].icon-2x.panel-heading-action, #content .panel-heading .btn.btn-large [class^="icon-"].icon-2x.panel-heading-action, .btn.btn-large #content #header_notifs_icon_wrapper .notifs_panel .notifs_panel_header [class^="icon-"].icon-2x.panel-heading-action, #content #header_notifs_icon_wrapper .notifs_panel .notifs_panel_header .btn.btn-large [class^="icon-"].icon-2x.panel-heading-action, .btn.btn-large #header_notifs_icon_wrapper .notifs_panel #content .notifs_panel_header [class^="icon-"].icon-2x.panel-heading-action, #header_notifs_icon_wrapper .notifs_panel #content .notifs_panel_header .btn.btn-large [class^="icon-"].icon-2x.panel-heading-action, .btn.btn-large [class*=" icon-"].pull-right.icon-2x, .btn.btn-large #content h3:not(.modal-title) [class*=" icon-"].icon-2x.panel-heading-action, #content h3:not(.modal-title) .btn.btn-large [class*=" icon-"].icon-2x.panel-heading-action, .btn.btn-large #content .panel-heading [class*=" icon-"].icon-2x.panel-heading-action, #content .panel-heading .btn.btn-large [class*=" icon-"].icon-2x.panel-heading-action, .btn.btn-large #content #header_notifs_icon_wrapper .notifs_panel .notifs_panel_header [class*=" icon-"].icon-2x.panel-heading-action, #content #header_notifs_icon_wrapper .notifs_panel .notifs_panel_header .btn.btn-large [class*=" icon-"].icon-2x.panel-heading-action, .btn.btn-large #header_notifs_icon_wrapper .notifs_panel #content .notifs_panel_header [class*=" icon-"].icon-2x.panel-heading-action, #header_notifs_icon_wrapper .notifs_panel #content .notifs_panel_header .btn.btn-large [class*=" icon-"].icon-2x.panel-heading-action {
  margin-top: .05em; }

/* line 239, _font-awesome.scss */
.btn.btn-large [class^="icon-"].pull-left.icon-2x, .btn.btn-large .page-head h2[class^="icon-"].icon-2x.page-title, .page-head .btn.btn-large h2[class^="icon-"].icon-2x.page-title, .btn.btn-large [class*=" icon-"].pull-left.icon-2x, .btn.btn-large .page-head h2[class*=" icon-"].icon-2x.page-title, .page-head .btn.btn-large h2[class*=" icon-"].icon-2x.page-title {
  margin-right: .2em; }

/* line 243, _font-awesome.scss */
.btn.btn-large [class^="icon-"].pull-right.icon-2x, .btn.btn-large #content h3:not(.modal-title) [class^="icon-"].icon-2x.panel-heading-action, #content h3:not(.modal-title) .btn.btn-large [class^="icon-"].icon-2x.panel-heading-action, .btn.btn-large #content .panel-heading [class^="icon-"].icon-2x.panel-heading-action, #content .panel-heading .btn.btn-large [class^="icon-"].icon-2x.panel-heading-action, .btn.btn-large #content #header_notifs_icon_wrapper .notifs_panel .notifs_panel_header [class^="icon-"].icon-2x.panel-heading-action, #content #header_notifs_icon_wrapper .notifs_panel .notifs_panel_header .btn.btn-large [class^="icon-"].icon-2x.panel-heading-action, .btn.btn-large #header_notifs_icon_wrapper .notifs_panel #content .notifs_panel_header [class^="icon-"].icon-2x.panel-heading-action, #header_notifs_icon_wrapper .notifs_panel #content .notifs_panel_header .btn.btn-large [class^="icon-"].icon-2x.panel-heading-action, .btn.btn-large [class*=" icon-"].pull-right.icon-2x, .btn.btn-large #content h3:not(.modal-title) [class*=" icon-"].icon-2x.panel-heading-action, #content h3:not(.modal-title) .btn.btn-large [class*=" icon-"].icon-2x.panel-heading-action, .btn.btn-large #content .panel-heading [class*=" icon-"].icon-2x.panel-heading-action, #content .panel-heading .btn.btn-large [class*=" icon-"].icon-2x.panel-heading-action, .btn.btn-large #content #header_notifs_icon_wrapper .notifs_panel .notifs_panel_header [class*=" icon-"].icon-2x.panel-heading-action, #content #header_notifs_icon_wrapper .notifs_panel .notifs_panel_header .btn.btn-large [class*=" icon-"].icon-2x.panel-heading-action, .btn.btn-large #header_notifs_icon_wrapper .notifs_panel #content .notifs_panel_header [class*=" icon-"].icon-2x.panel-heading-action, #header_notifs_icon_wrapper .notifs_panel #content .notifs_panel_header .btn.btn-large [class*=" icon-"].icon-2x.panel-heading-action {
  margin-left: .2em; }

/* Fixes alignment in nav lists */
/* line 248, _font-awesome.scss */
.nav-list [class^="icon-"], .nav-list [class*=" icon-"] {
  line-height: inherit; }

/* EXTRAS
 * -------------------------- */
/* Stacked and layered icon */
/* line 254, _font-awesome.scss */
.icon-stack {
  position: relative;
  display: inline-block;
  width: 2em;
  height: 2em;
  line-height: 2em;
  vertical-align: -35%; }

/* line 263, _font-awesome.scss */
.icon-stack [class^="icon-"], .icon-stack [class*=" icon-"] {
  display: block;
  text-align: center;
  position: absolute;
  width: 100%;
  height: 100%;
  font-size: 1em;
  line-height: inherit;
  *line-height: 2em; }

/* line 273, _font-awesome.scss */
.icon-stack .icon-stack-base {
  font-size: 2em;
  *line-height: 1em; }

/* Animated rotating icon */
/* line 278, _font-awesome.scss */
.icon-spin, #dashboard .loading .data_value:before {
  display: inline-block;
  -moz-animation: spin 2s infinite linear;
  -o-animation: spin 2s infinite linear;
  -webkit-animation: spin 2s infinite linear;
  animation: spin 2s infinite linear; }

/* Prevent stack and spinners from being taken inline when inside a link */
/* line 287, _font-awesome.scss */
a .icon-stack, a .icon-spin, a #dashboard .loading .data_value:before, #dashboard .loading a .data_value:before {
  display: inline-block;
  text-decoration: none; }

@-moz-keyframes spin {
  /* line 292, _font-awesome.scss */
  0% {
    -moz-transform: rotate(0deg); }

  /* line 295, _font-awesome.scss */
  100% {
    -moz-transform: rotate(359deg); } }

@-webkit-keyframes spin {
  /* line 300, _font-awesome.scss */
  0% {
    -webkit-transform: rotate(0deg); }

  /* line 303, _font-awesome.scss */
  100% {
    -webkit-transform: rotate(359deg); } }

@-o-keyframes spin {
  /* line 308, _font-awesome.scss */
  0% {
    -o-transform: rotate(0deg); }

  /* line 311, _font-awesome.scss */
  100% {
    -o-transform: rotate(359deg); } }

@-ms-keyframes spin {
  /* line 316, _font-awesome.scss */
  0% {
    -ms-transform: rotate(0deg); }

  /* line 319, _font-awesome.scss */
  100% {
    -ms-transform: rotate(359deg); } }

@keyframes spin {
  /* line 324, _font-awesome.scss */
  0% {
    transform: rotate(0deg); }

  /* line 327, _font-awesome.scss */
  100% {
    transform: rotate(359deg); } }

/* Icon rotations and mirroring */
/* line 332, _font-awesome.scss */
.icon-rotate-90:before {
  -webkit-transform: rotate(90deg);
  -moz-transform: rotate(90deg);
  -ms-transform: rotate(90deg);
  -o-transform: rotate(90deg);
  transform: rotate(90deg);
  filter: progid:DXImageTransform.Microsoft.BasicImage(rotation=1); }

/* line 340, _font-awesome.scss */
.icon-rotate-180:before {
  -webkit-transform: rotate(180deg);
  -moz-transform: rotate(180deg);
  -ms-transform: rotate(180deg);
  -o-transform: rotate(180deg);
  transform: rotate(180deg);
  filter: progid:DXImageTransform.Microsoft.BasicImage(rotation=2); }

/* line 348, _font-awesome.scss */
.icon-rotate-270:before {
  -webkit-transform: rotate(270deg);
  -moz-transform: rotate(270deg);
  -ms-transform: rotate(270deg);
  -o-transform: rotate(270deg);
  transform: rotate(270deg);
  filter: progid:DXImageTransform.Microsoft.BasicImage(rotation=3); }

/* line 356, _font-awesome.scss */
.icon-flip-horizontal:before {
  -webkit-transform: scale(-1, 1);
  -moz-transform: scale(-1, 1);
  -ms-transform: scale(-1, 1);
  -o-transform: scale(-1, 1);
  transform: scale(-1, 1); }

/* line 363, _font-awesome.scss */
.icon-flip-vertical:before {
  -webkit-transform: scale(1, -1);
  -moz-transform: scale(1, -1);
  -ms-transform: scale(1, -1);
  -o-transform: scale(1, -1);
  transform: scale(1, -1); }

/* ensure rotation occurs inside anchor tags */
/* line 375, _font-awesome.scss */
a .icon-rotate-90:before, a .icon-rotate-180:before, a .icon-rotate-270:before, a .icon-flip-horizontal:before, a .icon-flip-vertical:before {
  display: inline-block; }

/* Font Awesome uses the Unicode Private Use Area (PUA) to ensure screen
   readers do not read off random characters that represent icons */
/* line 380, _font-awesome.scss */
.icon-glass:before {
  content: "\f000"; }

/* line 383, _font-awesome.scss */
.icon-music:before {
  content: "\f001"; }

/* line 386, _font-awesome.scss */
.icon-search:before {
  content: "\f002"; }

/* line 389, _font-awesome.scss */
.icon-envelope-alt:before {
  content: "\f003"; }

/* line 392, _font-awesome.scss */
.icon-heart:before {
  content: "\f004"; }

/* line 395, _font-awesome.scss */
.icon-star:before {
  content: "\f005"; }

/* line 398, _font-awesome.scss */
.icon-star-empty:before {
  content: "\f006"; }

/* line 401, _font-awesome.scss */
.icon-user:before {
  content: "\f007"; }

/* line 404, _font-awesome.scss */
.icon-film:before {
  content: "\f008"; }

/* line 407, _font-awesome.scss */
.icon-th-large:before {
  content: "\f009"; }

/* line 410, _font-awesome.scss */
.icon-th:before {
  content: "\f00a"; }

/* line 413, _font-awesome.scss */
.icon-th-list:before {
  content: "\f00b"; }

/* line 416, _font-awesome.scss */
.icon-ok:before {
  content: "\f00c"; }

/* line 419, _font-awesome.scss */
.icon-remove:before, .process-icon-cancel:before {
  content: "\f00d"; }

/* line 422, _font-awesome.scss */
.icon-zoom-in:before {
  content: "\f00e"; }

/* line 425, _font-awesome.scss */
.icon-zoom-out:before {
  content: "\f010"; }

/* line 429, _font-awesome.scss */
.icon-power-off:before, .icon-off:before {
  content: "\f011"; }

/* line 432, _font-awesome.scss */
.icon-signal:before {
  content: "\f012"; }

/* line 436, _font-awesome.scss */
.icon-gear:before, .icon-cog:before, .process-icon-configure:before, .icon-AdminAdmin:before {
  content: "\f013"; }

/* line 439, _font-awesome.scss */
.icon-trash:before, .process-icon-delete:before {
  content: "\f014"; }

/* line 442, _font-awesome.scss */
.icon-home:before {
  content: "\f015"; }

/* line 445, _font-awesome.scss */
.icon-file-alt:before {
  content: "\f016"; }

/* line 448, _font-awesome.scss */
.icon-time:before {
  content: "\f017"; }

/* line 451, _font-awesome.scss */
.icon-road:before {
  content: "\f018"; }

/* line 454, _font-awesome.scss */
.icon-download-alt:before {
  content: "\f019"; }

/* line 457, _font-awesome.scss */
.icon-download:before, .process-icon-save-date:before, .process-icon-save-status:before {
  content: "\f01a"; }

/* line 460, _font-awesome.scss */
.icon-upload:before {
  content: "\f01b"; }

/* line 463, _font-awesome.scss */
.icon-inbox:before {
  content: "\f01c"; }

/* line 466, _font-awesome.scss */
.icon-play-circle:before {
  content: "\f01d"; }

/* line 470, _font-awesome.scss */
.icon-rotate-right:before, .icon-repeat:before {
  content: "\f01e"; }

/* line 473, _font-awesome.scss */
.icon-refresh:before, .process-icon-refresh:before {
  content: "\f021"; }

/* line 476, _font-awesome.scss */
.icon-list-alt:before {
  content: "\f022"; }

/* line 479, _font-awesome.scss */
.icon-lock:before {
  content: "\f023"; }

/* line 482, _font-awesome.scss */
.icon-flag:before {
  content: "\f024"; }

/* line 485, _font-awesome.scss */
.icon-headphones:before {
  content: "\f025"; }

/* line 488, _font-awesome.scss */
.icon-volume-off:before {
  content: "\f026"; }

/* line 491, _font-awesome.scss */
.icon-volume-down:before {
  content: "\f027"; }

/* line 494, _font-awesome.scss */
.icon-volume-up:before {
  content: "\f028"; }

/* line 497, _font-awesome.scss */
.icon-qrcode:before {
  content: "\f029"; }

/* line 500, _font-awesome.scss */
.icon-barcode:before {
  content: "\f02a"; }

/* line 503, _font-awesome.scss */
.icon-tag:before {
  content: "\f02b"; }

/* line 506, _font-awesome.scss */
.icon-tags:before, .icon-AdminPriceRule:before {
  content: "\f02c"; }

/* line 509, _font-awesome.scss */
.icon-book:before, .icon-AdminCatalog:before {
  content: "\f02d"; }

/* line 512, _font-awesome.scss */
.icon-bookmark:before {
  content: "\f02e"; }

/* line 515, _font-awesome.scss */
.icon-print:before {
  content: "\f02f"; }

/* line 518, _font-awesome.scss */
.icon-camera:before {
  content: "\f030"; }

/* line 521, _font-awesome.scss */
.icon-font:before {
  content: "\f031"; }

/* line 524, _font-awesome.scss */
.icon-bold:before {
  content: "\f032"; }

/* line 527, _font-awesome.scss */
.icon-italic:before {
  content: "\f033"; }

/* line 530, _font-awesome.scss */
.icon-text-height:before {
  content: "\f034"; }

/* line 533, _font-awesome.scss */
.icon-text-width:before {
  content: "\f035"; }

/* line 536, _font-awesome.scss */
.icon-align-left:before {
  content: "\f036"; }

/* line 539, _font-awesome.scss */
.icon-align-center:before {
  content: "\f037"; }

/* line 542, _font-awesome.scss */
.icon-align-right:before {
  content: "\f038"; }

/* line 545, _font-awesome.scss */
.icon-align-justify:before {
  content: "\f039"; }

/* line 548, _font-awesome.scss */
.icon-list:before {
  content: "\f03a"; }

/* line 551, _font-awesome.scss */
.icon-indent-left:before {
  content: "\f03b"; }

/* line 554, _font-awesome.scss */
.icon-indent-right:before {
  content: "\f03c"; }

/* line 557, _font-awesome.scss */
.icon-facetime-video:before {
  content: "\f03d"; }

/* line 560, _font-awesome.scss */
.icon-picture:before {
  content: "\f03e"; }

/* line 563, _font-awesome.scss */
.icon-pencil:before {
  content: "\f040"; }

/* line 566, _font-awesome.scss */
.icon-map-marker:before {
  content: "\f041"; }

/* line 569, _font-awesome.scss */
.icon-adjust:before {
  content: "\f042"; }

/* line 572, _font-awesome.scss */
.icon-tint:before {
  content: "\f043"; }

/* line 575, _font-awesome.scss */
.icon-edit:before, .process-icon-edit:before {
  content: "\f044"; }

/* line 578, _font-awesome.scss */
.icon-share:before {
  content: "\f045"; }

/* line 581, _font-awesome.scss */
.icon-check:before {
  content: "\f046"; }

/* line 584, _font-awesome.scss */
.icon-move:before {
  content: "\f047"; }

/* line 587, _font-awesome.scss */
.icon-step-backward:before {
  content: "\f048"; }

/* line 590, _font-awesome.scss */
.icon-fast-backward:before {
  content: "\f049"; }

/* line 593, _font-awesome.scss */
.icon-backward:before {
  content: "\f04a"; }

/* line 596, _font-awesome.scss */
.icon-play:before {
  content: "\f04b"; }

/* line 599, _font-awesome.scss */
.icon-pause:before {
  content: "\f04c"; }

/* line 602, _font-awesome.scss */
.icon-stop:before {
  content: "\f04d"; }

/* line 605, _font-awesome.scss */
.icon-forward:before {
  content: "\f04e"; }

/* line 608, _font-awesome.scss */
.icon-fast-forward:before {
  content: "\f050"; }

/* line 611, _font-awesome.scss */
.icon-step-forward:before {
  content: "\f051"; }

/* line 614, _font-awesome.scss */
.icon-eject:before {
  content: "\f052"; }

/* line 617, _font-awesome.scss */
.icon-chevron-left:before {
  content: "\f053"; }

/* line 620, _font-awesome.scss */
.icon-chevron-right:before {
  content: "\f054"; }

/* line 623, _font-awesome.scss */
.icon-plus-sign:before, .process-icon-newCombination.toolbar-new:before {
  content: "\f055"; }

/* line 626, _font-awesome.scss */
.icon-minus-sign:before, .process-icon-newCombination.toolbar-cancel:before {
  content: "\f056"; }

/* line 629, _font-awesome.scss */
.icon-remove-sign:before {
  content: "\f057"; }

/* line 632, _font-awesome.scss */
.icon-ok-sign:before {
  content: "\f058"; }

/* line 635, _font-awesome.scss */
.icon-question-sign:before, .process-icon-help:before, .process-icon-help-new:before {
  content: "\f059"; }

/* line 638, _font-awesome.scss */
.icon-info-sign:before {
  content: "\f05a"; }

/* line 641, _font-awesome.scss */
.icon-screenshot:before {
  content: "\f05b"; }

/* line 644, _font-awesome.scss */
.icon-remove-circle:before {
  content: "\f05c"; }

/* line 647, _font-awesome.scss */
.icon-ok-circle:before {
  content: "\f05d"; }

/* line 650, _font-awesome.scss */
.icon-ban-circle:before {
  content: "\f05e"; }

/* line 653, _font-awesome.scss */
.icon-arrow-left:before, .process-icon-back:before {
  content: "\f060"; }

/* line 656, _font-awesome.scss */
.icon-arrow-right:before {
  content: "\f061"; }

/* line 659, _font-awesome.scss */
.icon-arrow-up:before {
  content: "\f062"; }

/* line 662, _font-awesome.scss */
.icon-arrow-down:before {
  content: "\f063"; }

/* line 666, _font-awesome.scss */
.icon-mail-forward:before, .icon-share-alt:before {
  content: "\f064"; }

/* line 669, _font-awesome.scss */
.icon-resize-full:before {
  content: "\f065"; }

/* line 672, _font-awesome.scss */
.icon-resize-small:before {
  content: "\f066"; }

/* line 675, _font-awesome.scss */
.icon-plus:before, .process-icon-new-module:before {
  content: "\f067"; }

/* line 678, _font-awesome.scss */
.icon-minus:before {
  content: "\f068"; }

/* line 681, _font-awesome.scss */
.icon-asterisk:before {
  content: "\f069"; }

/* line 684, _font-awesome.scss */
.icon-exclamation-sign:before {
  content: "\f06a"; }

/* line 687, _font-awesome.scss */
.icon-gift:before {
  content: "\f06b"; }

/* line 690, _font-awesome.scss */
.icon-leaf:before {
  content: "\f06c"; }

/* line 693, _font-awesome.scss */
.icon-fire:before {
  content: "\f06d"; }

/* line 696, _font-awesome.scss */
.icon-eye-open:before, .process-icon-preview:before, .process-icon-previewURL:before {
  content: "\f06e"; }

/* line 699, _font-awesome.scss */
.icon-eye-close:before {
  content: "\f070"; }

/* line 702, _font-awesome.scss */
.icon-warning-sign:before {
  content: "\f071"; }

/* line 705, _font-awesome.scss */
.icon-plane:before {
  content: "\f072"; }

/* line 708, _font-awesome.scss */
.icon-calendar:before {
  content: "\f073"; }

/* line 711, _font-awesome.scss */
.icon-random:before {
  content: "\f074"; }

/* line 714, _font-awesome.scss */
.icon-comment:before {
  content: "\f075"; }

/* line 717, _font-awesome.scss */
.icon-magnet:before {
  content: "\f076"; }

/* line 720, _font-awesome.scss */
.icon-chevron-up:before {
  content: "\f077"; }

/* line 723, _font-awesome.scss */
.icon-chevron-down:before {
  content: "\f078"; }

/* line 726, _font-awesome.scss */
.icon-retweet:before {
  content: "\f079"; }

/* line 729, _font-awesome.scss */
.icon-shopping-cart:before {
  content: "\f07a"; }

/* line 732, _font-awesome.scss */
.icon-folder-close:before {
  content: "\f07b"; }

/* line 735, _font-awesome.scss */
.icon-folder-open:before {
  content: "\f07c"; }

/* line 738, _font-awesome.scss */
.icon-resize-vertical:before {
  content: "\f07d"; }

/* line 741, _font-awesome.scss */
.icon-resize-horizontal:before {
  content: "\f07e"; }

/* line 744, _font-awesome.scss */
.icon-bar-chart:before, .process-icon-stats:before, .icon-AdminParentStats:before {
  content: "\f080"; }

/* line 747, _font-awesome.scss */
.icon-twitter-sign:before {
  content: "\f081"; }

/* line 750, _font-awesome.scss */
.icon-facebook-sign:before {
  content: "\f082"; }

/* line 753, _font-awesome.scss */
.icon-camera-retro:before {
  content: "\f083"; }

/* line 756, _font-awesome.scss */
.icon-key:before {
  content: "\f084"; }

/* line 760, _font-awesome.scss */
.icon-gears:before, .icon-cogs:before, .icon-AdminTools:before {
  content: "\f085"; }

/* line 763, _font-awesome.scss */
.icon-comments:before {
  content: "\f086"; }

/* line 766, _font-awesome.scss */
.icon-thumbs-up-alt:before {
  content: "\f087"; }

/* line 769, _font-awesome.scss */
.icon-thumbs-down-alt:before {
  content: "\f088"; }

/* line 772, _font-awesome.scss */
.icon-star-half:before {
  content: "\f089"; }

/* line 775, _font-awesome.scss */
.icon-heart-empty:before {
  content: "\f08a"; }

/* line 778, _font-awesome.scss */
.icon-signout:before {
  content: "\f08b"; }

/* line 781, _font-awesome.scss */
.icon-linkedin-sign:before {
  content: "\f08c"; }

/* line 784, _font-awesome.scss */
.icon-pushpin:before {
  content: "\f08d"; }

/* line 787, _font-awesome.scss */
.icon-external-link:before {
  content: "\f08e"; }

/* line 790, _font-awesome.scss */
.icon-signin:before {
  content: "\f090"; }

/* line 793, _font-awesome.scss */
.icon-trophy:before {
  content: "\f091"; }

/* line 796, _font-awesome.scss */
.icon-github-sign:before {
  content: "\f092"; }

/* line 799, _font-awesome.scss */
.icon-upload-alt:before {
  content: "\f093"; }

/* line 802, _font-awesome.scss */
.icon-lemon:before {
  content: "\f094"; }

/* line 805, _font-awesome.scss */
.icon-phone:before {
  content: "\f095"; }

/* line 809, _font-awesome.scss */
.icon-unchecked:before, .icon-check-empty:before {
  content: "\f096"; }

/* line 812, _font-awesome.scss */
.icon-bookmark-empty:before {
  content: "\f097"; }

/* line 815, _font-awesome.scss */
.icon-phone-sign:before {
  content: "\f098"; }

/* line 818, _font-awesome.scss */
.icon-twitter:before {
  content: "\f099"; }

/* line 821, _font-awesome.scss */
.icon-facebook:before {
  content: "\f09a"; }

/* line 824, _font-awesome.scss */
.icon-github:before {
  content: "\f09b"; }

/* line 827, _font-awesome.scss */
.icon-unlock:before {
  content: "\f09c"; }

/* line 830, _font-awesome.scss */
.icon-credit-card:before, .icon-AdminParentOrders:before {
  content: "\f09d"; }

/* line 833, _font-awesome.scss */
.icon-rss:before {
  content: "\f09e"; }

/* line 836, _font-awesome.scss */
.icon-hdd:before {
  content: "\f0a0"; }

/* line 839, _font-awesome.scss */
.icon-bullhorn:before {
  content: "\f0a1"; }

/* line 842, _font-awesome.scss */
.icon-bell:before {
  content: "\f0a2"; }

/* line 845, _font-awesome.scss */
.icon-certificate:before {
  content: "\f0a3"; }

/* line 848, _font-awesome.scss */
.icon-hand-right:before {
  content: "\f0a4"; }

/* line 851, _font-awesome.scss */
.icon-hand-left:before {
  content: "\f0a5"; }

/* line 854, _font-awesome.scss */
.icon-hand-up:before {
  content: "\f0a6"; }

/* line 857, _font-awesome.scss */
.icon-hand-down:before {
  content: "\f0a7"; }

/* line 860, _font-awesome.scss */
.icon-circle-arrow-left:before {
  content: "\f0a8"; }

/* line 863, _font-awesome.scss */
.icon-circle-arrow-right:before {
  content: "\f0a9"; }

/* line 866, _font-awesome.scss */
.icon-circle-arrow-up:before {
  content: "\f0aa"; }

/* line 869, _font-awesome.scss */
.icon-circle-arrow-down:before {
  content: "\f0ab"; }

/* line 872, _font-awesome.scss */
.icon-globe:before, .icon-AdminParentLocalization:before {
  content: "\f0ac"; }

/* line 875, _font-awesome.scss */
.icon-wrench:before, .icon-AdminParentPreferences:before {
  content: "\f0ad"; }

/* line 878, _font-awesome.scss */
.icon-tasks:before {
  content: "\f0ae"; }

/* line 881, _font-awesome.scss */
.icon-filter:before {
  content: "\f0b0"; }

/* line 884, _font-awesome.scss */
.icon-briefcase:before {
  content: "\f0b1"; }

/* line 887, _font-awesome.scss */
.icon-fullscreen:before {
  content: "\f0b2"; }

/* line 890, _font-awesome.scss */
.icon-group:before, .icon-AdminParentCustomer:before {
  content: "\f0c0"; }

/* line 893, _font-awesome.scss */
.icon-link:before {
  content: "\f0c1"; }

/* line 896, _font-awesome.scss */
.icon-cloud:before {
  content: "\f0c2"; }

/* line 899, _font-awesome.scss */
.icon-beaker:before {
  content: "\f0c3"; }

/* line 902, _font-awesome.scss */
.icon-cut:before {
  content: "\f0c4"; }

/* line 905, _font-awesome.scss */
.icon-copy:before, .process-icon-duplicate:before {
  content: "\f0c5"; }

/* line 909, _font-awesome.scss */
.icon-paperclip:before, .icon-paper-clip:before {
  content: "\f0c6"; }

/* line 912, _font-awesome.scss */
.icon-save:before, .process-icon-save:before, .process-icon-save-and-stay:before, .process-icon-save-and-preview:before {
  content: "\f0c7"; }

/* line 915, _font-awesome.scss */
.icon-sign-blank:before {
  content: "\f0c8"; }

/* line 918, _font-awesome.scss */
.icon-reorder:before {
  content: "\f0c9"; }

/* line 921, _font-awesome.scss */
.icon-list-ul:before {
  content: "\f0ca"; }

/* line 924, _font-awesome.scss */
.icon-list-ol:before {
  content: "\f0cb"; }

/* line 927, _font-awesome.scss */
.icon-strikethrough:before {
  content: "\f0cc"; }

/* line 930, _font-awesome.scss */
.icon-underline:before {
  content: "\f0cd"; }

/* line 933, _font-awesome.scss */
.icon-table:before {
  content: "\f0ce"; }

/* line 936, _font-awesome.scss */
.icon-magic:before {
  content: "\f0d0"; }

/* line 939, _font-awesome.scss */
.icon-truck:before, .icon-AdminParentShipping:before {
  content: "\f0d1"; }

/* line 942, _font-awesome.scss */
.icon-pinterest:before {
  content: "\f0d2"; }

/* line 945, _font-awesome.scss */
.icon-pinterest-sign:before {
  content: "\f0d3"; }

/* line 948, _font-awesome.scss */
.icon-google-plus-sign:before {
  content: "\f0d4"; }

/* line 951, _font-awesome.scss */
.icon-google-plus:before {
  content: "\f0d5"; }

/* line 954, _font-awesome.scss */
.icon-money:before {
  content: "\f0d6"; }

/* line 957, _font-awesome.scss */
.icon-caret-down:before {
  content: "\f0d7"; }

/* line 960, _font-awesome.scss */
.icon-caret-up:before {
  content: "\f0d8"; }

/* line 963, _font-awesome.scss */
.icon-caret-left:before {
  content: "\f0d9"; }

/* line 966, _font-awesome.scss */
.icon-caret-right:before {
  content: "\f0da"; }

/* line 969, _font-awesome.scss */
.icon-columns:before {
  content: "\f0db"; }

/* line 972, _font-awesome.scss */
.icon-sort:before {
  content: "\f0dc"; }

/* line 975, _font-awesome.scss */
.icon-sort-down:before {
  content: "\f0dd"; }

/* line 978, _font-awesome.scss */
.icon-sort-up:before {
  content: "\f0de"; }

/* line 981, _font-awesome.scss */
.icon-envelope:before {
  content: "\f0e0"; }

/* line 984, _font-awesome.scss */
.icon-linkedin:before {
  content: "\f0e1"; }

/* line 988, _font-awesome.scss */
.icon-rotate-left:before, .icon-undo:before {
  content: "\f0e2"; }

/* line 991, _font-awesome.scss */
.icon-legal:before {
  content: "\f0e3"; }

/* line 994, _font-awesome.scss */
.icon-dashboard:before, .icon-AdminDashboard:before {
  content: "\f0e4"; }

/* line 997, _font-awesome.scss */
.icon-comment-alt:before {
  content: "\f0e5"; }

/* line 1000, _font-awesome.scss */
.icon-comments-alt:before {
  content: "\f0e6"; }

/* line 1003, _font-awesome.scss */
.icon-bolt:before {
  content: "\f0e7"; }

/* line 1006, _font-awesome.scss */
.icon-sitemap:before {
  content: "\f0e8"; }

/* line 1009, _font-awesome.scss */
.icon-umbrella:before {
  content: "\f0e9"; }

/* line 1012, _font-awesome.scss */
.icon-paste:before {
  content: "\f0ea"; }

/* line 1015, _font-awesome.scss */
.icon-lightbulb:before {
  content: "\f0eb"; }

/* line 1018, _font-awesome.scss */
.icon-exchange:before, .process-icon-partial_refund:before {
  content: "\f0ec"; }

/* line 1021, _font-awesome.scss */
.icon-cloud-download:before, .process-icon-export:before {
  content: "\f0ed"; }

/* line 1024, _font-awesome.scss */
.icon-cloud-upload:before, .process-icon-import:before {
  content: "\f0ee"; }

/* line 1027, _font-awesome.scss */
.icon-user-md:before {
  content: "\f0f0"; }

/* line 1030, _font-awesome.scss */
.icon-stethoscope:before {
  content: "\f0f1"; }

/* line 1033, _font-awesome.scss */
.icon-suitcase:before {
  content: "\f0f2"; }

/* line 1036, _font-awesome.scss */
.icon-bell-alt:before {
  content: "\f0f3"; }

/* line 1039, _font-awesome.scss */
.icon-coffee:before {
  content: "\f0f4"; }

/* line 1042, _font-awesome.scss */
.icon-food:before {
  content: "\f0f5"; }

/* line 1045, _font-awesome.scss */
.icon-file-text-alt:before {
  content: "\f0f6"; }

/* line 1048, _font-awesome.scss */
.icon-building:before {
  content: "\f0f7"; }

/* line 1051, _font-awesome.scss */
.icon-hospital:before {
  content: "\f0f8"; }

/* line 1054, _font-awesome.scss */
.icon-ambulance:before {
  content: "\f0f9"; }

/* line 1057, _font-awesome.scss */
.icon-medkit:before {
  content: "\f0fa"; }

/* line 1060, _font-awesome.scss */
.icon-fighter-jet:before {
  content: "\f0fb"; }

/* line 1063, _font-awesome.scss */
.icon-beer:before {
  content: "\f0fc"; }

/* line 1066, _font-awesome.scss */
.icon-h-sign:before {
  content: "\f0fd"; }

/* line 1069, _font-awesome.scss */
.icon-plus-sign-alt:before, .process-icon-new:before, .process-icon-newAttributes:before, .process-icon-new-url:before {
  content: "\f0fe"; }

/* line 1072, _font-awesome.scss */
.icon-double-angle-left:before {
  content: "\f100"; }

/* line 1075, _font-awesome.scss */
.icon-double-angle-right:before {
  content: "\f101"; }

/* line 1078, _font-awesome.scss */
.icon-double-angle-up:before {
  content: "\f102"; }

/* line 1081, _font-awesome.scss */
.icon-double-angle-down:before {
  content: "\f103"; }

/* line 1084, _font-awesome.scss */
.icon-angle-left:before {
  content: "\f104"; }

/* line 1087, _font-awesome.scss */
.icon-angle-right:before {
  content: "\f105"; }

/* line 1090, _font-awesome.scss */
.icon-angle-up:before, #nav-sidebar ul.menu li.maintab.expanded span.submenu_expand:before {
  content: "\f106"; }

/* line 1093, _font-awesome.scss */
.icon-angle-down:before, #nav-sidebar ul.menu li.maintab span.submenu_expand:before {
  content: "\f107"; }

/* line 1096, _font-awesome.scss */
.icon-desktop:before {
  content: "\f108"; }

/* line 1099, _font-awesome.scss */
.icon-laptop:before {
  content: "\f109"; }

/* line 1102, _font-awesome.scss */
.icon-tablet:before {
  content: "\f10a"; }

/* line 1105, _font-awesome.scss */
.icon-mobile-phone:before {
  content: "\f10b"; }

/* line 1108, _font-awesome.scss */
.icon-circle-blank:before {
  content: "\f10c"; }

/* line 1111, _font-awesome.scss */
.icon-quote-left:before {
  content: "\f10d"; }

/* line 1114, _font-awesome.scss */
.icon-quote-right:before {
  content: "\f10e"; }

/* line 1117, _font-awesome.scss */
.icon-spinner:before {
  content: "\f110"; }

/* line 1120, _font-awesome.scss */
.icon-circle:before {
  content: "\f111"; }

/* line 1124, _font-awesome.scss */
.icon-mail-reply:before, .icon-reply:before {
  content: "\f112"; }

/* line 1127, _font-awesome.scss */
.icon-github-alt:before {
  content: "\f113"; }

/* line 1130, _font-awesome.scss */
.icon-folder-close-alt:before {
  content: "\f114"; }

/* line 1133, _font-awesome.scss */
.icon-folder-open-alt:before {
  content: "\f115"; }

/* line 1136, _font-awesome.scss */
.icon-expand-alt:before {
  content: "\f116"; }

/* line 1139, _font-awesome.scss */
.icon-collapse-alt:before {
  content: "\f117"; }

/* line 1142, _font-awesome.scss */
.icon-smile:before {
  content: "\f118"; }

/* line 1145, _font-awesome.scss */
.icon-frown:before {
  content: "\f119"; }

/* line 1148, _font-awesome.scss */
.icon-meh:before {
  content: "\f11a"; }

/* line 1151, _font-awesome.scss */
.icon-gamepad:before {
  content: "\f11b"; }

/* line 1154, _font-awesome.scss */
.icon-keyboard:before {
  content: "\f11c"; }

/* line 1157, _font-awesome.scss */
.icon-flag-alt:before {
  content: "\f11d"; }

/* line 1160, _font-awesome.scss */
.icon-flag-checkered:before {
  content: "\f11e"; }

/* line 1163, _font-awesome.scss */
.icon-terminal:before {
  content: "\f120"; }

/* line 1166, _font-awesome.scss */
.icon-code:before {
  content: "\f121"; }

/* line 1169, _font-awesome.scss */
.icon-reply-all:before {
  content: "\f122"; }

/* line 1172, _font-awesome.scss */
.icon-mail-reply-all:before {
  content: "\f122"; }

/* line 1176, _font-awesome.scss */
.icon-star-half-full:before, .icon-star-half-empty:before {
  content: "\f123"; }

/* line 1179, _font-awesome.scss */
.icon-location-arrow:before {
  content: "\f124"; }

/* line 1182, _font-awesome.scss */
.icon-crop:before {
  content: "\f125"; }

/* line 1185, _font-awesome.scss */
.icon-code-fork:before {
  content: "\f126"; }

/* line 1188, _font-awesome.scss */
.icon-unlink:before {
  content: "\f127"; }

/* line 1191, _font-awesome.scss */
.icon-question:before {
  content: "\f128"; }

/* line 1194, _font-awesome.scss */
.icon-info:before {
  content: "\f129"; }

/* line 1197, _font-awesome.scss */
.icon-exclamation:before {
  content: "\f12a"; }

/* line 1200, _font-awesome.scss */
.icon-superscript:before {
  content: "\f12b"; }

/* line 1203, _font-awesome.scss */
.icon-subscript:before {
  content: "\f12c"; }

/* line 1206, _font-awesome.scss */
.icon-eraser:before {
  content: "\f12d"; }

/* line 1209, _font-awesome.scss */
.icon-puzzle-piece:before, .process-icon-modules-list:before, .icon-AdminParentModules:before {
  content: "\f12e"; }

/* line 1212, _font-awesome.scss */
.icon-microphone:before {
  content: "\f130"; }

/* line 1215, _font-awesome.scss */
.icon-microphone-off:before {
  content: "\f131"; }

/* line 1218, _font-awesome.scss */
.icon-shield:before {
  content: "\f132"; }

/* line 1221, _font-awesome.scss */
.icon-calendar-empty:before {
  content: "\f133"; }

/* line 1224, _font-awesome.scss */
.icon-fire-extinguisher:before {
  content: "\f134"; }

/* line 1227, _font-awesome.scss */
.icon-rocket:before {
  content: "\f135"; }

/* line 1230, _font-awesome.scss */
.icon-maxcdn:before {
  content: "\f136"; }

/* line 1233, _font-awesome.scss */
.icon-chevron-sign-left:before {
  content: "\f137"; }

/* line 1236, _font-awesome.scss */
.icon-chevron-sign-right:before {
  content: "\f138"; }

/* line 1239, _font-awesome.scss */
.icon-chevron-sign-up:before {
  content: "\f139"; }

/* line 1242, _font-awesome.scss */
.icon-chevron-sign-down:before {
  content: "\f13a"; }

/* line 1245, _font-awesome.scss */
.icon-html5:before {
  content: "\f13b"; }

/* line 1248, _font-awesome.scss */
.icon-css3:before {
  content: "\f13c"; }

/* line 1251, _font-awesome.scss */
.icon-anchor:before, .process-icon-anchor:before {
  content: "\f13d"; }

/* line 1254, _font-awesome.scss */
.icon-unlock-alt:before {
  content: "\f13e"; }

/* line 1257, _font-awesome.scss */
.icon-bullseye:before {
  content: "\f140"; }

/* line 1260, _font-awesome.scss */
.icon-ellipsis-horizontal:before {
  content: "\f141"; }

/* line 1263, _font-awesome.scss */
.icon-ellipsis-vertical:before {
  content: "\f142"; }

/* line 1266, _font-awesome.scss */
.icon-rss-sign:before {
  content: "\f143"; }

/* line 1269, _font-awesome.scss */
.icon-play-sign:before {
  content: "\f144"; }

/* line 1272, _font-awesome.scss */
.icon-ticket:before {
  content: "\f145"; }

/* line 1275, _font-awesome.scss */
.icon-minus-sign-alt:before {
  content: "\f146"; }

/* line 1278, _font-awesome.scss */
.icon-check-minus:before {
  content: "\f147"; }

/* line 1281, _font-awesome.scss */
.icon-level-up:before {
  content: "\f148"; }

/* line 1284, _font-awesome.scss */
.icon-level-down:before {
  content: "\f149"; }

/* line 1287, _font-awesome.scss */
.icon-check-sign:before {
  content: "\f14a"; }

/* line 1290, _font-awesome.scss */
.icon-edit-sign:before {
  content: "\f14b"; }

/* line 1293, _font-awesome.scss */
.icon-external-link-sign:before {
  content: "\f14c"; }

/* line 1296, _font-awesome.scss */
.icon-share-sign:before {
  content: "\f14d"; }

/* line 1299, _font-awesome.scss */
.icon-compass:before {
  content: "\f14e"; }

/* line 1302, _font-awesome.scss */
.icon-collapse:before {
  content: "\f150"; }

/* line 1305, _font-awesome.scss */
.icon-collapse-top:before {
  content: "\f151"; }

/* line 1308, _font-awesome.scss */
.icon-expand:before {
  content: "\f152"; }

/* line 1312, _font-awesome.scss */
.icon-euro:before, .icon-eur:before {
  content: "\f153"; }

/* line 1315, _font-awesome.scss */
.icon-gbp:before {
  content: "\f154"; }

/* line 1319, _font-awesome.scss */
.icon-dollar:before, .icon-usd:before {
  content: "\f155"; }

/* line 1323, _font-awesome.scss */
.icon-rupee:before, .icon-inr:before {
  content: "\f156"; }

/* line 1327, _font-awesome.scss */
.icon-yen:before, .icon-jpy:before {
  content: "\f157"; }

/* line 1331, _font-awesome.scss */
.icon-renminbi:before, .icon-cny:before {
  content: "\f158"; }

/* line 1335, _font-awesome.scss */
.icon-won:before, .icon-krw:before {
  content: "\f159"; }

/* line 1339, _font-awesome.scss */
.icon-bitcoin:before, .icon-btc:before {
  content: "\f15a"; }

/* line 1342, _font-awesome.scss */
.icon-file:before {
  content: "\f15b"; }

/* line 1345, _font-awesome.scss */
.icon-file-text:before {
  content: "\f15c"; }

/* line 1348, _font-awesome.scss */
.icon-sort-by-alphabet:before {
  content: "\f15d"; }

/* line 1351, _font-awesome.scss */
.icon-sort-by-alphabet-alt:before {
  content: "\f15e"; }

/* line 1354, _font-awesome.scss */
.icon-sort-by-attributes:before {
  content: "\f160"; }

/* line 1357, _font-awesome.scss */
.icon-sort-by-attributes-alt:before {
  content: "\f161"; }

/* line 1360, _font-awesome.scss */
.icon-sort-by-order:before {
  content: "\f162"; }

/* line 1363, _font-awesome.scss */
.icon-sort-by-order-alt:before {
  content: "\f163"; }

/* line 1366, _font-awesome.scss */
.icon-thumbs-up:before {
  content: "\f164"; }

/* line 1369, _font-awesome.scss */
.icon-thumbs-down:before {
  content: "\f165"; }

/* line 1372, _font-awesome.scss */
.icon-youtube-sign:before {
  content: "\f166"; }

/* line 1375, _font-awesome.scss */
.icon-youtube:before {
  content: "\f167"; }

/* line 1378, _font-awesome.scss */
.icon-xing:before {
  content: "\f168"; }

/* line 1381, _font-awesome.scss */
.icon-xing-sign:before {
  content: "\f169"; }

/* line 1384, _font-awesome.scss */
.icon-youtube-play:before {
  content: "\f16a"; }

/* line 1387, _font-awesome.scss */
.icon-dropbox:before {
  content: "\f16b"; }

/* line 1390, _font-awesome.scss */
.icon-stackexchange:before {
  content: "\f16c"; }

/* line 1393, _font-awesome.scss */
.icon-instagram:before {
  content: "\f16d"; }

/* line 1396, _font-awesome.scss */
.icon-flickr:before {
  content: "\f16e"; }

/* line 1399, _font-awesome.scss */
.icon-adn:before {
  content: "\f170"; }

/* line 1402, _font-awesome.scss */
.icon-bitbucket:before {
  content: "\f171"; }

/* line 1405, _font-awesome.scss */
.icon-bitbucket-sign:before {
  content: "\f172"; }

/* line 1408, _font-awesome.scss */
.icon-tumblr:before {
  content: "\f173"; }

/* line 1411, _font-awesome.scss */
.icon-tumblr-sign:before {
  content: "\f174"; }

/* line 1414, _font-awesome.scss */
.icon-long-arrow-down:before {
  content: "\f175"; }

/* line 1417, _font-awesome.scss */
.icon-long-arrow-up:before {
  content: "\f176"; }

/* line 1420, _font-awesome.scss */
.icon-long-arrow-left:before {
  content: "\f177"; }

/* line 1423, _font-awesome.scss */
.icon-long-arrow-right:before {
  content: "\f178"; }

/* line 1426, _font-awesome.scss */
.icon-apple:before {
  content: "\f179"; }

/* line 1429, _font-awesome.scss */
.icon-windows:before {
  content: "\f17a"; }

/* line 1432, _font-awesome.scss */
.icon-android:before {
  content: "\f17b"; }

/* line 1435, _font-awesome.scss */
.icon-linux:before {
  content: "\f17c"; }

/* line 1438, _font-awesome.scss */
.icon-dribbble:before {
  content: "\f17d"; }

/* line 1441, _font-awesome.scss */
.icon-skype:before {
  content: "\f17e"; }

/* line 1444, _font-awesome.scss */
.icon-foursquare:before {
  content: "\f180"; }

/* line 1447, _font-awesome.scss */
.icon-trello:before {
  content: "\f181"; }

/* line 1450, _font-awesome.scss */
.icon-female:before {
  content: "\f182"; }

/* line 1453, _font-awesome.scss */
.icon-male:before {
  content: "\f183"; }

/* line 1456, _font-awesome.scss */
.icon-gittip:before {
  content: "\f184"; }

/* line 1459, _font-awesome.scss */
.icon-sun:before {
  content: "\f185"; }

/* line 1462, _font-awesome.scss */
.icon-moon:before {
  content: "\f186"; }

/* line 1465, _font-awesome.scss */
.icon-archive:before, .icon-AdminStock:before {
  content: "\f187"; }

/* line 1468, _font-awesome.scss */
.icon-bug:before {
  content: "\f188"; }

/* line 1471, _font-awesome.scss */
.icon-vk:before {
  content: "\f189"; }

/* line 1474, _font-awesome.scss */
.icon-weibo:before {
  content: "\f18a"; }

/* line 1477, _font-awesome.scss */
.icon-renren:before {
  content: "\f18b"; }

/* line 7, admin-theme.sass */
html, body {
  height: 100%; }

/* line 10, admin-theme.sass */
#header_infos {
  background-color: #242424; }

/* line 15, admin-theme.sass */
#header_shopname {
  font: 300 1.3em/100% "Ubuntu", sans-serif; }

/* line 22, admin-theme.sass */
#header_notifs_icon_wrapper li a {
  padding: 9px 5px; }
/* line 24, admin-theme.sass */
#header_notifs_icon_wrapper > li > a > i {
  font-size: 1.4em;
  color: white;
  vertical-align: middle; }
/* line 28, admin-theme.sass */
#header_notifs_icon_wrapper .notifs_badge {
  background-color: #8bc954; }
/* line 31, admin-theme.sass */
#header_notifs_icon_wrapper .notifs_dropdown {
  background-color: transparent;
  border: none;
  box-shadow: none; }
/* line 35, admin-theme.sass */
#header_notifs_icon_wrapper .notifs_panel {
  width: 300px;
  -webkit-box-shadow: rgba(0, 0, 0, 0.5) 2px 2px 8px;
  box-shadow: rgba(0, 0, 0, 0.5) 2px 2px 8px; }
/* line 42, admin-theme.sass */
#header_notifs_icon_wrapper .notifs_panel .notifs_panel_header h3, #header_notifs_icon_wrapper .notifs_panel .notifs_panel_header #content .panel-heading, #content #header_notifs_icon_wrapper .notifs_panel .notifs_panel_header .panel-heading, #content #header_notifs_icon_wrapper .notifs_panel .notifs_panel_header .notifs_panel_header, #header_notifs_icon_wrapper .notifs_panel .notifs_panel_header #content .notifs_panel_header, #header_notifs_icon_wrapper .notifs_panel #content .notifs_panel_header .notifs_panel_header {
  padding: 0;
  font-size: 1.3em;
  margin: 0; }

/* line 49, admin-theme.sass */
#header_nav_toggle {
  background-color: black;
  border: none;
  color: white; }

/* line 57, admin-theme.sass */
#header_employee_box a img {
  margin-right: 5px; }
/* line 59, admin-theme.sass */
#header_employee_box #header_foaccess i {
  font-size: 1.2em; }

/* line 61, admin-theme.sass */
#header_search {
  width: 130px;
  padding: 0 0 0 10px; }
@media (max-width: 768px) {
  /* line 61, admin-theme.sass */
  #header_search {
    width: 100%; } }
/* line 68, admin-theme.sass */
#header_search input, #header_search .form-group, #header_search fieldset > .row, #header_search #dashboard fieldset > .data_list_vertical, #dashboard #header_search fieldset > .data_list_vertical {
  margin: 0; }

/* line 75, admin-theme.sass */
#main {
  min-height: 100%;
  padding: 36px 0 60px;
  margin: 0 0 -60px 0;
  background-color: #f8f8f8;
  background-image: url("../img/patterns/bedge_grunge.png"); }

/* line 82, admin-theme.sass */
#content {
  padding: 80px 20px 0;
  margin-left: 240px;
  -webkit-transition-property: margin;
  -moz-transition-property: margin;
  -o-transition-property: margin;
  transition-property: margin;
  -webkit-transition-duration: 0.4s;
  transition-duration: 0.4s;
  -webkit-transition-timing-function: ease-out;
  -moz-transition-timing-function: ease-out;
  -o-transition-timing-function: ease-out;
  transition-timing-function: ease-out; }
/* line 88, admin-theme.sass */
#content fieldset, #content .panel, #content #header_notifs_icon_wrapper .notifs_panel, #header_notifs_icon_wrapper #content .notifs_panel, #content #dash_version {
  padding: 20px;
  margin-bottom: 20px;
  border: solid 1px #dfdfdf;
  background-color: white;
  -webkit-border-radius: 5px;
  -moz-border-radius: 5px;
  -ms-border-radius: 5px;
  -o-border-radius: 5px;
  border-radius: 5px;
  -webkit-box-shadow: rgba(0, 0, 0, 0.1) 0 2px 0, white 0 0 0 3px inset;
  box-shadow: rgba(0, 0, 0, 0.1) 0 2px 0, white 0 0 0 3px inset; }
/* line 97, admin-theme.sass */
#content h3:not(.modal-title), #content .panel-heading:not(.modal-title), #content #header_notifs_icon_wrapper .notifs_panel .notifs_panel_header:not(.modal-title), #header_notifs_icon_wrapper .notifs_panel #content .notifs_panel_header:not(.modal-title), #content .panel-heading, #content #header_notifs_icon_wrapper .notifs_panel .notifs_panel_header, #header_notifs_icon_wrapper .notifs_panel #content .notifs_panel_header {
  border: none;
  padding: 0 5px;
  margin: -16px -16px 15px -16px;
  color: contrasted(#e6e8e3);
  font-size: 1.2em;
  line-height: 30px;
  font-weight: 300;
  text-transform: uppercase;
  background-color: white;
  border-bottom: solid 1px #cccccc; }
/* line 108, admin-theme.sass */
#content h3:not(.modal-title) i, #content .panel-heading:not(.modal-title) i, #content #header_notifs_icon_wrapper .notifs_panel .notifs_panel_header:not(.modal-title) i, #header_notifs_icon_wrapper .notifs_panel #content .notifs_panel_header:not(.modal-title) i, #content h3:not(.modal-title) a, #content .panel-heading:not(.modal-title) a, #content #header_notifs_icon_wrapper .notifs_panel .notifs_panel_header:not(.modal-title) a, #header_notifs_icon_wrapper .notifs_panel #content .notifs_panel_header:not(.modal-title) a, #content .panel-heading i, #content #header_notifs_icon_wrapper .notifs_panel .notifs_panel_header i, #header_notifs_icon_wrapper .notifs_panel #content .notifs_panel_header i, #content .panel-heading a, #content #header_notifs_icon_wrapper .notifs_panel .notifs_panel_header a, #header_notifs_icon_wrapper .notifs_panel #content .notifs_panel_header a {
  color: contrasted(#e6e8e3); }
/* line 110, admin-theme.sass */
#content h3:not(.modal-title) .badge, #content .panel-heading:not(.modal-title) .badge, #content #header_notifs_icon_wrapper .notifs_panel .notifs_panel_header:not(.modal-title) .badge, #header_notifs_icon_wrapper .notifs_panel #content .notifs_panel_header:not(.modal-title) .badge, #content h3:not(.modal-title) #header_notifs_icon_wrapper .notifs_badge, #header_notifs_icon_wrapper #content h3:not(.modal-title) .notifs_badge, #content .panel-heading:not(.modal-title) #header_notifs_icon_wrapper .notifs_badge, #header_notifs_icon_wrapper #content .panel-heading:not(.modal-title) .notifs_badge, #content #header_notifs_icon_wrapper .notifs_panel .notifs_panel_header:not(.modal-title) .notifs_badge, #header_notifs_icon_wrapper .notifs_panel #content .notifs_panel_header:not(.modal-title) .notifs_badge, #content .panel-heading .badge, #content #header_notifs_icon_wrapper .notifs_panel .notifs_panel_header .badge, #header_notifs_icon_wrapper .notifs_panel #content .notifs_panel_header .badge, #content .panel-heading #header_notifs_icon_wrapper .notifs_badge, #header_notifs_icon_wrapper #content .panel-heading .notifs_badge, #content #header_notifs_icon_wrapper .notifs_panel .notifs_panel_header .notifs_badge, #header_notifs_icon_wrapper .notifs_panel #content .notifs_panel_header .notifs_badge {
  background-color: white;
  -webkit-border-radius: none;
  -moz-border-radius: none;
  -ms-border-radius: none;
  -o-border-radius: none;
  border-radius: none;
  height: 29px;
  line-height: 25px;
  font-size: 1.3em;
  margin-right: 7px;
  font-weight: 300;
  float: left;
  margin-left: -5px; }
/* line 120, admin-theme.sass */
#content h3:not(.modal-title) .panel-heading-action, #content .panel-heading:not(.modal-title) .panel-heading-action, #content #header_notifs_icon_wrapper .notifs_panel .notifs_panel_header:not(.modal-title) .panel-heading-action, #header_notifs_icon_wrapper .notifs_panel #content .notifs_panel_header:not(.modal-title) .panel-heading-action, #content .panel-heading .panel-heading-action, #content #header_notifs_icon_wrapper .notifs_panel .notifs_panel_header .panel-heading-action, #header_notifs_icon_wrapper .notifs_panel #content .notifs_panel_header .panel-heading-action {
  margin-right: -5px; }
/* line 123, admin-theme.sass */
#content h3:not(.modal-title) .panel-heading-action a.list-toolbar-btn, #content .panel-heading:not(.modal-title) .panel-heading-action a.list-toolbar-btn, #content #header_notifs_icon_wrapper .notifs_panel .notifs_panel_header:not(.modal-title) .panel-heading-action a.list-toolbar-btn, #header_notifs_icon_wrapper .notifs_panel #content .notifs_panel_header:not(.modal-title) .panel-heading-action a.list-toolbar-btn, #content .panel-heading .panel-heading-action a.list-toolbar-btn, #content #header_notifs_icon_wrapper .notifs_panel .notifs_panel_header .panel-heading-action a.list-toolbar-btn, #header_notifs_icon_wrapper .notifs_panel #content .notifs_panel_header .panel-heading-action a.list-toolbar-btn {
  float: left;
  height: 30px;
  width: 30px;
  color: #1ba6e5;
  border-left: solid 1px #cccccc; }
/* line 129, admin-theme.sass */
#content h3:not(.modal-title) .panel-heading-action a.list-toolbar-btn:hover, #content .panel-heading:not(.modal-title) .panel-heading-action a.list-toolbar-btn:hover, #content #header_notifs_icon_wrapper .notifs_panel .notifs_panel_header:not(.modal-title) .panel-heading-action a.list-toolbar-btn:hover, #header_notifs_icon_wrapper .notifs_panel #content .notifs_panel_header:not(.modal-title) .panel-heading-action a.list-toolbar-btn:hover, #content .panel-heading .panel-heading-action a.list-toolbar-btn:hover, #content #header_notifs_icon_wrapper .notifs_panel .notifs_panel_header .panel-heading-action a.list-toolbar-btn:hover, #header_notifs_icon_wrapper .notifs_panel #content .notifs_panel_header .panel-heading-action a.list-toolbar-btn:hover {
  text-decoration: none;
  color: black; }
/* line 132, admin-theme.sass */
#content h3:not(.modal-title) .panel-heading-action a.list-toolbar-btn i, #content .panel-heading:not(.modal-title) .panel-heading-action a.list-toolbar-btn i, #content #header_notifs_icon_wrapper .notifs_panel .notifs_panel_header:not(.modal-title) .panel-heading-action a.list-toolbar-btn i, #header_notifs_icon_wrapper .notifs_panel #content .notifs_panel_header:not(.modal-title) .panel-heading-action a.list-toolbar-btn i, #content .panel-heading .panel-heading-action a.list-toolbar-btn i, #content #header_notifs_icon_wrapper .notifs_panel .notifs_panel_header .panel-heading-action a.list-toolbar-btn i, #header_notifs_icon_wrapper .notifs_panel #content .notifs_panel_header .panel-heading-action a.list-toolbar-btn i {
  text-align: center;
  font-size: 1.3em;
  line-height: 30px; }
/* line 136, admin-theme.sass */
#content .panel-danger .panel-heading, #content .panel-danger #header_notifs_icon_wrapper .notifs_panel .notifs_panel_header, #header_notifs_icon_wrapper .notifs_panel #content .panel-danger .notifs_panel_header {
  background-color: #8bc954 !important; }
/* line 138, admin-theme.sass */
#content .panel-heading-big {
  font-size: 2em;
  text-align: center; }
/* line 141, admin-theme.sass */
#content form .alert, #content form #carrier_wizard .wizard_error, #carrier_wizard #content form .wizard_error {
  clear: both; }
@media (max-width: 768px) {
  /* line 82, admin-theme.sass */
  #content {
    margin-left: 0;
    width: 100%; } }

/* line 148, admin-theme.sass */
.page-head {
  width: 100%;
  height: 55px;
  padding: 0 10px 0 0;
  margin: 0;
  border-bottom: 4px solid #75a139;
  position: fixed;
  top: 36px;
  left: 0px;
  z-index: 499;
  background-color: #8fc04d;
  -webkit-box-shadow: rgba(0, 0, 0, 0.15) 0 7px 0;
  box-shadow: rgba(0, 0, 0, 0.15) 0 7px 0; }
/* line 160, admin-theme.sass */
.page-head h2.page-title {
  padding: 0 0 0 260px;
  font-size: 18px;
  color: white;
  text-transform: uppercase; }
@media (max-width: 768px) {
  /* line 160, admin-theme.sass */
  .page-head h2.page-title {
    padding: 0 0 0 20px; } }
<<<<<<< HEAD
/* line 168, admin-theme.sass */
.page-head .btn-toolbar {
  margin: 0;
  padding: 3px 0 0 0; }
/* line 171, admin-theme.sass */
.page-head .btn-toolbar .nav-tabs {
  margin: 0; }
/* line 173, admin-theme.sass */
.page-head .btn-toolbar .nav-tabs > li > a {
  color: #333333; }

/* line 177, admin-theme.sass */
=======
/* line 169, admin-theme.sass */
.page-head a {
  color: white; }
/* line 171, admin-theme.sass */
.page-head .btn-toolbar {
  margin: 0;
  padding: 3px 0 0 0; }
/* line 174, admin-theme.sass */
.page-head .btn-toolbar .nav-tabs {
  margin: 0; }
/* line 176, admin-theme.sass */
.page-head .btn-toolbar .nav-tabs > li > a {
  color: #333333; }

/* line 180, admin-theme.sass */
>>>>>>> 079534f0
.toolbar_btn {
  position: relative;
  padding: 2px 5px !important;
  margin-right: 3px;
  font-size: 12px;
  font-weight: 600;
  color: white;
  text-align: center;
  text-shadow: none; }
<<<<<<< HEAD
/* line 186, admin-theme.sass */
=======
/* line 189, admin-theme.sass */
>>>>>>> 079534f0
.toolbar_btn:hover {
  color: #8fc04d;
  border-color: white;
  background-color: white !important; }

<<<<<<< HEAD
/* line 191, admin-theme.sass */
=======
/* line 194, admin-theme.sass */
>>>>>>> 079534f0
[class^="process-icon-"], [class*=" process-icon-"] {
  height: 25px;
  min-width: 32px;
  background-position: center;
  background-repeat: no-repeat;
  display: block;
  font-family: FontAwesome;
  font-weight: normal;
  font-style: normal;
  font-size: 25px;
  line-height: 25px;
  text-decoration: inherit;
  -webkit-font-smoothing: antialiased;
  *margin-right: 0.3em; }

/* line 265, admin-theme.sass */
.navbar-inner {
  box-shadow: none !important; }
/* line 267, admin-theme.sass */
.navbar-inner .input-append {
  margin-bottom: 0; }

/* line 271, admin-theme.sass */
label.control-label {
  font-size: 13px;
  font-weight: normal;
  color: #666666; }

/* line 276, admin-theme.sass */
label.control-label span.label-tooltip {
  text-decoration: none;
  font-size: 13px;
  background-color: #ebebeb;
  border: none;
  border-bottom: solid 1px #dfdfdf;
  padding: 0 5px;
  -webkit-border-radius: 3px;
  -moz-border-radius: 3px;
  -ms-border-radius: 3px;
  -o-border-radius: 3px;
  border-radius: 3px; }

/* line 285, admin-theme.sass */
.tooltip {
  font-size: 12px; }

/* line 288, admin-theme.sass */
label.required:before {
  content: "*";
  color: red;
  font-size: 14px;
  position: relative;
  line-height: 12px; }

/* line 295, admin-theme.sass */
select.input-tiny, input[type="text"].input-tiny, input[type="password"].input-tiny {
  width: 80px;
  float: left; }

/* line 301, admin-theme.sass */
td.actions {
  min-width: 200px; }

/* line 303, admin-theme.sass */
.dropdown-menu {
  text-align: left; }

/* line 305, admin-theme.sass */
.btn-group-action {
  float: right; }
/* line 307, admin-theme.sass */
.btn-group-action a {
  text-decoration: none; }

/* line 310, admin-theme.sass */
.btn {
  text-transform: uppercase; }
/* line 312, admin-theme.sass */
.btn .caret {
  border-top-color: #333333 !important; }
/* line 315, admin-theme.sass */
.btn:hover .caret, .btn:focus .caret {
  border-top-color: white !important; }
/* line 317, admin-theme.sass */
.btn.btn-default {
  -webkit-box-shadow: #e6e6e6 0 -2px 0 inset;
  box-shadow: #e6e6e6 0 -2px 0 inset; }
/* line 320, admin-theme.sass */
.btn.btn-primary {
  -webkit-box-shadow: #c7e6c7 0 -2px 0 inset;
  box-shadow: #c7e6c7 0 -2px 0 inset; }
/* line 323, admin-theme.sass */
.btn.btn-default[disabled] {
  border-color: #999999;
  color: #999999;
  background-color: #f2f2f2;
  -webkit-box-shadow: #cccccc 0 -2px 0 inset;
  box-shadow: #cccccc 0 -2px 0 inset; }

/* line 329, admin-theme.sass */
hr {
  border-color: #dfdfdf;
  border-bottom: 1px solid white; }

/* line 334, admin-theme.sass */
.table {
  border-collapse: separate;
  border-spacing: 0 2px 0 0;
  margin-bottom: 5px; }
/* line 340, admin-theme.sass */
.table thead > tr > th {
  border: none;
  font-weight: normal;
  vertical-align: top; }
/* line 344, admin-theme.sass */
.table thead > tr > th span.title_box {
  color: black;
  font-size: 1.1em;
  font-weight: bold;
  display: block;
  word-wrap: nowrap;
  white-space: nowrap; }
/* line 351, admin-theme.sass */
.table thead > tr > th span.title_box.active {
  font-weight: bold; }
/* line 353, admin-theme.sass */
.table thead > tr > th span.title_box a {
  text-decoration: none; }
/* line 355, admin-theme.sass */
.table thead > tr > th span.title_box a.active {
  color: black; }
/* line 357, admin-theme.sass */
.table input, .table select {
  margin: 0; }
/* line 359, admin-theme.sass */
.table tbody > tr > td {
  border-top: none;
  background-color: white; }
/* line 362, admin-theme.sass */
.table tbody > tr > td {
  padding: 3px 7px;
  vertical-align: middle;
  word-wrap: nowrap;
  font-size: 12px;
  border-bottom: solid 1px #eeeeee; }
/* line 368, admin-theme.sass */
.table td.center, .table th.center {
  text-align: center; }
/* line 370, admin-theme.sass */
.table td.pointer {
  cursor: pointer; }
/* line 372, admin-theme.sass */
.table tr td:first-child, .table tr th:first-child {
  border-top-left-radius: 3px;
  border-bottom-left-radius: 3px; }
/* line 375, admin-theme.sass */
.table tr td:last-child, .table tr th:last-child {
  border-top-right-radius: 3px;
  border-bottom-right-radius: 3px; }

/* line 379, admin-theme.sass */
tr.filter {
  background-color: #dfeff8; }
/* line 381, admin-theme.sass */
tr.filter input[type="text"].filter, tr.filter input[type="password"].filter, tr.filter select.filter {
  font-size: 12px;
  border-color: #a0d0eb; }

/* line 385, admin-theme.sass */
.breadcrumb {
  background-color: white; }

/* line 388, admin-theme.sass */
.badge, #header_notifs_icon_wrapper .notifs_badge, .badge.badge-success, .badge.badge-error {
  background-color: #8fc04d; }
/* line 390, admin-theme.sass */
#header_notifs_icon_wrapper .badge-success.notifs_badge, .badge-success.badge {
  background-color: #5cb85c; }
/* line 393, admin-theme.sass */
#header_notifs_icon_wrapper .badge-error.notifs_badge, .badge-error.badge {
  background-color: #d9534f; }

/* line 397, admin-theme.sass */
.row-margin-bottom {
  margin-bottom: 15px; }

/* line 400, admin-theme.sass */
.icon-big {
  font-size: 4em;
  color: #c5c5c5; }

/* line 405, admin-theme.sass */
#module-list h3, #module-list #content .panel-heading, #content #module-list .panel-heading, #module-list #content #header_notifs_icon_wrapper .notifs_panel .notifs_panel_header, #content #header_notifs_icon_wrapper .notifs_panel #module-list .notifs_panel_header, #module-list #header_notifs_icon_wrapper .notifs_panel #content .notifs_panel_header, #header_notifs_icon_wrapper .notifs_panel #content #module-list .notifs_panel_header {
  position: relative;
  top: 0;
  left: 0;
  margin: 0;
  padding: 0;
  background-color: transparent;
  color: #515561;
  font-weight: 500; }

/* line 415, admin-theme.sass */
#footer {
  z-index: 600;
  min-height: 60px;
  display: block;
  width: 100%;
  padding: 15px 0 0 0;
  background-color: #242424;
  color: #888888; }
/* line 423, admin-theme.sass */
#footer a {
  color: #cccccc; }
/* line 426, admin-theme.sass */
#footer a.link-social:hover {
  text-decoration: none; }
/* line 428, admin-theme.sass */
#footer a.link-social i {
  font-size: 2em;
  width: 30px;
  height: 30px;
  display: inline-block;
  line-height: 30px;
  text-align: center;
  -webkit-border-radius: 30px;
  -moz-border-radius: 30px;
  -ms-border-radius: 30px;
  -o-border-radius: 30px;
  border-radius: 30px; }
/* line 436, admin-theme.sass */
#footer .link-twitter i {
  color: white;
  background-color: #7cceef; }
/* line 439, admin-theme.sass */
#footer .link-facebook i {
  color: white;
  background-color: #557dbb; }
/* line 442, admin-theme.sass */
#footer .link-github i {
  color: black;
  background-color: white; }
/* line 445, admin-theme.sass */
#footer .link-google i {
  color: white;
  background-color: #e6644e; }
/* line 448, admin-theme.sass */
#footer #go-top {
  position: fixed;
  bottom: 10px;
  height: 30px;
  width: 30px;
  text-align: center;
  line-height: 30px;
  right: 10px;
  z-index: 9003;
  display: block;
  padding: 0px 6px 0px 6px;
  margin: -2px 0px 0px;
  text-decoration: none;
  color: white;
  cursor: pointer;
  font-size: 16px;
  background-color: rgba(0, 0, 0, 0.5); }
/* line 465, admin-theme.sass */
#footer #go-top:hover {
  background-color: black; }

/* line 468, admin-theme.sass */
#nobootstrap {
  float: left; }

/* line 474, admin-theme.sass */
.fixed-width-xs {
  width: 40px !important; }

/* line 476, admin-theme.sass */
.fixed-width-sm {
  width: 80px !important; }

/* line 478, admin-theme.sass */
.fixed-width-md {
  width: 120px !important; }

/* line 480, admin-theme.sass */
.fixed-width-lg {
  width: 160px !important; }

/* line 482, admin-theme.sass */
.fixed-width-xl {
  width: 200px !important; }

/* line 484, admin-theme.sass */
.fixed-width-xxl {
  width: 250px !important; }

/* line 493, admin-theme.sass */
textarea {
  resize: none; }

/* line 496, admin-theme.sass */
.box-stats {
  background-color: white; }
/* line 498, admin-theme.sass */
.box-stats .boxchart-overlay {
  padding: 10px 10px 5px 10px;
  margin-right: 10px;
  float: left;
  color: white;
  -webkit-border-radius: 3px;
  -moz-border-radius: 3px;
  -ms-border-radius: 3px;
  -o-border-radius: 3px;
  border-radius: 3px; }
/* line 504, admin-theme.sass */
.box-stats i {
  float: left;
  height: 64px;
  width: 64px;
  margin-right: 10px;
  color: white;
  font-size: 35px;
  text-align: center;
  line-height: 64px;
  -webkit-border-radius: 3px;
  -moz-border-radius: 3px;
  -ms-border-radius: 3px;
  -o-border-radius: 3px;
  border-radius: 3px; }
/* line 514, admin-theme.sass */
.box-stats .title {
  color: #666666;
  display: block; }
/* line 517, admin-theme.sass */
.box-stats .value {
  font-size: 22px; }
/* line 519, admin-theme.sass */
.box-stats small {
  line-height: 0.3em;
  color: #aaaaaa;
  text-transform: uppercase; }
/* line 523, admin-theme.sass */
.box-stats:hover {
  text-decoration: none; }

/* line 526, admin-theme.sass */
.color1 i, .color1 .boxchart-overlay {
  background-color: #2ba8e3;
  -webkit-box-shadow: rgba(0, 0, 0, 0.15) 0 -3px 0 inset;
  box-shadow: rgba(0, 0, 0, 0.15) 0 -3px 0 inset; }
/* line 529, admin-theme.sass */
.color1 .value {
  color: #2ba8e3; }

/* line 532, admin-theme.sass */
.color2 i, .color2 .boxchart-overlay {
  background-color: #ff5450;
  -webkit-box-shadow: rgba(0, 0, 0, 0.15) 0 -3px 0 inset;
  box-shadow: rgba(0, 0, 0, 0.15) 0 -3px 0 inset; }
/* line 535, admin-theme.sass */
.color2 .value {
  color: #ff5450; }

/* line 538, admin-theme.sass */
.color3 i, .color3 .boxchart-overlay {
  background-color: #9e5ba1;
  -webkit-box-shadow: rgba(0, 0, 0, 0.15) 0 -3px 0 inset;
  box-shadow: rgba(0, 0, 0, 0.15) 0 -3px 0 inset; }
/* line 541, admin-theme.sass */
.color3 .value {
  color: #9e5ba1; }

/* line 544, admin-theme.sass */
.color4 i, .color4 .boxchart-overlay {
  background-color: #95cc6b;
  -webkit-box-shadow: rgba(0, 0, 0, 0.15) 0 -3px 0 inset;
  box-shadow: rgba(0, 0, 0, 0.15) 0 -3px 0 inset; }
/* line 547, admin-theme.sass */
.color4 .value {
  color: #95cc6b; }

/* line 551, admin-theme.sass */
.data_chart rect {
  fill: white; }
/* line 553, admin-theme.sass */
.data_chart path {
  stroke: white;
  stroke-width: 2;
  fill: none; }
/* line 557, admin-theme.sass */
.data_chart line {
  stroke: black; }
/* line 559, admin-theme.sass */
.data_chart .area {
  fill: rgba(255, 255, 255, 0.3);
  stroke-width: 0; }

/* line 563, admin-theme.sass */
.thumbnail {
  background-color: white;
  border-color: #cccccc !important; }

/* line 567, admin-theme.sass */
tr.highlighted td {
  background-color: #1ba6e5 !important;
  color: white; }

/* line 571, admin-theme.sass */
.hook_panel {
  -webkit-box-shadow: rgba(255, 255, 255, 0.9) 0 0 0 1px inset;
  box-shadow: rgba(255, 255, 255, 0.9) 0 0 0 1px inset;
  padding: 10px 10px 5px 10px;
  margin-bottom: 3px !important; }

/* line 576, admin-theme.sass */
.module_name {
  font-size: 1.2em; }

/* line 580, admin-theme.sass */
.hook_panel_header {
  margin: 0 -10px 0 -10px;
  padding: 0 10px 10px 10px; }
/* line 583, admin-theme.sass */
.hook_panel_header .hook_name {
  font-weight: 400;
  font-size: 1.2em;
  -webkit-border-radius: 3px;
  -moz-border-radius: 3px;
  -ms-border-radius: 3px;
  -o-border-radius: 3px;
  border-radius: 3px;
  color: #1ba6e5;
  border: solid 1px #cccccc;
  background-color: white;
  padding: 0 4px; }
/* line 591, admin-theme.sass */
.hook_panel_header .hook_title {
  text-transform: uppercase;
  font-size: 1em; }
/* line 594, admin-theme.sass */
.hook_panel_header .hook_description {
  padding: 3px 0 0 3px; }

/* line 598, admin-theme.sass */
.module_list .module_list_item {
  display: table;
  width: 100%;
  padding: 5px 0;
  margin-bottom: 4px;
  background-color: white;
  -webkit-box-shadow: rgba(0, 0, 0, 0.3) 0 0 3px, rgba(0, 0, 0, 0.1) 0 -2px 0 inset;
  box-shadow: rgba(0, 0, 0, 0.3) 0 0 3px, rgba(0, 0, 0, 0.1) 0 -2px 0 inset;
  -webkit-border-radius: 3px;
  -moz-border-radius: 3px;
  -ms-border-radius: 3px;
  -o-border-radius: 3px;
  border-radius: 3px; }

/* line 606, admin-theme.sass */
.module_col_select {
  display: table-cell;
  width: 22px;
  min-height: 35px;
  vertical-align: middle;
  text-align: center;
  border-right: 1px solid #dddddd; }

/* line 613, admin-theme.sass */
.module_col_position {
  display: table-cell;
  width: 60px;
  vertical-align: middle;
  text-align: right; }
/* line 618, admin-theme.sass */
.module_col_position .positions {
  font-family: "Ubuntu", sans-serif;
  font-weight: 200;
  text-shadow: white 1px 1px;
  padding: 0 5px;
  font-size: 1.6em;
  color: #aaaaaa;
  -webkit-border-radius: 3px;
  -moz-border-radius: 3px;
  -ms-border-radius: 3px;
  -o-border-radius: 3px;
  border-radius: 3px;
  -webkit-box-shadow: rgba(0, 0, 0, 0.2) 0 1px 3px inset;
  box-shadow: rgba(0, 0, 0, 0.2) 0 1px 3px inset;
  border: solid 1px #cccccc;
  background-color: #eeeeee; }

/* line 629, admin-theme.sass */
.module_col_icon {
  display: table-cell;
  width: 50px;
  text-align: center;
  vertical-align: middle; }

/* line 635, admin-theme.sass */
.module_col_infos {
  display: table-cell;
  height: 50px;
  vertical-align: middle; }

/* line 640, admin-theme.sass */
.module_col_actions {
  display: table-cell;
  width: 160px;
  padding: 0 10px;
  vertical-align: middle;
  text-align: right; }
/* line 646, admin-theme.sass */
.module_col_actions .btn-group {
  text-align: left; }

/* line 650, admin-theme.sass */
.tree {
  padding: 0 0 0 20px;
  list-style: none; }
/* line 653, admin-theme.sass */
.tree input {
  margin-right: 4px; }
/* line 655, admin-theme.sass */
.tree i {
  font-size: 1.3em; }
/* line 657, admin-theme.sass */
.tree .tree-item-name, .tree .tree-folder-name {
  padding: 0 5px;
  -webkit-border-radius: 6px;
  -moz-border-radius: 6px;
  -ms-border-radius: 6px;
  -o-border-radius: 6px;
  border-radius: 6px;
  font-weight: normal; }
/* line 661, admin-theme.sass */
.tree .tree-item-name:hover, .tree .tree-folder-name:hover {
  background-color: #eeeeee;
  cursor: pointer; }
/* line 664, admin-theme.sass */
.tree .tree-selected {
  background-color: #a4dcf5; }
/* line 666, admin-theme.sass */
.tree .tree-selected i.tree-dot {
  background-color: #1ba6e5; }
/* line 668, admin-theme.sass */
.tree i.tree-dot {
  display: inline-block;
  position: relative;
  width: 6px;
  height: 6px;
  margin: 0 4px 0 6px;
  background-color: #cccccc;
  -webkit-border-radius: 6px;
  -moz-border-radius: 6px;
  -ms-border-radius: 6px;
  -o-border-radius: 6px;
  border-radius: 6px; }
/* line 676, admin-theme.sass */
.tree .tree-item-disable, .tree .tree-folder-name-disable {
  color: #cccccc; }
/* line 678, admin-theme.sass */
.tree .tree-item-disable:hover, .tree .tree-folder-name-disable:hover {
  color: #cccccc;
  background-color: none; }

/* line 682, admin-theme.sass */
.nav-tabs {
  border-bottom: none; }
/* line 684, admin-theme.sass */
.nav-tabs li a {
  font-size: 1.1em;
  font-family: "Ubuntu", sans-serif;
  text-transform: uppercase;
  font-weight: 300; }
/* line 690, admin-theme.sass */
.nav-tabs li.active a, .nav-tabs li.active a:hover {
  background-color: white; }

/* line 693, admin-theme.sass */
.tree-actions {
  padding-bottom: 4px;
  display: inline-block; }

/* line 698, admin-theme.sass */
.tt-query {
  border-bottom-right-radius: 3px !important;
  border-top-right-radius: 3px !important; }

/* line 700, admin-theme.sass */
.tt-dropdown-menu {
  background-color: white;
  border: solid 1px #cccccc;
  font-size: 0.9em;
  text-transform: none; }

/* line 705, admin-theme.sass */
.tt-suggestions {
  padding: 0 6px;
  -webkit-box-shadow: rgba(0, 0, 0, 0.25) 0 1px 4px;
  box-shadow: rgba(0, 0, 0, 0.25) 0 1px 4px; }

/* line 708, admin-theme.sass */
.tt-suggestion p {
  border-bottom: solid 1px #cccccc;
  margin: 0 !important;
  padding: 0 !important; }

/* line 712, admin-theme.sass */
.tt-suggestion:last-child p {
  border-bottom: none; }

/* line 716, admin-theme.sass */
.tagify-container {
  background-color: white;
  padding: 2px 6px;
  min-height: 30px;
  overflow: auto;
  -webkit-border-radius: 5px;
  -moz-border-radius: 5px;
  -ms-border-radius: 5px;
  -o-border-radius: 5px;
  border-radius: 5px;
  border: solid 1px #cccccc;
  -webkit-box-shadow: rgba(0, 0, 0, 0.075) 0 1px 1px inset;
  box-shadow: rgba(0, 0, 0, 0.075) 0 1px 1px inset; }
/* line 724, admin-theme.sass */
.tagify-container span {
  float: left; }
/* line 726, admin-theme.sass */
.tagify-container > span {
  display: inline-block;
  padding: 3px 5px;
  margin: 3px;
  border-radius: 2px;
  border: 1px solid #1ba6e5;
  background-color: #60c1ed;
  color: white; }
/* line 734, admin-theme.sass */
.tagify-container > span > a {
  padding-left: 5px;
  color: #1ba6e5;
  text-decoration: none;
  font-weight: bold; }
/* line 739, admin-theme.sass */
.tagify-container > input {
  margin-top: 2px;
  border: 0 none;
  width: 100px;
  -webkit-box-shadow: none;
  box-shadow: none; }
/* line 744, admin-theme.sass */
.tagify-container > input:focus {
  outline: 0;
  -webkit-box-shadow: none;
  box-shadow: none; }

/* line 749, admin-theme.sass */
li.sortable-placeholder {
  border: 1px dashed #cccccc;
  background-color: #bbbbbb;
  margin-bottom: 4px;
  -webkit-border-radius: 5px;
  -moz-border-radius: 5px;
  -ms-border-radius: 5px;
  -o-border-radius: 5px;
  border-radius: 5px; }

/* line 1, _nav.sass */
#nav-sidebar {
  float: left;
  width: 240px;
  height: 100% !important;
  z-index: 500;
  background-color: #515561;
  border-right: 1px solid black; }
/* line 8, _nav.sass */
#nav-sidebar li.maintab > a > i {
  display: inline-block;
  height: 30px;
  width: 30px;
  font-size: 20px;
  line-height: 30px;
  color: white;
  text-align: center;
  -webkit-border-radius: 40px;
  -moz-border-radius: 40px;
  -ms-border-radius: 40px;
  -o-border-radius: 40px;
  border-radius: 40px; }
/* line 18, _nav.sass */
#nav-sidebar li:not(.active) ul {
  display: none; }
/* line 21, _nav.sass */
#nav-sidebar li.active span.submenu_expand {
  display: none; }
/* line 23, _nav.sass */
#nav-sidebar ul.menu {
  margin: 0;
  padding: 0;
  border-top: 1px black solid;
  list-style: none; }
/* line 28, _nav.sass */
#nav-sidebar ul.menu li.maintab {
  position: relative; }
/* line 31, _nav.sass */
#nav-sidebar ul.menu li.maintab.active a.title {
  color: white;
  background-color: #1ba6e5; }
/* line 34, _nav.sass */
#nav-sidebar ul.menu li.maintab.active a.title i {
  color: black;
  background-color: white; }
/* line 38, _nav.sass */
#nav-sidebar ul.menu li.maintab.active a.title:hover {
  color: white; }
/* line 41, _nav.sass */
#nav-sidebar ul.menu li.maintab.expanded a.title {
  color: white;
  background-color: #3a3d45;
  border-bottom: solid 1px #17181c; }
/* line 45, _nav.sass */
#nav-sidebar ul.menu li.maintab.expanded a.title:hover {
  background-color: #686d7d; }
/* line 47, _nav.sass */
#nav-sidebar ul.menu li.maintab.expanded a.title i {
  color: white; }
/* line 51, _nav.sass */
#nav-sidebar ul.menu li.maintab.expanded ul.submenu {
  display: block; }
/* line 53, _nav.sass */
#nav-sidebar ul.menu li.maintab.expanded ul.submenu a {
  color: #9da1ae;
  background-color: #2e3037;
  border-bottom: solid 1px #17181c; }
/* line 57, _nav.sass */
#nav-sidebar ul.menu li.maintab.expanded ul.submenu a:hover {
  color: white;
  background-color: #454953; }
/* line 60, _nav.sass */
#nav-sidebar ul.menu li.maintab a.title {
  display: block;
  position: relative;
  padding: 2px 0 2px 8px;
  border-bottom: 1px solid #3a3d45;
  font-size: 12px;
  line-height: 28px;
  color: #cacccf;
  background-color: #515561;
  text-transform: uppercase;
  text-decoration: none;
  -webkit-transition-property: background-color, border, box-shadow;
  -moz-transition-property: background-color, border, box-shadow;
  -o-transition-property: background-color, border, box-shadow;
  transition-property: background-color, border, box-shadow;
  -webkit-transition-duration: 0.4s;
  transition-duration: 0.4s;
  -webkit-transition-timing-function: ease-out;
  -moz-transition-timing-function: ease-out;
  -o-transition-timing-function: ease-out;
  transition-timing-function: ease-out; }
/* line 75, _nav.sass */
#nav-sidebar ul.menu li.maintab a.title i {
  color: #9094a2;
  background-color: #17181c;
  -webkit-transition-property: color;
  -moz-transition-property: color;
  -o-transition-property: color;
  transition-property: color;
  -webkit-transition-duration: 0.4s;
  transition-duration: 0.4s;
  -webkit-transition-timing-function: ease-out;
  -moz-transition-timing-function: ease-out;
  -o-transition-timing-function: ease-out;
  transition-timing-function: ease-out; }
/* line 81, _nav.sass */
#nav-sidebar ul.menu li.maintab a.title:hover {
  background-color: #686d7d;
  color: white; }
/* line 84, _nav.sass */
#nav-sidebar ul.menu li.maintab a.title:hover i {
  color: white; }
/* line 86, _nav.sass */
#nav-sidebar ul.menu li.maintab span.submenu_expand {
  position: absolute;
  right: 10px;
  top: 2px;
  cursor: pointer;
  font-family: FontAwesome;
  font-size: 24px;
  font-weight: 100;
  color: black;
  background-color: transparent;
  text-shadow: #686d7d 1px 1px 0; }
/* line 99, _nav.sass */
#nav-sidebar ul.menu li.maintab span.submenu_expand:hover {
  color: white;
  text-shadow: #232429 -1px -1px 0; }
/* line 102, _nav.sass */
#nav-sidebar ul.submenu {
  list-style: none;
  padding: 0; }
/* line 106, _nav.sass */
#nav-sidebar ul.submenu li a {
  display: block;
  padding: 4px 5px 4px 10px;
  font-size: 12px;
  border: none;
  border-bottom: solid 1px #eeeeee;
  background-color: white; }
/* line 113, _nav.sass */
#nav-sidebar ul.submenu li a:hover {
  color: #515561;
  background-color: #edeeef;
  text-decoration: none; }
/* line 117, _nav.sass */
#nav-sidebar ul.submenu li:last-child a {
  border-bottom: none; }
/* line 119, _nav.sass */
#nav-sidebar ul.submenu li.active a {
  color: white;
  background-color: #1ba6e5;
  border-bottom: solid 1px #1585b8; }
@media (max-width: 768px) {
  /* line 1, _nav.sass */
  #nav-sidebar {
    display: none; } }

/* line 126, _nav.sass */
#nav-topbar {
  position: fixed;
  height: 28px;
  top: 35px;
  left: 80;
  width: 100%;
  z-index: 600;
  background-color: white; }
/* line 134, _nav.sass */
#nav-topbar ul.menu {
  height: 28px;
  margin: 0;
  padding: 0;
  display: block;
  list-style: none; }
/* line 140, _nav.sass */
#nav-topbar ul.menu > li {
  height: 28px;
  padding: 0;
  margin: 0;
  border-right: solid 1px #aaaaaa;
  list-style: none;
  position: relative;
  float: left; }
/* line 148, _nav.sass */
#nav-topbar ul.menu > li > a {
  display: block;
  line-height: 28px;
  color: #515561;
  padding: 0 6px;
  margin: 0; }
/* line 154, _nav.sass */
#nav-topbar ul.menu > li > a i {
  margin: 0;
  width: 15px;
  background-color: transparent;
  font-size: 18px; }
/* line 159, _nav.sass */
#nav-topbar ul.menu > li > a:hover {
  text-decoration: none;
  background-color: #515561;
  color: white; }
/* line 163, _nav.sass */
#nav-topbar ul.menu > li > a:hover i {
  color: white !important; }
/* line 166, _nav.sass */
#nav-topbar ul.menu > li.active > a {
  color: white;
  background-color: #515561; }
/* line 169, _nav.sass */
#nav-topbar ul.menu > li.active > a i {
  color: white; }
/* line 171, _nav.sass */
#nav-topbar .menu-collapse {
  display: none; }
/* line 173, _nav.sass */
#nav-topbar ul.submenu {
  display: none !important;
  -webkit-box-shadow: rgba(0, 0, 0, 0.3) 0 2px 4px;
  box-shadow: rgba(0, 0, 0, 0.3) 0 2px 4px; }
/* line 177, _nav.sass */
#nav-topbar > ul.menu > li.expanded ul.submenu {
  display: block !important; }
/* line 180, _nav.sass */
#nav-topbar > ul.menu > li ul.submenu {
  display: none !important;
  position: absolute;
  margin: 0;
  padding: 0;
  left: 0;
  top: 28px;
  width: 200px !important; }
/* line 188, _nav.sass */
#nav-topbar > ul.menu > li ul.submenu li {
  width: 200px;
  padding: 0;
  list-style: none; }
/* line 192, _nav.sass */
#nav-topbar > ul.menu > li ul.submenu li a {
  display: block;
  padding: 4px 5px 4px 10px;
  font-size: 12px;
  background-color: white;
  border-bottom: solid 1px #eeeeee; }
/* line 198, _nav.sass */
#nav-topbar > ul.menu > li ul.submenu li a:hover {
  color: #515561;
  background-color: #edeeef;
  text-decoration: none; }
/* line 202, _nav.sass */
#nav-topbar > ul.menu > li ul.submenu li:last-child a {
  border-bottom: none; }
/* line 204, _nav.sass */
#nav-topbar > ul.menu > li ul.submenu li.active a {
  color: white;
  background-color: #1ba6e5;
  border-bottom: solid 1px #1585b8; }

/* line 209, _nav.sass */
.menu-collapse {
  height: 54px;
  width: 100%;
  font-size: 2em;
  text-align: center;
  line-height: 55px;
  display: block;
  background-color: #515561;
  border-bottom: 3px solid #3a3d45;
  color: #0b0c0e; }

/* line 221, _nav.sass */
.page-topbar #main {
  padding-top: 64px; }
/* line 223, _nav.sass */
.page-topbar #nav-sidebar {
  display: none; }
/* line 225, _nav.sass */
.page-topbar .page-head {
  top: 63px; }
/* line 227, _nav.sass */
.page-topbar #content {
  margin-left: 0;
  width: 100%; }
/* line 230, _nav.sass */
.page-topbar #content .page-head h2.page-title {
  padding: 0 0 0 20px; }

/* line 234, _nav.sass */
.page-sidebar-closed #nav-sidebar {
  width: 50px;
  -webkit-transition-property: width;
  -moz-transition-property: width;
  -o-transition-property: width;
  transition-property: width;
  -webkit-transition-duration: 0.4s;
  transition-duration: 0.4s;
  -webkit-transition-timing-function: ease-out;
  -moz-transition-timing-function: ease-out;
  -o-transition-timing-function: ease-out;
  transition-timing-function: ease-out; }
/* line 239, _nav.sass */
.page-sidebar-closed #nav-sidebar span.title {
  display: none; }
/* line 241, _nav.sass */
.page-sidebar-closed #nav-sidebar ul.submenu {
  display: none !important;
  padding-top: 37px;
  position: relative;
  top: 0;
  -webkit-box-shadow: rgba(0, 0, 0, 0.2) 1px 1px 0, rgba(0, 0, 0, 0.3) 2px 2px 4px;
  box-shadow: rgba(0, 0, 0, 0.2) 1px 1px 0, rgba(0, 0, 0, 0.3) 2px 2px 4px; }
/* line 247, _nav.sass */
.page-sidebar-closed #nav-sidebar > ul > li:hover {
  width: 250px !important;
  position: relative; }
/* line 250, _nav.sass */
.page-sidebar-closed #nav-sidebar > ul > li:hover span.title {
  display: inline-block; }
/* line 252, _nav.sass */
.page-sidebar-closed #nav-sidebar > ul > li:hover ul.submenu {
  display: block !important;
  position: absolute;
  left: 50px;
  width: 200px !important; }
/* line 257, _nav.sass */
.page-sidebar-closed #content {
  margin-left: 50px; }
/* line 259, _nav.sass */
.page-sidebar-closed #content .page-head h2.page-title {
  padding: 0 0 0 70px; }
@media (max-width: 768px) {
  /* line 259, _nav.sass */
  .page-sidebar-closed #content .page-head h2.page-title {
    padding: 0 0 0 20px; } }
@media (max-width: 768px) {
  /* line 257, _nav.sass */
  .page-sidebar-closed #content {
    margin-left: 0;
    width: 100%; } }
/* line 266, _nav.sass */
.page-sidebar-closed .submenu_expand {
  display: none; }

/* line 298, _nav.sass */
[class^="icon-Admin"] {
  margin-right: 6px; }

/* line 6, _toggle-switch.sass */
.switch .slide-button, .toggle p span {
  display: none; }

/* line 8, _toggle-switch.sass */
.switch {
  background-color: #d2d2d2;
  border-radius: 3px; }
/* line 11, _toggle-switch.sass */
.switch label {
  padding: 0;
  cursor: pointer; }

@media only screen {
  /* line 21, _toggle-switch.sass */
  .toggle {
    position: relative;
    padding: 0;
    margin-left: 100px; }
  /* line 25, _toggle-switch.sass */
  .toggle label {
    position: relative;
    z-index: 3;
    display: block;
    width: 100%; }
  /* line 30, _toggle-switch.sass */
  .toggle input {
    position: absolute;
    opacity: 0;
    z-index: 5; }
  /* line 34, _toggle-switch.sass */
  .toggle p {
    position: absolute;
    left: -100px;
    width: 100%;
    margin: 0;
    padding-right: 100px;
    text-align: left; }
  /* line 41, _toggle-switch.sass */
  .toggle p span {
    position: absolute;
    top: 0;
    left: 0;
    z-index: 5;
    display: block;
    width: 50%;
    margin-left: 100px;
    text-align: center; }
  /* line 50, _toggle-switch.sass */
  .toggle:last-child {
    left: 50%; }
  /* line 52, _toggle-switch.sass */
  .toggle .slide-button {
    position: absolute;
    right: 0;
    top: 0;
    z-index: 4;
    display: block;
    width: 50%;
    height: 100%;
    padding: 0; }

  /* line 62, _toggle-switch.sass */
  .switch {
    position: relative;
    padding: 0; }
  /* line 65, _toggle-switch.sass */
  .switch input {
    position: absolute;
    opacity: 0; }
  /* line 68, _toggle-switch.sass */
  .switch label {
    position: relative;
    z-index: 2;
    float: left;
    width: 50%;
    height: 100%;
    margin: 0;
    text-align: center; }
  /* line 76, _toggle-switch.sass */
  .switch .slide-button {
    position: absolute;
    top: 0;
    left: 0;
    padding: 0;
    z-index: 1;
    width: 50%;
    height: 100%; }
  /* line 84, _toggle-switch.sass */
  .switch input:last-of-type:checked ~ .slide-button {
    left: 50%; }
  /* line 87, _toggle-switch.sass */
  .switch.switch-three label, .switch.switch-three .slide-button {
    width: 33.3%; }
  /* line 89, _toggle-switch.sass */
  .switch.switch-three input:checked:nth-of-type(2) ~ .slide-button {
    left: 33.3%; }
  /* line 91, _toggle-switch.sass */
  .switch.switch-three input:checked:last-of-type ~ .slide-button {
    left: 66.6%; }
  /* line 94, _toggle-switch.sass */
  .switch.switch-four label, .switch.switch-four .slide-button {
    width: 25%; }
  /* line 96, _toggle-switch.sass */
  .switch.switch-four input:checked:nth-of-type(2) ~ .slide-button {
    left: 25%; }
  /* line 98, _toggle-switch.sass */
  .switch.switch-four input:checked:nth-of-type(3) ~ .slide-button {
    left: 50%; }
  /* line 100, _toggle-switch.sass */
  .switch.switch-four input:checked:last-of-type ~ .slide-button {
    left: 75%; }
  /* line 103, _toggle-switch.sass */
  .switch.switch-five label, .switch.switch-five .slide-button {
    width: 20%; }
  /* line 105, _toggle-switch.sass */
  .switch.switch-five input:checked:nth-of-type(2) ~ .slide-button {
    left: 20%; }
  /* line 107, _toggle-switch.sass */
  .switch.switch-five input:checked:nth-of-type(3) ~ .slide-button {
    left: 40%; }
  /* line 109, _toggle-switch.sass */
  .switch.switch-five input:checked:nth-of-type(4) ~ .slide-button {
    left: 60%; }
  /* line 111, _toggle-switch.sass */
  .switch.switch-five input:checked:last-of-type ~ .slide-button {
    left: 80%; }

  /* line 114, _toggle-switch.sass */
  .toggle, .switch {
    display: block;
    height: 27px; }

  /* line 117, _toggle-switch.sass */
  .switch *, .toggle * {
    -webkit-box-sizing: border-box;
    -moz-box-sizing: border-box;
    -ms-box-sizing: border-box;
    -o-box-sizing: border-box;
    box-sizing: border-box; }

  /* line 123, _toggle-switch.sass */
  .switch .slide-button, .toggle .slide-button {
    display: block;
    -webkit-transition: all 0.3s ease-out;
    -moz-transition: all 0.3s ease-out;
    -ms-transition: all 0.3s ease-out;
    -o-transition: all 0.3s ease-out;
    transition: all 0.3s ease-out; }

  /* line 130, _toggle-switch.sass */
  .toggle label, .toggle p, .switch label {
    line-height: 27px;
    vertical-align: middle; }

  /* line 133, _toggle-switch.sass */
  .toggle input:checked ~ .slide-button {
    right: 50%; }

  /* line 136, _toggle-switch.sass */
  .toggle input:focus ~ .slide-button, .switch input:focus + label {
    outline: 1px dotted #888888; }

  /* line 140, _toggle-switch.sass */
  .switch, .toggle {
    -webkit-animation: bugfix infinite 1s; }

  /* line 145, _toggle-switch.sass */
  .prestashop-switch {
    min-width: 150px;
    color: #666666;
    text-align: center;
    border-radius: 3px;
    -webkit-box-shadow: rgba(0, 0, 0, 0.2) 0 2px 5px 1px inset;
    box-shadow: rgba(0, 0, 0, 0.2) 0 2px 5px 1px inset; }
  /* line 151, _toggle-switch.sass */
  .prestashop-switch label {
    padding-top: 0 !important;
    font-weight: 500; }
  /* line 154, _toggle-switch.sass */
  .prestashop-switch input:checked + label {
    color: #333333 !important;
    text-shadow: rgba(255, 255, 255, 0.7) 1px 1px 0; }
  /* line 158, _toggle-switch.sass */
  .prestashop-switch input:not(:checked) + label i {
    color: #666666 !important; }
  /* line 160, _toggle-switch.sass */
  .prestashop-switch .slide-button {
    position: relative;
    margin-right: 3px;
    color: white; }
  /* line 164, _toggle-switch.sass */
  .prestashop-switch p {
    color: #333333; }
  /* line 166, _toggle-switch.sass */
  .prestashop-switch span {
    color: white; } }
/* line 1, _carrier-wizard.sass */
#carrier_wizard {
  position: relative;
  display: block; }
/* line 4, _carrier-wizard.sass */
#carrier_wizard .stepContainer {
  position: relative;
  display: block;
  overflow: hidden;
  clear: both; }
/* line 9, _carrier-wizard.sass */
#carrier_wizard .stepContainer div.content {
  position: absolute;
  display: block;
  width: 100%;
  clear: both; }
/* line 14, _carrier-wizard.sass */
#carrier_wizard .stepContainer .StepTitle {
  display: block;
  position: relative;
  clear: both; }
/* line 18, _carrier-wizard.sass */
#carrier_wizard ul.anchor {
  position: relative;
  display: block;
  float: left;
  list-style: none;
  padding: 0;
  margin: 0 0 10px 0;
  clear: both;
  width: 100%; }
/* line 28, _carrier-wizard.sass */
#carrier_wizard ul.anchor.nbr_steps_4 li {
  width: 25%;
  float: left; }
/* line 32, _carrier-wizard.sass */
#carrier_wizard ul.anchor.nbr_steps_5 li {
  width: 25%;
  float: left; }
/* line 35, _carrier-wizard.sass */
#carrier_wizard li {
  position: relative;
  display: block;
  overflow: hidden; }
/* line 39, _carrier-wizard.sass */
#carrier_wizard li a {
  color: #cccccc;
  height: 32px;
  display: block;
  position: relative;
  margin: 0 16px 0 0;
  text-decoration: none;
  outline-style: none; }
/* line 47, _carrier-wizard.sass */
#carrier_wizard li a .stepNumber {
  position: relative;
  float: left;
  width: 24px;
  height: 32px;
  margin-right: 3px;
  text-align: center;
  padding: 0 5px;
  font-size: 30px;
  line-height: 32px;
  color: white; }
/* line 58, _carrier-wizard.sass */
#carrier_wizard li a .stepDesc {
  position: relative;
  text-align: left;
  font-size: 13px;
  height: 32px;
  display: table-cell;
  vertical-align: middle;
  line-height: 13px; }
/* line 66, _carrier-wizard.sass */
#carrier_wizard li a .chevron {
  border: 16px solid transparent;
  border-left: 14px solid white;
  border-right: 0;
  position: absolute;
  right: -16px;
  top: 0; }
/* line 73, _carrier-wizard.sass */
#carrier_wizard li a .chevron:after {
  border: 16px solid transparent;
  border-left: 14px solid #cccccc;
  border-right: 0;
  position: absolute;
  content: "";
  right: 2px;
  top: -16px; }
/* line 81, _carrier-wizard.sass */
#carrier_wizard li a.disabled {
  color: #777777;
  background-color: #cccccc; }
/* line 84, _carrier-wizard.sass */
#carrier_wizard li a.disabled .chevron:after {
  border-left: 14px solid #cccccc; }
/* line 86, _carrier-wizard.sass */
#carrier_wizard li a.selected {
  color: #f8f8f8;
  cursor: text;
  background-color: #515561; }
/* line 90, _carrier-wizard.sass */
#carrier_wizard li a.selected .chevron:after {
  border-left: 14px solid #515561; }
/* line 92, _carrier-wizard.sass */
#carrier_wizard li a.done {
  color: white;
  background-color: #5cb85c; }
/* line 95, _carrier-wizard.sass */
#carrier_wizard li a.done .chevron:after {
  border-left: 14px solid #5cb85c; }
/* line 97, _carrier-wizard.sass */
#carrier_wizard .loader {
  display: none; }
/* line 107, _carrier-wizard.sass */
#carrier_wizard .msgBox {
  position: relative;
  display: none;
  float: left;
  margin: 4px 0 0 5px;
  padding: 5px;
  border: 1px solid gold;
  background-color: #ffffdd;
  color: #5a5655;
  -webkit-border-radius: 5px;
  -moz-border-radius: 5px;
  -ms-border-radius: 5px;
  -o-border-radius: 5px;
  border-radius: 5px; }
/* line 117, _carrier-wizard.sass */
#carrier_wizard .msgBox .content {
  padding: 0px;
  float: left; }
/* line 120, _carrier-wizard.sass */
#carrier_wizard #carrier_logo_block {
  right: 10px; }
/* line 125, _carrier-wizard.sass */
#carrier_wizard .range_inf td, #carrier_wizard .range_sup td {
  background-color: #cccccc; }
/* line 127, _carrier-wizard.sass */
#carrier_wizard .range_type {
  width: 220px;
  text-align: right;
  font-weight: bold; }
/* line 131, _carrier-wizard.sass */
#carrier_wizard .range_data {
  width: 110px; }
/* line 133, _carrier-wizard.sass */
#carrier_wizard .range_sign {
  width: 18px;
  font-size: 20px;
  text-align: center; }
/* line 137, _carrier-wizard.sass */
#carrier_wizard .range_data_new {
  width: 110px; }
/* line 139, _carrier-wizard.sass */
#carrier_wizard table#zones_table {
  width: auto; }
/* line 141, _carrier-wizard.sass */
#carrier_wizard .field_error {
  border-color: #d9534f; }
/* line 143, _carrier-wizard.sass */
#carrier_wizard .actionBar {
  height: 30px; }
/* line 145, _carrier-wizard.sass */
#carrier_wizard .actionBar a {
  float: right;
  margin-right: 10px; }

/* line 3, _dashboard.sass */
.size_s, .size_md, .size_l, .size_xl, .size_xxl {
  font-family: "Ubuntu", sans-serif;
  color: #515561; }

/* line 6, _dashboard.sass */
.size_s {
  font-size: 1.1em; }

/* line 8, _dashboard.sass */
.size_md {
  font-size: 1.3em; }

/* line 10, _dashboard.sass */
.size_l {
  font-size: 1.7em; }

/* line 12, _dashboard.sass */
.size_xl {
  font-size: 2em; }

/* line 14, _dashboard.sass */
.size_xxl {
  font-size: 2.3em; }

/* line 16, _dashboard.sass */
.color_success {
  color: #5cb85c; }

/* line 18, _dashboard.sass */
.color_danger {
  color: #d9534f; }

/* line 21, _dashboard.sass */
.dash_trend_down {
  color: red; }
/* line 23, _dashboard.sass */
.dash_trend_down:before {
  margin-right: 4px;
  font-family: FontAwesome;
  content: "\f0ab"; }

/* line 27, _dashboard.sass */
.dash_trend_up {
  color: green; }
/* line 29, _dashboard.sass */
.dash_trend_up:before {
  margin-right: 4px;
  font-family: FontAwesome;
  content: "\f0aa"; }

/* line 36, _dashboard.sass */
#dashboard section header {
  padding: 3px 8px;
  margin: 0 0 3px 0;
  color: white;
  font-size: 1.2em;
  background-color: #1ba6e5; }
/* line 42, _dashboard.sass */
#dashboard section header.panel-heading, #dashboard section #header_notifs_icon_wrapper .notifs_panel header.notifs_panel_header, #header_notifs_icon_wrapper .notifs_panel #dashboard section header.notifs_panel_header {
  color: #555555; }
/* line 45, _dashboard.sass */
#dashboard .data_list {
  margin: 0 0 10px 0;
  padding: 0; }
/* line 49, _dashboard.sass */
#dashboard .data_list li {
  position: relative; }
/* line 54, _dashboard.sass */
#dashboard .data_list .data_value {
  line-height: 39px;
  position: absolute;
  top: 0;
  right: 0;
  padding: 0 10px 0 0; }
/* line 61, _dashboard.sass */
#dashboard .data_list_small {
  margin: 8px 0 10px 0;
  padding: 0 0 0 0;
  border-top: solid 1px #dddddd; }
/* line 65, _dashboard.sass */
#dashboard .data_list_small li {
  padding: 3px 0;
  position: relative;
  border: none;
  margin: 0;
  border-bottom: dashed 1px #dddddd; }
/* line 71, _dashboard.sass */
#dashboard .data_list_small .data_label {
  text-transform: uppercase;
  color: #bbbbbb; }
/* line 74, _dashboard.sass */
#dashboard .data_list_small .data_value {
  line-height: 25px;
  position: absolute;
  top: 0;
  right: 0;
  padding: 0; }
/* line 81, _dashboard.sass */
#dashboard .data_list_large {
  margin: 8px 0 10px 0;
  padding: 0; }
/* line 85, _dashboard.sass */
#dashboard .data_list_large li {
  padding: 6px 0;
  position: relative;
  border: none;
  margin: 0; }
/* line 90, _dashboard.sass */
#dashboard .data_list_large .data_label {
  line-height: 0.8em; }
/* line 92, _dashboard.sass */
#dashboard .data_list_large .data_label small {
  font-size: 0.6em; }
/* line 94, _dashboard.sass */
#dashboard .data_list_large .data_value {
  text-align: right;
  line-height: 0.6em;
  position: absolute;
  top: 0;
  right: 0;
  padding: 8px 0 0 0; }
/* line 101, _dashboard.sass */
#dashboard .data_list_large .data_value small {
  font-size: 0.5em; }
/* line 104, _dashboard.sass */
#dashboard .data_list_vertical {
  padding: 0;
  margin: 0 0 10px 0;
  border: 1px solid #dddddd;
  -webkit-border-radius: 3px;
  -moz-border-radius: 3px;
  -ms-border-radius: 3px;
  -o-border-radius: 3px;
  border-radius: 3px; }
/* line 111, _dashboard.sass */
#dashboard .data_list_vertical li {
  border-left: solid 1px #dddddd;
  padding: 6px; }
/* line 115, _dashboard.sass */
#dashboard .data_list_vertical li:first-child {
  border: none; }
/* line 117, _dashboard.sass */
#dashboard .data_list_vertical .data_label {
  min-height: 32px;
  display: block;
  line-height: 1em;
  text-align: center; }
/* line 122, _dashboard.sass */
#dashboard .data_list_vertical .data_value {
  display: block;
  text-align: center; }
/* line 127, _dashboard.sass */
#dashboard #dashtrends header {
  margin-bottom: 0; }
/* line 129, _dashboard.sass */
#dashboard #dashtrends #dashtrends_toolbar {
  margin: 4px -16px; }
/* line 131, _dashboard.sass */
#dashboard #dashtrends dl {
  margin: 0;
  min-height: 120px;
  text-align: center;
  background-color: white;
  padding: 10px;
  border-left: 1px solid #dddddd;
  border-bottom: 1px solid #dddddd; }
/* line 139, _dashboard.sass */
#dashboard #dashtrends dl:first-child {
  border-left: none; }
/* line 141, _dashboard.sass */
#dashboard #dashtrends dl.active {
  background-color: #eeeeee; }
/* line 143, _dashboard.sass */
#dashboard #dashtrends dt {
  text-align: center;
  height: 37px;
  line-height: 1em;
  font: 300 1.1em/120% "Ubuntu", sans-serif; }
/* line 148, _dashboard.sass */
#dashboard #dashtrends svg {
  height: 350px; }
/* line 152, _dashboard.sass */
#dashboard #dashproducts header {
  margin-bottom: 0; }
/* line 154, _dashboard.sass */
#dashboard #dashproducts nav {
  border-bottom: solid 1px #dddddd;
  margin: 0 -11px; }
/* line 157, _dashboard.sass */
#dashboard #dashproducts nav ul {
  margin: 0 -5px;
  padding: 0;
  text-decoration: none;
  background-color: white; }
/* line 162, _dashboard.sass */
#dashboard #dashproducts nav ul li {
  float: left; }
/* line 164, _dashboard.sass */
#dashboard #dashproducts nav ul li.active {
  background-color: #1ba6e5; }
/* line 166, _dashboard.sass */
#dashboard #dashproducts nav ul li.active a {
  color: white; }
/* line 169, _dashboard.sass */
#dashboard #dashactivity svg {
  height: 150px; }
/* line 176, _dashboard.sass */
#dashboard .loading .data_value {
  min-width: 30px;
  text-align: center; }
/* line 179, _dashboard.sass */
#dashboard .loading .data_value:before {
  font-size: 0.7em;
  font-family: FontAwesome;
  content: "\f021";
  color: #cccccc; }
/* line 185, _dashboard.sass */
#dashboard .loading .data_value span, #dashboard .loading .data_value small {
  display: none; }
/* line 187, _dashboard.sass */
#dashboard .loading .data_trend {
  display: none; }

/* line 212, _dashboard.sass */
.data_loading, #dashboard .data_value span, #dashboard .data_value .dash_trend {
  opacity: 1;
  -webkit-animation-name: bounceG;
  animation-name: bounceG;
  -webkit-animation-duration: 0.7s;
  animation-duration: 0.7s;
  -webkit-animation-direction: linear;
  animation-direction: linear;
  -webkit-transform: scale(0.7);
  -ms-transform: scale(0.7);
  transform: scale(0.7); }

@-webkit-keyframes bounceG {
  /* line 220, _dashboard.sass */
  0% {
    opacity: 0;
    filter: alpha(opacity=0);
    -webkit-transform: scale(0.1);
    -ms-transform: scale(0.1);
    transform: scale(0.1); }

  /* line 223, _dashboard.sass */
  100% {
    opacity: 1;
    filter: alpha(opacity=100);
    -webkit-transform: scale(1);
    -ms-transform: scale(1);
    transform: scale(1); } }

@-moz-keyframes bounceG {
  /* line 220, _dashboard.sass */
  0% {
    opacity: 0;
    filter: alpha(opacity=0);
    -webkit-transform: scale(0.1);
    -ms-transform: scale(0.1);
    transform: scale(0.1); }

  /* line 223, _dashboard.sass */
  100% {
    opacity: 1;
    filter: alpha(opacity=100);
    -webkit-transform: scale(1);
    -ms-transform: scale(1);
    transform: scale(1); } }

@-ms-keyframes bounceG {
  /* line 220, _dashboard.sass */
  0% {
    opacity: 0;
    filter: alpha(opacity=0);
    -webkit-transform: scale(0.1);
    -ms-transform: scale(0.1);
    transform: scale(0.1); }

  /* line 223, _dashboard.sass */
  100% {
    opacity: 1;
    filter: alpha(opacity=100);
    -webkit-transform: scale(1);
    -ms-transform: scale(1);
    transform: scale(1); } }

@-o-keyframes bounceG {
  /* line 220, _dashboard.sass */
  0% {
    opacity: 0;
    filter: alpha(opacity=0);
    -webkit-transform: scale(0.1);
    -ms-transform: scale(0.1);
    transform: scale(0.1); }

  /* line 223, _dashboard.sass */
  100% {
    opacity: 1;
    filter: alpha(opacity=100);
    -webkit-transform: scale(1);
    -ms-transform: scale(1);
    transform: scale(1); } }

@keyframes bounceG {
  /* line 220, _dashboard.sass */
  0% {
    opacity: 0;
    filter: alpha(opacity=0);
    -webkit-transform: scale(0.1);
    -ms-transform: scale(0.1);
    transform: scale(0.1); }

  /* line 223, _dashboard.sass */
  100% {
    opacity: 1;
    filter: alpha(opacity=100);
    -webkit-transform: scale(1);
    -ms-transform: scale(1);
    transform: scale(1); } }

/* line 227, _dashboard.sass */
#dash_version {
  padding: 0 !important;
  overflow: hidden; }
/* line 231, _dashboard.sass */
#dash_version iframe {
  height: 140px;
  width: 100%; }<|MERGE_RESOLUTION|>--- conflicted
+++ resolved
@@ -7652,10 +7652,10 @@
   text-transform: uppercase;
   background-color: white;
   border-bottom: solid 1px #cccccc; }
-/* line 108, admin-theme.sass */
+/* line 109, admin-theme.sass */
 #content h3:not(.modal-title) i, #content .panel-heading:not(.modal-title) i, #content #header_notifs_icon_wrapper .notifs_panel .notifs_panel_header:not(.modal-title) i, #header_notifs_icon_wrapper .notifs_panel #content .notifs_panel_header:not(.modal-title) i, #content h3:not(.modal-title) a, #content .panel-heading:not(.modal-title) a, #content #header_notifs_icon_wrapper .notifs_panel .notifs_panel_header:not(.modal-title) a, #header_notifs_icon_wrapper .notifs_panel #content .notifs_panel_header:not(.modal-title) a, #content .panel-heading i, #content #header_notifs_icon_wrapper .notifs_panel .notifs_panel_header i, #header_notifs_icon_wrapper .notifs_panel #content .notifs_panel_header i, #content .panel-heading a, #content #header_notifs_icon_wrapper .notifs_panel .notifs_panel_header a, #header_notifs_icon_wrapper .notifs_panel #content .notifs_panel_header a {
   color: contrasted(#e6e8e3); }
-/* line 110, admin-theme.sass */
+/* line 111, admin-theme.sass */
 #content h3:not(.modal-title) .badge, #content .panel-heading:not(.modal-title) .badge, #content #header_notifs_icon_wrapper .notifs_panel .notifs_panel_header:not(.modal-title) .badge, #header_notifs_icon_wrapper .notifs_panel #content .notifs_panel_header:not(.modal-title) .badge, #content h3:not(.modal-title) #header_notifs_icon_wrapper .notifs_badge, #header_notifs_icon_wrapper #content h3:not(.modal-title) .notifs_badge, #content .panel-heading:not(.modal-title) #header_notifs_icon_wrapper .notifs_badge, #header_notifs_icon_wrapper #content .panel-heading:not(.modal-title) .notifs_badge, #content #header_notifs_icon_wrapper .notifs_panel .notifs_panel_header:not(.modal-title) .notifs_badge, #header_notifs_icon_wrapper .notifs_panel #content .notifs_panel_header:not(.modal-title) .notifs_badge, #content .panel-heading .badge, #content #header_notifs_icon_wrapper .notifs_panel .notifs_panel_header .badge, #header_notifs_icon_wrapper .notifs_panel #content .notifs_panel_header .badge, #content .panel-heading #header_notifs_icon_wrapper .notifs_badge, #header_notifs_icon_wrapper #content .panel-heading .notifs_badge, #content #header_notifs_icon_wrapper .notifs_panel .notifs_panel_header .notifs_badge, #header_notifs_icon_wrapper .notifs_panel #content .notifs_panel_header .notifs_badge {
   background-color: white;
   -webkit-border-radius: none;
@@ -7670,33 +7670,33 @@
   font-weight: 300;
   float: left;
   margin-left: -5px; }
-/* line 120, admin-theme.sass */
+/* line 121, admin-theme.sass */
 #content h3:not(.modal-title) .panel-heading-action, #content .panel-heading:not(.modal-title) .panel-heading-action, #content #header_notifs_icon_wrapper .notifs_panel .notifs_panel_header:not(.modal-title) .panel-heading-action, #header_notifs_icon_wrapper .notifs_panel #content .notifs_panel_header:not(.modal-title) .panel-heading-action, #content .panel-heading .panel-heading-action, #content #header_notifs_icon_wrapper .notifs_panel .notifs_panel_header .panel-heading-action, #header_notifs_icon_wrapper .notifs_panel #content .notifs_panel_header .panel-heading-action {
   margin-right: -5px; }
-/* line 123, admin-theme.sass */
+/* line 124, admin-theme.sass */
 #content h3:not(.modal-title) .panel-heading-action a.list-toolbar-btn, #content .panel-heading:not(.modal-title) .panel-heading-action a.list-toolbar-btn, #content #header_notifs_icon_wrapper .notifs_panel .notifs_panel_header:not(.modal-title) .panel-heading-action a.list-toolbar-btn, #header_notifs_icon_wrapper .notifs_panel #content .notifs_panel_header:not(.modal-title) .panel-heading-action a.list-toolbar-btn, #content .panel-heading .panel-heading-action a.list-toolbar-btn, #content #header_notifs_icon_wrapper .notifs_panel .notifs_panel_header .panel-heading-action a.list-toolbar-btn, #header_notifs_icon_wrapper .notifs_panel #content .notifs_panel_header .panel-heading-action a.list-toolbar-btn {
   float: left;
   height: 30px;
   width: 30px;
   color: #1ba6e5;
   border-left: solid 1px #cccccc; }
-/* line 129, admin-theme.sass */
+/* line 130, admin-theme.sass */
 #content h3:not(.modal-title) .panel-heading-action a.list-toolbar-btn:hover, #content .panel-heading:not(.modal-title) .panel-heading-action a.list-toolbar-btn:hover, #content #header_notifs_icon_wrapper .notifs_panel .notifs_panel_header:not(.modal-title) .panel-heading-action a.list-toolbar-btn:hover, #header_notifs_icon_wrapper .notifs_panel #content .notifs_panel_header:not(.modal-title) .panel-heading-action a.list-toolbar-btn:hover, #content .panel-heading .panel-heading-action a.list-toolbar-btn:hover, #content #header_notifs_icon_wrapper .notifs_panel .notifs_panel_header .panel-heading-action a.list-toolbar-btn:hover, #header_notifs_icon_wrapper .notifs_panel #content .notifs_panel_header .panel-heading-action a.list-toolbar-btn:hover {
   text-decoration: none;
   color: black; }
-/* line 132, admin-theme.sass */
+/* line 133, admin-theme.sass */
 #content h3:not(.modal-title) .panel-heading-action a.list-toolbar-btn i, #content .panel-heading:not(.modal-title) .panel-heading-action a.list-toolbar-btn i, #content #header_notifs_icon_wrapper .notifs_panel .notifs_panel_header:not(.modal-title) .panel-heading-action a.list-toolbar-btn i, #header_notifs_icon_wrapper .notifs_panel #content .notifs_panel_header:not(.modal-title) .panel-heading-action a.list-toolbar-btn i, #content .panel-heading .panel-heading-action a.list-toolbar-btn i, #content #header_notifs_icon_wrapper .notifs_panel .notifs_panel_header .panel-heading-action a.list-toolbar-btn i, #header_notifs_icon_wrapper .notifs_panel #content .notifs_panel_header .panel-heading-action a.list-toolbar-btn i {
   text-align: center;
   font-size: 1.3em;
   line-height: 30px; }
-/* line 136, admin-theme.sass */
+/* line 137, admin-theme.sass */
 #content .panel-danger .panel-heading, #content .panel-danger #header_notifs_icon_wrapper .notifs_panel .notifs_panel_header, #header_notifs_icon_wrapper .notifs_panel #content .panel-danger .notifs_panel_header {
   background-color: #8bc954 !important; }
-/* line 138, admin-theme.sass */
+/* line 139, admin-theme.sass */
 #content .panel-heading-big {
   font-size: 2em;
   text-align: center; }
-/* line 141, admin-theme.sass */
+/* line 142, admin-theme.sass */
 #content form .alert, #content form #carrier_wizard .wizard_error, #carrier_wizard #content form .wizard_error {
   clear: both; }
 @media (max-width: 768px) {
@@ -7705,7 +7705,7 @@
     margin-left: 0;
     width: 100%; } }
 
-/* line 148, admin-theme.sass */
+/* line 149, admin-theme.sass */
 .page-head {
   width: 100%;
   height: 55px;
@@ -7719,30 +7719,16 @@
   background-color: #8fc04d;
   -webkit-box-shadow: rgba(0, 0, 0, 0.15) 0 7px 0;
   box-shadow: rgba(0, 0, 0, 0.15) 0 7px 0; }
-/* line 160, admin-theme.sass */
+/* line 161, admin-theme.sass */
 .page-head h2.page-title {
   padding: 0 0 0 260px;
   font-size: 18px;
   color: white;
   text-transform: uppercase; }
 @media (max-width: 768px) {
-  /* line 160, admin-theme.sass */
+  /* line 161, admin-theme.sass */
   .page-head h2.page-title {
     padding: 0 0 0 20px; } }
-<<<<<<< HEAD
-/* line 168, admin-theme.sass */
-.page-head .btn-toolbar {
-  margin: 0;
-  padding: 3px 0 0 0; }
-/* line 171, admin-theme.sass */
-.page-head .btn-toolbar .nav-tabs {
-  margin: 0; }
-/* line 173, admin-theme.sass */
-.page-head .btn-toolbar .nav-tabs > li > a {
-  color: #333333; }
-
-/* line 177, admin-theme.sass */
-=======
 /* line 169, admin-theme.sass */
 .page-head a {
   color: white; }
@@ -7758,7 +7744,6 @@
   color: #333333; }
 
 /* line 180, admin-theme.sass */
->>>>>>> 079534f0
 .toolbar_btn {
   position: relative;
   padding: 2px 5px !important;
@@ -7768,21 +7753,13 @@
   color: white;
   text-align: center;
   text-shadow: none; }
-<<<<<<< HEAD
-/* line 186, admin-theme.sass */
-=======
 /* line 189, admin-theme.sass */
->>>>>>> 079534f0
 .toolbar_btn:hover {
   color: #8fc04d;
   border-color: white;
   background-color: white !important; }
 
-<<<<<<< HEAD
-/* line 191, admin-theme.sass */
-=======
 /* line 194, admin-theme.sass */
->>>>>>> 079534f0
 [class^="process-icon-"], [class*=" process-icon-"] {
   height: 25px;
   min-width: 32px;
@@ -7798,20 +7775,20 @@
   -webkit-font-smoothing: antialiased;
   *margin-right: 0.3em; }
 
-/* line 265, admin-theme.sass */
+/* line 266, admin-theme.sass */
 .navbar-inner {
   box-shadow: none !important; }
-/* line 267, admin-theme.sass */
+/* line 268, admin-theme.sass */
 .navbar-inner .input-append {
   margin-bottom: 0; }
 
-/* line 271, admin-theme.sass */
+/* line 272, admin-theme.sass */
 label.control-label {
   font-size: 13px;
   font-weight: normal;
   color: #666666; }
 
-/* line 276, admin-theme.sass */
+/* line 277, admin-theme.sass */
 label.control-label span.label-tooltip {
   text-decoration: none;
   font-size: 13px;
@@ -7825,11 +7802,11 @@
   -o-border-radius: 3px;
   border-radius: 3px; }
 
-/* line 285, admin-theme.sass */
+/* line 286, admin-theme.sass */
 .tooltip {
   font-size: 12px; }
 
-/* line 288, admin-theme.sass */
+/* line 289, admin-theme.sass */
 label.required:before {
   content: "*";
   color: red;
@@ -7837,44 +7814,44 @@
   position: relative;
   line-height: 12px; }
 
-/* line 295, admin-theme.sass */
+/* line 296, admin-theme.sass */
 select.input-tiny, input[type="text"].input-tiny, input[type="password"].input-tiny {
   width: 80px;
   float: left; }
 
-/* line 301, admin-theme.sass */
+/* line 302, admin-theme.sass */
 td.actions {
   min-width: 200px; }
 
-/* line 303, admin-theme.sass */
+/* line 304, admin-theme.sass */
 .dropdown-menu {
   text-align: left; }
 
-/* line 305, admin-theme.sass */
+/* line 306, admin-theme.sass */
 .btn-group-action {
   float: right; }
-/* line 307, admin-theme.sass */
+/* line 308, admin-theme.sass */
 .btn-group-action a {
   text-decoration: none; }
 
-/* line 310, admin-theme.sass */
+/* line 311, admin-theme.sass */
 .btn {
   text-transform: uppercase; }
-/* line 312, admin-theme.sass */
+/* line 313, admin-theme.sass */
 .btn .caret {
   border-top-color: #333333 !important; }
-/* line 315, admin-theme.sass */
+/* line 316, admin-theme.sass */
 .btn:hover .caret, .btn:focus .caret {
   border-top-color: white !important; }
-/* line 317, admin-theme.sass */
+/* line 318, admin-theme.sass */
 .btn.btn-default {
   -webkit-box-shadow: #e6e6e6 0 -2px 0 inset;
   box-shadow: #e6e6e6 0 -2px 0 inset; }
-/* line 320, admin-theme.sass */
+/* line 321, admin-theme.sass */
 .btn.btn-primary {
   -webkit-box-shadow: #c7e6c7 0 -2px 0 inset;
   box-shadow: #c7e6c7 0 -2px 0 inset; }
-/* line 323, admin-theme.sass */
+/* line 324, admin-theme.sass */
 .btn.btn-default[disabled] {
   border-color: #999999;
   color: #999999;
@@ -7882,22 +7859,22 @@
   -webkit-box-shadow: #cccccc 0 -2px 0 inset;
   box-shadow: #cccccc 0 -2px 0 inset; }
 
-/* line 329, admin-theme.sass */
+/* line 330, admin-theme.sass */
 hr {
   border-color: #dfdfdf;
   border-bottom: 1px solid white; }
 
-/* line 334, admin-theme.sass */
+/* line 335, admin-theme.sass */
 .table {
   border-collapse: separate;
   border-spacing: 0 2px 0 0;
   margin-bottom: 5px; }
-/* line 340, admin-theme.sass */
+/* line 341, admin-theme.sass */
 .table thead > tr > th {
   border: none;
   font-weight: normal;
   vertical-align: top; }
-/* line 344, admin-theme.sass */
+/* line 345, admin-theme.sass */
 .table thead > tr > th span.title_box {
   color: black;
   font-size: 1.1em;
@@ -7905,76 +7882,76 @@
   display: block;
   word-wrap: nowrap;
   white-space: nowrap; }
-/* line 351, admin-theme.sass */
+/* line 352, admin-theme.sass */
 .table thead > tr > th span.title_box.active {
   font-weight: bold; }
-/* line 353, admin-theme.sass */
+/* line 354, admin-theme.sass */
 .table thead > tr > th span.title_box a {
   text-decoration: none; }
-/* line 355, admin-theme.sass */
+/* line 356, admin-theme.sass */
 .table thead > tr > th span.title_box a.active {
   color: black; }
-/* line 357, admin-theme.sass */
+/* line 358, admin-theme.sass */
 .table input, .table select {
   margin: 0; }
-/* line 359, admin-theme.sass */
+/* line 360, admin-theme.sass */
 .table tbody > tr > td {
   border-top: none;
   background-color: white; }
-/* line 362, admin-theme.sass */
+/* line 363, admin-theme.sass */
 .table tbody > tr > td {
   padding: 3px 7px;
   vertical-align: middle;
   word-wrap: nowrap;
   font-size: 12px;
   border-bottom: solid 1px #eeeeee; }
-/* line 368, admin-theme.sass */
+/* line 369, admin-theme.sass */
 .table td.center, .table th.center {
   text-align: center; }
-/* line 370, admin-theme.sass */
+/* line 371, admin-theme.sass */
 .table td.pointer {
   cursor: pointer; }
-/* line 372, admin-theme.sass */
+/* line 373, admin-theme.sass */
 .table tr td:first-child, .table tr th:first-child {
   border-top-left-radius: 3px;
   border-bottom-left-radius: 3px; }
-/* line 375, admin-theme.sass */
+/* line 376, admin-theme.sass */
 .table tr td:last-child, .table tr th:last-child {
   border-top-right-radius: 3px;
   border-bottom-right-radius: 3px; }
 
-/* line 379, admin-theme.sass */
+/* line 380, admin-theme.sass */
 tr.filter {
   background-color: #dfeff8; }
-/* line 381, admin-theme.sass */
+/* line 382, admin-theme.sass */
 tr.filter input[type="text"].filter, tr.filter input[type="password"].filter, tr.filter select.filter {
   font-size: 12px;
   border-color: #a0d0eb; }
 
-/* line 385, admin-theme.sass */
+/* line 386, admin-theme.sass */
 .breadcrumb {
   background-color: white; }
 
-/* line 388, admin-theme.sass */
+/* line 389, admin-theme.sass */
 .badge, #header_notifs_icon_wrapper .notifs_badge, .badge.badge-success, .badge.badge-error {
   background-color: #8fc04d; }
-/* line 390, admin-theme.sass */
+/* line 391, admin-theme.sass */
 #header_notifs_icon_wrapper .badge-success.notifs_badge, .badge-success.badge {
   background-color: #5cb85c; }
-/* line 393, admin-theme.sass */
+/* line 394, admin-theme.sass */
 #header_notifs_icon_wrapper .badge-error.notifs_badge, .badge-error.badge {
   background-color: #d9534f; }
 
-/* line 397, admin-theme.sass */
+/* line 398, admin-theme.sass */
 .row-margin-bottom {
   margin-bottom: 15px; }
 
-/* line 400, admin-theme.sass */
+/* line 401, admin-theme.sass */
 .icon-big {
   font-size: 4em;
   color: #c5c5c5; }
 
-/* line 405, admin-theme.sass */
+/* line 406, admin-theme.sass */
 #module-list h3, #module-list #content .panel-heading, #content #module-list .panel-heading, #module-list #content #header_notifs_icon_wrapper .notifs_panel .notifs_panel_header, #content #header_notifs_icon_wrapper .notifs_panel #module-list .notifs_panel_header, #module-list #header_notifs_icon_wrapper .notifs_panel #content .notifs_panel_header, #header_notifs_icon_wrapper .notifs_panel #content #module-list .notifs_panel_header {
   position: relative;
   top: 0;
@@ -7985,7 +7962,7 @@
   color: #515561;
   font-weight: 500; }
 
-/* line 415, admin-theme.sass */
+/* line 416, admin-theme.sass */
 #footer {
   z-index: 600;
   min-height: 60px;
@@ -7994,13 +7971,13 @@
   padding: 15px 0 0 0;
   background-color: #242424;
   color: #888888; }
-/* line 423, admin-theme.sass */
+/* line 424, admin-theme.sass */
 #footer a {
   color: #cccccc; }
-/* line 426, admin-theme.sass */
+/* line 427, admin-theme.sass */
 #footer a.link-social:hover {
   text-decoration: none; }
-/* line 428, admin-theme.sass */
+/* line 429, admin-theme.sass */
 #footer a.link-social i {
   font-size: 2em;
   width: 30px;
@@ -8013,23 +7990,23 @@
   -ms-border-radius: 30px;
   -o-border-radius: 30px;
   border-radius: 30px; }
-/* line 436, admin-theme.sass */
+/* line 437, admin-theme.sass */
 #footer .link-twitter i {
   color: white;
   background-color: #7cceef; }
-/* line 439, admin-theme.sass */
+/* line 440, admin-theme.sass */
 #footer .link-facebook i {
   color: white;
   background-color: #557dbb; }
-/* line 442, admin-theme.sass */
+/* line 443, admin-theme.sass */
 #footer .link-github i {
   color: black;
   background-color: white; }
-/* line 445, admin-theme.sass */
+/* line 446, admin-theme.sass */
 #footer .link-google i {
   color: white;
   background-color: #e6644e; }
-/* line 448, admin-theme.sass */
+/* line 449, admin-theme.sass */
 #footer #go-top {
   position: fixed;
   bottom: 10px;
@@ -8047,46 +8024,46 @@
   cursor: pointer;
   font-size: 16px;
   background-color: rgba(0, 0, 0, 0.5); }
-/* line 465, admin-theme.sass */
+/* line 466, admin-theme.sass */
 #footer #go-top:hover {
   background-color: black; }
 
-/* line 468, admin-theme.sass */
+/* line 469, admin-theme.sass */
 #nobootstrap {
   float: left; }
 
-/* line 474, admin-theme.sass */
+/* line 475, admin-theme.sass */
 .fixed-width-xs {
   width: 40px !important; }
 
-/* line 476, admin-theme.sass */
+/* line 477, admin-theme.sass */
 .fixed-width-sm {
   width: 80px !important; }
 
-/* line 478, admin-theme.sass */
+/* line 479, admin-theme.sass */
 .fixed-width-md {
   width: 120px !important; }
 
-/* line 480, admin-theme.sass */
+/* line 481, admin-theme.sass */
 .fixed-width-lg {
   width: 160px !important; }
 
-/* line 482, admin-theme.sass */
+/* line 483, admin-theme.sass */
 .fixed-width-xl {
   width: 200px !important; }
 
-/* line 484, admin-theme.sass */
+/* line 485, admin-theme.sass */
 .fixed-width-xxl {
   width: 250px !important; }
 
-/* line 493, admin-theme.sass */
+/* line 494, admin-theme.sass */
 textarea {
   resize: none; }
 
-/* line 496, admin-theme.sass */
+/* line 497, admin-theme.sass */
 .box-stats {
   background-color: white; }
-/* line 498, admin-theme.sass */
+/* line 499, admin-theme.sass */
 .box-stats .boxchart-overlay {
   padding: 10px 10px 5px 10px;
   margin-right: 10px;
@@ -8097,115 +8074,115 @@
   -ms-border-radius: 3px;
   -o-border-radius: 3px;
   border-radius: 3px; }
-/* line 504, admin-theme.sass */
+/* line 505, admin-theme.sass */
 .box-stats i {
-  float: left;
-  height: 64px;
-  width: 64px;
-  margin-right: 10px;
-  color: white;
-  font-size: 35px;
-  text-align: center;
-  line-height: 64px;
   -webkit-border-radius: 3px;
   -moz-border-radius: 3px;
   -ms-border-radius: 3px;
   -o-border-radius: 3px;
-  border-radius: 3px; }
-/* line 514, admin-theme.sass */
+  border-radius: 3px;
+  float: left;
+  color: white;
+  font-size: 35px;
+  height: 64px;
+  width: 64px;
+  text-align: center;
+  line-height: 64px;
+  margin-right: 10px; }
+/* line 515, admin-theme.sass */
 .box-stats .title {
   color: #666666;
   display: block; }
-/* line 517, admin-theme.sass */
+/* line 518, admin-theme.sass */
 .box-stats .value {
   font-size: 22px; }
-/* line 519, admin-theme.sass */
+/* line 520, admin-theme.sass */
 .box-stats small {
   line-height: 0.3em;
   color: #aaaaaa;
   text-transform: uppercase; }
-/* line 523, admin-theme.sass */
+/* line 524, admin-theme.sass */
 .box-stats:hover {
   text-decoration: none; }
 
-/* line 526, admin-theme.sass */
+/* line 527, admin-theme.sass */
 .color1 i, .color1 .boxchart-overlay {
   background-color: #2ba8e3;
   -webkit-box-shadow: rgba(0, 0, 0, 0.15) 0 -3px 0 inset;
   box-shadow: rgba(0, 0, 0, 0.15) 0 -3px 0 inset; }
-/* line 529, admin-theme.sass */
+/* line 530, admin-theme.sass */
 .color1 .value {
   color: #2ba8e3; }
 
-/* line 532, admin-theme.sass */
+/* line 533, admin-theme.sass */
 .color2 i, .color2 .boxchart-overlay {
   background-color: #ff5450;
   -webkit-box-shadow: rgba(0, 0, 0, 0.15) 0 -3px 0 inset;
   box-shadow: rgba(0, 0, 0, 0.15) 0 -3px 0 inset; }
-/* line 535, admin-theme.sass */
+/* line 536, admin-theme.sass */
 .color2 .value {
   color: #ff5450; }
 
-/* line 538, admin-theme.sass */
+/* line 539, admin-theme.sass */
 .color3 i, .color3 .boxchart-overlay {
   background-color: #9e5ba1;
   -webkit-box-shadow: rgba(0, 0, 0, 0.15) 0 -3px 0 inset;
   box-shadow: rgba(0, 0, 0, 0.15) 0 -3px 0 inset; }
-/* line 541, admin-theme.sass */
+/* line 542, admin-theme.sass */
 .color3 .value {
   color: #9e5ba1; }
 
-/* line 544, admin-theme.sass */
+/* line 545, admin-theme.sass */
 .color4 i, .color4 .boxchart-overlay {
   background-color: #95cc6b;
   -webkit-box-shadow: rgba(0, 0, 0, 0.15) 0 -3px 0 inset;
   box-shadow: rgba(0, 0, 0, 0.15) 0 -3px 0 inset; }
-/* line 547, admin-theme.sass */
+/* line 548, admin-theme.sass */
 .color4 .value {
   color: #95cc6b; }
 
-/* line 551, admin-theme.sass */
+/* line 552, admin-theme.sass */
 .data_chart rect {
   fill: white; }
-/* line 553, admin-theme.sass */
+/* line 554, admin-theme.sass */
 .data_chart path {
   stroke: white;
   stroke-width: 2;
   fill: none; }
-/* line 557, admin-theme.sass */
+/* line 558, admin-theme.sass */
 .data_chart line {
   stroke: black; }
-/* line 559, admin-theme.sass */
+/* line 560, admin-theme.sass */
 .data_chart .area {
   fill: rgba(255, 255, 255, 0.3);
   stroke-width: 0; }
 
-/* line 563, admin-theme.sass */
+/* line 564, admin-theme.sass */
 .thumbnail {
   background-color: white;
   border-color: #cccccc !important; }
 
-/* line 567, admin-theme.sass */
+/* line 568, admin-theme.sass */
 tr.highlighted td {
   background-color: #1ba6e5 !important;
   color: white; }
 
-/* line 571, admin-theme.sass */
+/* line 574, admin-theme.sass */
 .hook_panel {
   -webkit-box-shadow: rgba(255, 255, 255, 0.9) 0 0 0 1px inset;
   box-shadow: rgba(255, 255, 255, 0.9) 0 0 0 1px inset;
   padding: 10px 10px 5px 10px;
   margin-bottom: 3px !important; }
 
-/* line 576, admin-theme.sass */
+/* line 579, admin-theme.sass */
 .module_name {
   font-size: 1.2em; }
 
-/* line 580, admin-theme.sass */
+/* line 583, admin-theme.sass */
 .hook_panel_header {
   margin: 0 -10px 0 -10px;
   padding: 0 10px 10px 10px; }
-/* line 583, admin-theme.sass */
+/* line 586, admin-theme.sass */
 .hook_panel_header .hook_name {
   font-weight: 400;
   font-size: 1.2em;
@@ -8218,15 +8195,15 @@
   border: solid 1px #cccccc;
   background-color: white;
   padding: 0 4px; }
-/* line 591, admin-theme.sass */
+/* line 594, admin-theme.sass */
 .hook_panel_header .hook_title {
   text-transform: uppercase;
   font-size: 1em; }
-/* line 594, admin-theme.sass */
+/* line 597, admin-theme.sass */
 .hook_panel_header .hook_description {
   padding: 3px 0 0 3px; }
 
-/* line 598, admin-theme.sass */
+/* line 601, admin-theme.sass */
 .module_list .module_list_item {
   display: table;
   width: 100%;
@@ -8241,7 +8218,7 @@
   -o-border-radius: 3px;
   border-radius: 3px; }
 
-/* line 606, admin-theme.sass */
+/* line 609, admin-theme.sass */
 .module_col_select {
   display: table-cell;
   width: 22px;
@@ -8250,13 +8227,13 @@
   text-align: center;
   border-right: 1px solid #dddddd; }
 
-/* line 613, admin-theme.sass */
+/* line 616, admin-theme.sass */
 .module_col_position {
   display: table-cell;
   width: 60px;
   vertical-align: middle;
   text-align: right; }
-/* line 618, admin-theme.sass */
+/* line 621, admin-theme.sass */
 .module_col_position .positions {
   font-family: "Ubuntu", sans-serif;
   font-weight: 200;
@@ -8274,41 +8251,41 @@
   border: solid 1px #cccccc;
   background-color: #eeeeee; }
 
-/* line 629, admin-theme.sass */
+/* line 632, admin-theme.sass */
 .module_col_icon {
   display: table-cell;
   width: 50px;
   text-align: center;
   vertical-align: middle; }
 
-/* line 635, admin-theme.sass */
+/* line 638, admin-theme.sass */
 .module_col_infos {
   display: table-cell;
   height: 50px;
   vertical-align: middle; }
 
-/* line 640, admin-theme.sass */
+/* line 643, admin-theme.sass */
 .module_col_actions {
   display: table-cell;
   width: 160px;
   padding: 0 10px;
   vertical-align: middle;
   text-align: right; }
-/* line 646, admin-theme.sass */
+/* line 649, admin-theme.sass */
 .module_col_actions .btn-group {
   text-align: left; }
 
-/* line 650, admin-theme.sass */
+/* line 653, admin-theme.sass */
 .tree {
   padding: 0 0 0 20px;
   list-style: none; }
-/* line 653, admin-theme.sass */
+/* line 656, admin-theme.sass */
 .tree input {
   margin-right: 4px; }
-/* line 655, admin-theme.sass */
+/* line 658, admin-theme.sass */
 .tree i {
   font-size: 1.3em; }
-/* line 657, admin-theme.sass */
+/* line 660, admin-theme.sass */
 .tree .tree-item-name, .tree .tree-folder-name {
   padding: 0 5px;
   -webkit-border-radius: 6px;
@@ -8317,17 +8294,17 @@
   -o-border-radius: 6px;
   border-radius: 6px;
   font-weight: normal; }
-/* line 661, admin-theme.sass */
+/* line 664, admin-theme.sass */
 .tree .tree-item-name:hover, .tree .tree-folder-name:hover {
   background-color: #eeeeee;
   cursor: pointer; }
-/* line 664, admin-theme.sass */
+/* line 667, admin-theme.sass */
 .tree .tree-selected {
   background-color: #a4dcf5; }
-/* line 666, admin-theme.sass */
+/* line 669, admin-theme.sass */
 .tree .tree-selected i.tree-dot {
   background-color: #1ba6e5; }
-/* line 668, admin-theme.sass */
+/* line 671, admin-theme.sass */
 .tree i.tree-dot {
   display: inline-block;
   position: relative;
@@ -8340,61 +8317,61 @@
   -ms-border-radius: 6px;
   -o-border-radius: 6px;
   border-radius: 6px; }
-/* line 676, admin-theme.sass */
+/* line 679, admin-theme.sass */
 .tree .tree-item-disable, .tree .tree-folder-name-disable {
   color: #cccccc; }
-/* line 678, admin-theme.sass */
+/* line 681, admin-theme.sass */
 .tree .tree-item-disable:hover, .tree .tree-folder-name-disable:hover {
   color: #cccccc;
   background-color: none; }
 
-/* line 682, admin-theme.sass */
+/* line 685, admin-theme.sass */
 .nav-tabs {
   border-bottom: none; }
-/* line 684, admin-theme.sass */
+/* line 687, admin-theme.sass */
 .nav-tabs li a {
   font-size: 1.1em;
   font-family: "Ubuntu", sans-serif;
   text-transform: uppercase;
   font-weight: 300; }
-/* line 690, admin-theme.sass */
+/* line 693, admin-theme.sass */
 .nav-tabs li.active a, .nav-tabs li.active a:hover {
   background-color: white; }
 
-/* line 693, admin-theme.sass */
+/* line 696, admin-theme.sass */
 .tree-actions {
   padding-bottom: 4px;
   display: inline-block; }
 
-/* line 698, admin-theme.sass */
+/* line 701, admin-theme.sass */
 .tt-query {
   border-bottom-right-radius: 3px !important;
   border-top-right-radius: 3px !important; }
 
-/* line 700, admin-theme.sass */
+/* line 703, admin-theme.sass */
 .tt-dropdown-menu {
   background-color: white;
   border: solid 1px #cccccc;
   font-size: 0.9em;
   text-transform: none; }
 
-/* line 705, admin-theme.sass */
+/* line 708, admin-theme.sass */
 .tt-suggestions {
   padding: 0 6px;
   -webkit-box-shadow: rgba(0, 0, 0, 0.25) 0 1px 4px;
   box-shadow: rgba(0, 0, 0, 0.25) 0 1px 4px; }
 
-/* line 708, admin-theme.sass */
+/* line 711, admin-theme.sass */
 .tt-suggestion p {
   border-bottom: solid 1px #cccccc;
   margin: 0 !important;
   padding: 0 !important; }
 
-/* line 712, admin-theme.sass */
+/* line 715, admin-theme.sass */
 .tt-suggestion:last-child p {
   border-bottom: none; }
 
-/* line 716, admin-theme.sass */
+/* line 719, admin-theme.sass */
 .tagify-container {
   background-color: white;
   padding: 2px 6px;
@@ -8408,10 +8385,10 @@
   border: solid 1px #cccccc;
   -webkit-box-shadow: rgba(0, 0, 0, 0.075) 0 1px 1px inset;
   box-shadow: rgba(0, 0, 0, 0.075) 0 1px 1px inset; }
-/* line 724, admin-theme.sass */
+/* line 727, admin-theme.sass */
 .tagify-container span {
   float: left; }
-/* line 726, admin-theme.sass */
+/* line 729, admin-theme.sass */
 .tagify-container > span {
   display: inline-block;
   padding: 3px 5px;
@@ -8420,26 +8397,26 @@
   border: 1px solid #1ba6e5;
   background-color: #60c1ed;
   color: white; }
-/* line 734, admin-theme.sass */
+/* line 737, admin-theme.sass */
 .tagify-container > span > a {
   padding-left: 5px;
   color: #1ba6e5;
   text-decoration: none;
   font-weight: bold; }
-/* line 739, admin-theme.sass */
+/* line 742, admin-theme.sass */
 .tagify-container > input {
   margin-top: 2px;
   border: 0 none;
   width: 100px;
   -webkit-box-shadow: none;
   box-shadow: none; }
-/* line 744, admin-theme.sass */
+/* line 747, admin-theme.sass */
 .tagify-container > input:focus {
   outline: 0;
   -webkit-box-shadow: none;
   box-shadow: none; }
 
-/* line 749, admin-theme.sass */
+/* line 752, admin-theme.sass */
 li.sortable-placeholder {
   border: 1px dashed #cccccc;
   background-color: #bbbbbb;
