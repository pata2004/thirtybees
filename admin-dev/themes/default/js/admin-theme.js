--- conflicted
+++ resolved
@@ -112,7 +112,6 @@
 		$('.expanded').removeClass('expanded');
 	});
 
-<<<<<<< HEAD
 	function animateGoTop() {
 		if ($(window).scrollTop())
 		{
@@ -123,8 +122,6 @@
 		}
 	}
 
-=======
->>>>>>> 49cdfb56
 	$("#go-top").click(function() {
 		$("html, body").animate({ scrollTop: 0 }, "slow");
 		return false;
@@ -132,25 +129,9 @@
 	$(window).scroll(function() {
 		animateGoTop();
 	});
-	animateGoTop();
-<<<<<<< HEAD
-});
-=======
-
 });
 
-function animateGoTop() {
-	if ($(window).scrollTop())
-	{
-		$('#go-top:hidden').stop(true, true).fadeIn();
-		$('#go-top:hidden').removeClass('hide');
-	}
-	else
-		$('#go-top').stop(true, true).fadeOut();
-}
-
-function openModulesList()
-{
+function openModulesList() {
 	if (!modules_list_loaded)
 	{
 		$.ajax({
@@ -178,5 +159,4 @@
 		$('#modules_list_loader').hide();
 	}
 	return false;
-}
->>>>>>> 49cdfb56
+}