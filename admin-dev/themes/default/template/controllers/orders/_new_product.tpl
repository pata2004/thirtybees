--- conflicted
+++ resolved
@@ -22,80 +22,16 @@
 *  @license    http://opensource.org/licenses/afl-3.0.php  Academic Free License (AFL 3.0)
 *  International Registered Trademark & Property of PrestaShop SA
 *}
-
-	<tr id="new_product" style="display:none;">
-		<td colspan="2">
-			<input type="hidden" id="add_product_product_id" name="add_product[product_id]" value="0" />
-			<label class="control-label col-lg-8">
-				{l s='Product:'} 
-				<input type="text" id="add_product_product_name" value="" />
-			</label>
-			<div id="add_product_product_attribute_area" style="display:none;">
-				<label class="control-label col-lg-8">
-					{l s='Combinations'} 
-					<select name="add_product[product_attribute_id]" id="add_product_product_attribute_id"></select>
-				</label>
-			</div>
-			<div id="add_product_product_warehouse_area" style="display:none;">
-				<label class="control-label col-lg-8">
-					{l s='Warehouse'} 
-					<select  id="add_product_warehouse" name="add_product_warehouse"></select>
-				</label>
-			</div>
-		</td>
-		<td>
-			{if $currency->sign % 2}<span class="col-lg-2">{$currency->sign}</span>{/if}
-			<input class="col-lg-5" type="text" name="add_product[product_price_tax_excl]" id="add_product_product_price_tax_excl" value="" size="4" disabled="disabled" /> 
-			{if !($currency->sign % 2)}<span class="col-lg-2">{$currency->sign}</span>{/if} 
-			<span>{l s='tax excl.'}</span>
-			<span class="col-lg-12"></span>
-			{if $currency->sign % 2}<span class="col-lg-2">{$currency->sign}</span>{/if}
-			<input class="col-lg-5" type="text" name="add_product[product_price_tax_incl]" id="add_product_product_price_tax_incl" value="" size="4" disabled="disabled" /> 
-			{if !($currency->sign % 2)}<span class="col-lg-2">{$currency->sign}</span>{/if} 
-			<span>{l s='tax incl.'}</span>
-		</td>
-		<td class="text-center" class="productQuantity">
-			<input type="text" name="add_product[product_quantity]" id="add_product_product_quantity" value="1" size="3" disabled="disabled" />
-		</td>
-
-		{if ($order->hasBeenPaid())}<td align="center" class="productQuantity">&nbsp;</td>{/if}
-		{if ($order->hasBeenDelivered())}<td align="center" class="productQuantity">&nbsp;</td>{/if}
-		<td class="text-center" class="productQuantity" id="add_product_product_stock">0</td>
-		<td class="text-right" id="add_product_product_total">{displayPrice price=0 currency=$currency->id}</td>
-		<td class="text-center" colspan="2">
-			{if sizeof($invoices_collection)}
-			<select name="add_product[invoice]" id="add_product_product_invoice" disabled="disabled">
-				<optgroup class="existing" label="{l s='Existing'}">
-					{foreach from=$invoices_collection item=invoice}
-					<option value="{$invoice->id}">{$invoice->getInvoiceNumberFormatted($current_id_lang)}</option>
-					{/foreach}
-				</optgroup>
-				<optgroup label="{l s='New'}">
-					<option value="0">{l s='Create a new invoice'}</option>
-				</optgroup>
+<tr id="new_product" height="52" style="display:none;background-color:#e9f1f6">
+	<td style="display:none;" colspan="2">
+		<input type="hidden" id="add_product_product_id" name="add_product[product_id]" value="0" />
+		{l s='Product:'} <input type="text" id="add_product_product_name" value="" size="42" />
+		<div id="add_product_product_attribute_area" style="margin-top: 5px;display: none;">
+			{l s='Combinations'} <select name="add_product[product_attribute_id]" id="add_product_product_attribute_id"></select>
+		</div>
+		<div id="add_product_product_warehouse_area" style="margin-top: 5px; display: none;">
+			{l s='Warehouse'} <select  id="add_product_warehouse" name="add_product_warehouse">
 			</select>
-<<<<<<< HEAD
-			{/if}
-		</td>
-		<td>
-			<input type="button" class="btn btn-default" id="submitAddProduct" value="{l s='Add product'}" disabled="disabled" />
-		</td>
-	</tr>
-	<tr id="new_invoice" style="display:none;background-color:#e9f1f6;">
-		<td colspan="10">
-			<h3>{l s='New invoice information'}</h3>
-			<label>{l s='Carrier'}</label>
-			<div class="margin-form">
-				{$carrier->name}
-			</div>
-			<div class="margin-form">
-				<input type="checkbox" name="add_invoice[free_shipping]" value="1" />
-				<label class="t">{l s='Free shipping'}</label>
-				<p>{l s='If you don\'t select "Free shipping," the normal shipping cost will be applied.'}</p>
-			</div>
-		</td>
-	</tr>
-=======
 		</div>
 	</td>
 	<td style="display:none;">
@@ -139,5 +75,4 @@
 			<p>{l s='If you don\'t select "Free shipping," the normal shipping cost will be applied.'}</p>
 		</div>
 	</td>
-</tr>
->>>>>>> db4b69d1
+</tr>