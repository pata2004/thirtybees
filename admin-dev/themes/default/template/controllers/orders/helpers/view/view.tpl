--- conflicted
+++ resolved
@@ -61,83 +61,30 @@
 	<div>{$hook_invoice}</div>
 	{/if}
 
-<<<<<<< HEAD
 	<div class="panel">
 		<div class="row">
 			<div class="col-lg-3 box-stats color3" >
 				<i class="icon-calendar-empty"></i>
-				<span class="title">{l s='Date'}<br /><small>sous-titre</small></span>
+				<span class="title">{l s='Date'}<br /><small>{l s='subtitle'}</small></span>
 				<span class="value">{dateFormat date=$order->date_add full=false}</span>
 			</div>
 			<div class="col-lg-3 box-stats color2" >
 				<i class="icon-comments"></i>
-				<span class="title">{l s='Messages'}<br /><small>sous-titre</small></span>
-				<!-- <span class="value">{sizeof($messages)}</span> -->
+				<span class="title">{l s='Messages'}<br /><small>{l s='subtitle'}</small></span>
 				<span class="value"><a href="{$link->getAdminLink('AdminCustomerThreads')|escape:'htmlall':'UTF-8'}">{sizeof($customer_thread_message)}</a></span>
 			</div>
 			<div class="col-lg-3 box-stats color1" >
 				<i class="icon-ok"></i>
-				<span class="title">{l s='Products'}<br /><small>sous-titre</small></span>
+				<span class="title">{l s='Products'}<br /><small>{l s='subtitle'}</small></span>
 				<span class="value">{sizeof($products)}</span>
 			</div>
 			<div class="col-lg-3 box-stats color4" >
 				<i class="icon-money"></i>
-				<span class="title">{l s='Total'}<br /><small>sous-titre</small></span>
+				<span class="title">{l s='Total'}<br /><small>{l s='subtitle'}</small></span>
 				<span class="value">{displayPrice price=$order->total_paid_tax_incl currency=$currency->id}</span>
 			</div>
-=======
-<div class="bloc-command">
-	<div class="button-command">
-			{if (count($invoices_collection))}
-				<a class="button" href="{$link->getAdminLink('AdminPdf')|escape:'htmlall':'UTF-8'}&submitAction=generateInvoicePDF&id_order={$order->id}">
-					<img src="../img/admin/charged_ok.gif" alt="{l s='View invoice'}" /> {l s='View invoice'}
-				</a>
-			{else}
-				<img src="../img/admin/charged_ko.gif" alt="{l s='No invoice'}" /> {l s='No invoice'}
-			{/if}
-			 |
-			{if (($currentState && $currentState->delivery) || $order->delivery_number)}
-				<a class="button"  href="{$link->getAdminLink('AdminPdf')|escape:'htmlall':'UTF-8'}&submitAction=generateDeliverySlipPDF&id_order={$order->id}">
-					<img src="../img/admin/delivery.gif" alt="{l s='View delivery slip'}" /> {l s='View delivery slip'}
-				</a>
-			{else}
-				<img src="../img/admin/delivery_ko.gif" alt="{l s='No delivery slip'}" /> {l s='No delivery slip'}
-			{/if}
-			 |
-			<a class="button" href="javascript:window.print()"><img src="../img/admin/printer.gif" alt="{l s='Print order'}" title="{l s='Print order'}" /> {l s='Print order'}</a>
->>>>>>> d49c4cf6
 		</div>
 	</div>
-
-<<<<<<< HEAD
-=======
-			<!-- History of status -->
-			<table cellspacing="0" cellpadding="0" class="table history-status" style="width: 100%;">
-				<colgroup>
-					<col width="1%"/>
-					<col width=""/>
-					<col width="20%"/>
-					<col width="20%"/>
-				</colgroup>
-			{foreach from=$history item=row key=key}
-				{if ($key == 0)}
-				<tr>
-					<th><img src="../img/os/{$row['id_order_state']}.gif" /></th>
-					<th>{$row['ostate_name']|stripslashes}</th>
-					<th>{if $row['employee_lastname']}{$row['employee_firstname']|stripslashes} {$row['employee_lastname']|stripslashes}{/if}</th>
-					<th>{dateFormat date=$row['date_add'] full=true}</th>
-				</tr>
-				{else}
-				<tr class="{if ($key % 2)}alt_row{/if}">
-					<td><img src="../img/os/{$row['id_order_state']}.gif" /></td>
-					<td>{$row['ostate_name']|stripslashes}</td>
-					<td>{if $row['employee_lastname']}{$row['employee_firstname']|stripslashes} {$row['employee_lastname']|stripslashes}{else}&nbsp;{/if}</td>
-					<td>{dateFormat date=$row['date_add'] full=true}</td>
-				</tr>
-				{/if}
-			{/foreach}
-			</table>
->>>>>>> d49c4cf6
 
 	<!-- Todo : Be smart and find the best place for Admin order hook -->
 	{hook h="displayAdminOrder" id_order=$order->id}
@@ -585,7 +532,7 @@
 							<label class="control-label col-lg-3">{l s='Choose a standard message'}</label>
 							<div class="col-lg-9">
 								<select name="order_message" id="order_message" onchange="orderOverwriteMessage(this, '{l s='Do you want to overwrite your existing message?'}')">
-									<option value="0" selected="selected">--</option>
+									<option value="0" selected="selected">-</option>
 									{foreach from=$orderMessages item=orderMessage}
 									<option value="{$orderMessage['message']|escape:'htmlall':'UTF-8'}">{$orderMessage['name']}</option>
 									{/foreach}
@@ -685,19 +632,7 @@
 				{/if}
 
 				<form id="formAddPayment" method="post" action="{$current_index}&vieworder&id_order={$order->id}&token={$smarty.get.token|escape:'htmlall':'UTF-8'}">
-<<<<<<< HEAD
 					<table class="table">
-=======
-					<table class="table" width="100%" cellspacing="0" cellpadding="0">
-						<colgroup>
-							<col width="15%"/>
-							<col width=""/>
-							<col width="20%"/>
-							<col width="10%"/>
-							<col width="10%"/>
-							<col width="1%"/>
-						</colgroup>
->>>>>>> d49c4cf6
 						<thead>
 							<tr>
 								<th><span class="title_box ">{l s='Date'}</span></th>
@@ -914,10 +849,6 @@
 			{/if}
 		</div>
 	</div>
-
-		
-
-		
 
 	<form class="container-command-top-spacing" action="{$current_index}&vieworder&token={$smarty.get.token}&id_order={$order->id}" method="post" onsubmit="return orderDeleteProduct('{l s='This product cannot be returned.'}', '{l s='Quantity to cancel is greater than quantity available.'}');">
 		<input type="hidden" name="id_order" value="{$order->id}" />
@@ -1177,37 +1108,6 @@
 		</div>
 	</form>
 
-<<<<<<< HEAD
-	
-=======
-	<div style="float: left">
-		<form action="{$smarty.server.REQUEST_URI}&token={$smarty.get.token}" method="post" onsubmit="if (getE('visibility').checked == true) return confirm('{l s='Do you want to send this message to the customer?'}');">
-		<fieldset style="width: 400px;">
-			<legend style="cursor: pointer;" onclick="$('#message').slideToggle();$('#message_m').slideToggle();return false"><img src="../img/admin/email_edit.gif" /> {l s='New message'}</legend>
-			<div id="message_m" style="display: {if Tools::getValue('message')}none{else}block{/if}; overflow: auto; width: 400px;">
-				<a href="#" onclick="$('#message').slideToggle();$('#message_m').slideToggle();return false"><b>{l s='Click here'}</b> {l s='to add a comment or send a message to the customer.'}</a>
-			</div>
-			<a href="{$link->getAdminLink('AdminCustomerThreads')|escape:'htmlall':'UTF-8'}"><b>{l s='Click here'}</b> {l s='to see all messages.'}</a><br>
-			<div id="message" style="display: {if Tools::getValue('message')}block{else}none{/if}">
-						<select name="order_message" id="order_message" onchange="orderOverwriteMessage(this, '{l s='Do you want to overwrite your existing message?'}')">
-							<option value="0" selected="selected">- {l s='Choose a standard message'} -</option>
-			{foreach from=$orderMessages item=orderMessage}
-				<option value="{$orderMessage['message']|escape:'htmlall':'UTF-8'}">{$orderMessage['name']}</option>
-			{/foreach}
-						</select><br /><br />
-						<b>{l s='Display to customer?'}</b>
-						<input type="radio" name="visibility" id="visibility" value="0" /> {l s='Yes'}
-						<input type="radio" name="visibility" value="1" checked="checked" /> {l s='No'}
-						<p id="nbchars" style="display:inline;font-size:10px;color:#666;"></p><br /><br />
-				<textarea id="txt_msg" name="message" cols="50" rows="8" onKeyUp="var length = document.getElementById('txt_msg').value.length; if (length > 600) length = '600+'; document.getElementById('nbchars').innerHTML = '{l s='600 characters, max.'} (' + length + ')';">{Tools::getValue('message')|escape:'htmlall':'UTF-8'}</textarea><br /><br />
-				<input type="hidden" name="id_order" value="{$order->id}" />
-				<input type="hidden" name="id_customer" value="{$order->id_customer}" />
-				<input type="submit" class="button" name="submitMessage" value="{l s='Send'}" />
-			</div>
-		</fieldset>
-		</form>
->>>>>>> d49c4cf6
-
 	{if (sizeof($messages))}
 	<div class="panel">
 		<h3>
@@ -1230,15 +1130,10 @@
 			</div>
 		{/foreach}
 	</div>
-<<<<<<< HEAD
 	{/if}
 
 	<script type="text/javascript">
 		$(".textarea-autosize").autosize();
  	</script>
 
-=======
-	<div class="clear">&nbsp;</div>
-	<br /><br /><a href="{$current_index}&token={$smarty.get.token}"><img src="../img/admin/arrow2.gif" /> {l s='Back to list'}</a><br />
->>>>>>> d49c4cf6
 {/block}