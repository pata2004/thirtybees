--- conflicted
+++ resolved
@@ -24,14 +24,12 @@
 *}
 {if isset($product->id) && !$product->is_virtual}
 <div class="panel">
-
 	<script type="text/javascript">
 		var msg_combination_1 = '{l s='Please choose an attribute.'}';
 		var msg_combination_2 = '{l s='Please choose a value.'}';
 		var msg_combination_3 = '{l s='You can only add one combination per attribute type.'}';
 		var msg_new_combination = '{l s='New combination'}';
 		var msg_cancel_combination = '{l s='Cancel combination'}';
-
 		var attrs = new Array();
 		var modifyattributegroup = "{l s='Modify this attribute combination.' js=1}";
 		attrs[0] = new Array(0, "---");
@@ -43,10 +41,8 @@
 			{/foreach}
 			);
 		{/foreach}
-
 		$(document).ready(function(){
 			populate_attrs();
-
 			$(".datepicker").datepicker({
 				prevText: '',
 				nextText: '',
@@ -54,14 +50,11 @@
 			});
 		});
 	</script>
-
 	<input type="hidden" name="submitted_tabs[]" value="Combinations" />
-
 	<h3>{l s='Add or modify combinations for this product.'}</h3>
 	<div class="alert alert-info">
 		{l s='Or use the'}&nbsp;<a class="btn btn-link bt-icon confirm_leave" href="index.php?tab=AdminAttributeGenerator&id_product={$product->id}&attributegenerator&token={$token_generator}"><i class="icon-magic"></i> {l s='Product combinations generator'} <i class="icon-external-link-sign"></i></a> {l s='in order to automatically create a set of combinations.'}
 	</div>
-	
 	{if $combination_exists}
 	<div class="alert alert-info" style="display:block">
 		{l s='Some combinations already exist. If you want to generate new combinations, the quantities for the existing combinations will be lost.'}<br/>
@@ -72,12 +65,8 @@
 		<br />
 		{include file="controllers/products/multishop/check_fields.tpl" product_tab="Combinations"}
 	{/if}
-<<<<<<< HEAD
-
 	<div id="add_new_combination" class="panel" style="display: none;">
-
 		<div class="panel-heading">{l s='Add or modify combinations for this product.'}</div>
-
 		<div class="form-group">
 			<label class="control-label col-lg-3" for="attribute_group">{l s='Attribute:'}</label>
 			<div class="col-lg-5">
@@ -90,14 +79,13 @@
 				</select>
 			</div>
 		</div>
-
 		<div class="row">
 			<label class="control-label col-lg-3" for="attribute">{l s='Value:'}</label>
 			<div class="col-lg-9">
 				<div class="form-group">
 					<div class="col-lg-8">
 						<select name="attribute" id="attribute">
-							<option value="0">---</option>
+							<option value="0">-</option>
 						</select>
 					</div>
 					<div class="col-lg-4">
@@ -114,9 +102,7 @@
 				</div>
 			</div>
 		</div>
-
 		<hr/>
-
 		<div class="form-group">
 			<label class="control-label col-lg-3" for="attribute_reference">
 				<span class="label-tooltip" data-toggle="tooltip"
@@ -127,8 +113,7 @@
 			<div class="col-lg-5">
 				<input type="text" id="attribute_reference" name="attribute_reference" value="" />
 			</div>
-		</div>		
-
+		</div>
 		<div class="form-group">
 			<label class="control-label col-lg-3" for="attribute_ean13">
 				{l s='EAN13:'}
@@ -136,8 +121,7 @@
 			<div class="col-lg-3">
 				<input maxlength="13" type="text" id="attribute_ean13" name="attribute_ean13" value="" />
 			</div>
-		</div>		
-
+		</div>
 		<div class="form-group">
 			<label class="control-label col-lg-3" for="attribute_upc">
 				{l s='UPC:'}
@@ -145,10 +129,8 @@
 			<div class="col-lg-3">
 				<input maxlength="12" type="text" id="attribute_upc" name="attribute_upc" value="" />
 			</div>
-		</div>		
-		
+		</div>
 		<hr/>
-
 		<div class="form-group">
 			<label class="control-label col-lg-3" for="attribute_wholesale_price">
 				{include file="controllers/products/multishop/checkbox.tpl" field="attribute_wholesale_price" type="default"}
@@ -166,7 +148,6 @@
 			</div>
 			<span style="display:none;" id="attribute_wholesale_price_full">({l s='Overrides wholesale price on "Information" tab'})</span>
 		</div>
-
 		<div class="form-group">
 			<label class="control-label col-lg-3" for="attribute_price_impact">
 				{include file="controllers/products/multishop/checkbox.tpl" field="attribute_price_impact" type="attribute_price_impact"}
@@ -224,8 +205,6 @@
 				</div>
 			</div>
 		</div>
-			
-
 		<div class="form-group">
 			<label class="control-label col-lg-3" for="attribute_weight_impact">
 				{include file="controllers/products/multishop/checkbox.tpl" field="attribute_weight_impact" type="attribute_weight_impact"}
@@ -256,7 +235,6 @@
 				</div>
 			</div>
 		</div>
-
 		<div id="tr_unit_impact" class="form-group">
 			<label class="control-label col-lg-3" for="attribute_unit_impact">
 				{include file="controllers/products/multishop/checkbox.tpl" field="attribute_unit_impact" type="attribute_unit_impact"}
@@ -285,7 +263,6 @@
 				</div>
 			</div>
 		</div>
-
 		{if $ps_use_ecotax}
 		<div class="form-group">
 			<label class="control-label col-lg-3" for="attribute_ecotax">
@@ -304,7 +281,6 @@
 			</div>
 		</div>
 		{/if}
-
 		<div class="form-group">
 			<label class="control-label col-lg-3" for="attribute_minimal_quantity">
 				{include file="controllers/products/multishop/checkbox.tpl" field="attribute_minimal_quantity" type="default"}
@@ -318,7 +294,6 @@
 				<input maxlength="6" name="attribute_minimal_quantity" id="attribute_minimal_quantity" type="text" value="{$minimal_quantity}" />
 			</div>
 		</div>
-
 		<div class="form-group">
 			<label class="control-label col-lg-3" for="available_date_attribute">
 				{include file="controllers/products/multishop/checkbox.tpl" field="available_date_attribute" type="default"}
@@ -334,9 +309,7 @@
 				</div>
 			</div>
 		</div>
-		
 		<hr/>
-
 		<div class="form-group">
 			<label class="control-label col-lg-3">{l s='Image:'}</label>
 			<div class="col-lg-9">
@@ -345,14 +318,13 @@
 					<li>
 						<input type="checkbox" name="id_image_attr[]" value="{$image.id_image}" id="id_image_attr_{$image.id_image}" />
 						<label for="id_image_attr_{$image.id_image}">
-							<img src="{$smarty.const._THEME_PROD_DIR_}{$image.obj->getExistingImgPath()}-small_default.jpg" alt="{$image.legend|escape:'htmlall':'UTF-8'}" title="{$image.legend|escape:'htmlall':'UTF-8'}" />
+							<img src="{$smarty.const._THEME_PROD_DIR_}{$image.obj->getExistingImgPath()}-{$imageType}.jpg" alt="{$image.legend|escape:'htmlall':'UTF-8'}" title="{$image.legend|escape:'htmlall':'UTF-8'}" />
 						</label>
 					</li>
 					{/foreach}
 				</ul>
 			</div>
 		</div>
-
 		<div class="form-group">
 			<label class="control-label col-lg-3" for="attribute_default">
 				{include file="controllers/products/multishop/checkbox.tpl" field="attribute_default" type="attribute_default"}
@@ -361,220 +333,12 @@
 			<div class="col-lg-9">
 				<p class="checkbox">
 				<label for="attribute_default">
-=======
-	<div class="separation"></div>
-	
-	<div id="add_new_combination" style="display: none;">
-		<table cellpadding="5" style="width:100%">
-			<tr>
-				<td style="width:150px;vertical-align:top;text-align:right;padding-right:10px;font-weight:bold;" valign="top">
-					<label>{l s='Attribute:'}</label>
-				</td>
-				<td style="padding-bottom:5px;">
-					<select name="attribute_group" id="attribute_group" style="width: 200px;" onchange="populate_attrs();">
-						{if isset($attributes_groups)}
-							{foreach from=$attributes_groups key=k item=attribute_group}
-								<option value="{$attribute_group.id_attribute_group}">{$attribute_group.name|escape:'htmlall':'UTF-8'}&nbsp;&nbsp;</option>
-							{/foreach}
-						{/if}
-					</select>
-				</td>
-			</tr>
-			<tr>
-				<td style="width:150px;vertical-align:top;text-align:right;padding-right:10px;font-weight:bold;" valign="top">
-					<label>{l s='Value:'}</label>
-				</td>
-				<td style="padding-bottom:5px;">
-					<select name="attribute" id="attribute" style="width: 200px;">
-						<option value="0">-</option>
-					</select>
-					<script type="text/javascript">
-					$(document).ready(function(){
-						populate_attrs();
-					});
-					</script>
-				</td>
-			</tr>
-			<tr>
-				<td style="width:150px;vertical-align:top;text-align:right;padding-right:10px;font-weight:bold;" valign="top">
-				<input style="width: 140px; margin-bottom: 10px;" type="button" value="{l s='Add'}" class="button" onclick="add_attr();"/><br />
-				<input style="width: 140px;" type="button" value="{l s='Delete'}" class="button" onclick="del_attr()"/></td>
-				<td align="left">
-					<select id="product_att_list" name="attribute_combination_list[]" multiple="multiple" size="4" style="width: 320px;"></select>
-				</td>
-			</tr>
-			<tr>
-				<td colspan="2">
-					<div class="separation"></div>
-				</td>
-			</tr>
-			<tr>
-				<td style="width:150px;vertical-align:top;text-align:right;padding-right:10px;"><label>{l s='Reference:'}</label></td>
-				<td style="padding-bottom:5px;">
-					<input size="55" type="text" id="attribute_reference" name="attribute_reference" value="" style="width: 130px; margin-right: 44px;" />
-					{l s='EAN13:'}<input size="55" maxlength="13" type="text" id="attribute_ean13" name="attribute_ean13" value="" style="width: 110px; margin-left: 10px; margin-right: 44px;" />
-					{l s='UPC:'}<input size="55" maxlength="12" type="text" id="attribute_upc" name="attribute_upc" value="" style="width: 110px; margin-left: 10px; margin-right: 44px;" />
-					<span class="hint" name="help_box">{l s='Special characters allowed:'} .-_#<span class="hint-pointer">&nbsp;</span></span>
-				</td>
-			</tr>
-			<tr>
-				<td colspan="2">
-					<div class="separation"></div>
-				</td>
-			</tr>
-		</table>
-		<table>
-			<tr>
-				<td style="width:150px;vertical-align:top;text-align:right;padding-right:10px;font-weight:bold;">
-					{include file="controllers/products/multishop/checkbox.tpl" field="attribute_wholesale_price" type="default"}
-					<label>{l s='Wholesale price:'}</label>
-				</td>
-				<td style="padding-bottom:5px;">
-					{if $currency->format % 2 != 0}{$currency->sign}{/if}
-					<input type="text" size="6"  name="attribute_wholesale_price" id="attribute_wholesale_price" value="" onKeyUp="if (isArrowKey(event)) return ;this.value = this.value.replace(/,/g, '.');" />
-					{if $currency->format % 2 == 0} {$currency->sign} {/if}<span id="attribute_wholesale_price_blank">({l s='Leave blank if the price does not change'})</span>
-					<span style="display:none" id="attribute_wholesale_price_full">({l s='Overrides wholesale price on "Information" tab'})</span>
-				</td>
-			</tr>
-			<tr>
-				<td style="width:150px;vertical-align:top;text-align:right;padding-right:10px;font-weight:bold;">
-					{include file="controllers/products/multishop/checkbox.tpl" field="attribute_price_impact" type="attribute_price_impact"}
-					<label>{l s='Impact on price:'}</label>
-				</td>
-				<td colspan="2" style="padding-bottom:5px;">
-					<select name="attribute_price_impact" id="attribute_price_impact" style="width: 140px;" onchange="check_impact(); calcImpactPriceTI();">
-						<option value="0">{l s='None'}</option>
-						<option value="1">{l s='Increase'}</option>
-						<option value="-1">{l s='Reduction'}</option>
-					</select>
-					<span id="span_impact">&nbsp;&nbsp;{l s='of'}&nbsp;&nbsp;{if $currency->format % 2 != 0}{$currency->sign} {/if}
-						<input type="hidden"  id="attribute_priceTEReal" name="attribute_price" value="0.00" />
-						<input type="text" size="6" id="attribute_price" value="0.00" onkeyup="$('#attribute_priceTEReal').val(this.value.replace(/,/g, '.')); if (isArrowKey(event)) return ;this.value = this.value.replace(/,/g, '.'); calcImpactPriceTI();"/>{if $currency->format % 2 == 0} {$currency->sign}{/if}
-						{if $country_display_tax_label}
-							{l s='(tax excl.)'}
-							<span {if $tax_exclude_option}style="display:none"{/if}> {l s='or'}
-							{if $currency->format % 2 != 0}{$currency->sign} {/if}
-							<input type="text" size="6" name="attribute_priceTI" id="attribute_priceTI" value="0.00" onkeyup="if (isArrowKey(event)) return ;this.value = this.value.replace(/,/g, '.'); calcImpactPriceTE();"/>
-							{if $currency->format % 2 == 0} {$currency->sign}{/if} {l s='(tax incl.)'}
-							</span> {l s='final product price will be set to'}
-							{if $currency->format % 2 != 0}{$currency->sign} {/if}
-							<span id="attribute_new_total_price">0.00</span>
-							{if $currency->format % 2 == 0}{$currency->sign} {/if}
-						{/if}
-					</span>
-				</td>
-			</tr>
-			<tr>
-				<td style="width:150px;vertical-align:top;text-align:right;padding-right:10px;font-weight:bold;">
-					{include file="controllers/products/multishop/checkbox.tpl" field="attribute_weight_impact" type="attribute_weight_impact"}
-					<label>{l s='Impact on weight:'}</label>
-				</td>
-				<td colspan="2" style="padding-bottom:5px;">
-					<select name="attribute_weight_impact" id="attribute_weight_impact" style="width: 140px;" onchange="check_weight_impact();">
-						<option value="0">{l s='None'}</option>
-						<option value="1">{l s='Increase'}</option>
-						<option value="-1">{l s='Reduction'}</option>
-					</select>
-					<span id="span_weight_impact">&nbsp;&nbsp;{l s='of'}&nbsp;&nbsp;
-						<input type="text" size="6" name="attribute_weight" id="attribute_weight" value="0.00" onKeyUp="if (isArrowKey(event)) return ;this.value = this.value.replace(/,/g, '.');" />
-						{$ps_weight_unit}
-					</span>
-				</td>
-			</tr>
-			<tr id="tr_unit_impact">
-				<td style="width:150px;vertical-align:top;text-align:right;padding-right:10px;font-weight:bold;">
-					{include file="controllers/products/multishop/checkbox.tpl" field="attribute_unit_impact" type="attribute_unit_impact"}
-					<label style="width: 100px; float: right">{l s='Impact on unit price :'}</label>
-				</td>
-				<td colspan="2" style="padding-bottom:5px;">
-					<select name="attribute_unit_impact" id="attribute_unit_impact" style="width: 140px;" onchange="check_unit_impact();">
-						<option value="0">{l s='None'}</option>
-						<option value="1">{l s='Increase'}</option>
-						<option value="-1">{l s='Reduction'}</option>
-					</select>
-					<span id="span_weight_impact">&nbsp;&nbsp;{l s='of'}&nbsp;&nbsp;&nbsp;&nbsp;
-						{if $currency->format % 2 != 0} {$currency->sign} {/if}
-						<input type="text" size="6" name="attribute_unity" id="attribute_unity" value="0.00" onKeyUp="if (isArrowKey(event)) return ;this.value = this.value.replace(/,/g, '.');" />{if $currency->format % 2 == 0} {$currency->sign}{/if} / <span id="unity_third">{$field_value_unity}</span>
-					</span>
-				</td>
-			</tr>
-			{if $ps_use_ecotax}
-				<tr>
-					<td style="width:150px;vertical-align:top;text-align:right;padding-right:10px;font-weight:bold;">
-						{include file="controllers/products/multishop/checkbox.tpl" field="attribute_ecotax" type="default"}
-						<label>{l s='Eco-tax (tax excl.):'}</label>
-					</td>
-					<td style="padding-bottom:5px;">{if $currency->format % 2 != 0}{$currency->sign}{/if}
-						<input type="text" size="3" name="attribute_ecotax" id="attribute_ecotax" value="0.00" onKeyUp="if (isArrowKey(event)) return ;this.value = this.value.replace(/,/g, '.');" />
-						{if $currency->format % 2 == 0} {$currency->sign}{/if} 
-						({l s='overrides Eco-tax in the "Information" tab'})
-					</td>
-				</tr>
-			{/if}
-			<tr>
-				<td style="width:150px;vertical-align:top;text-align:right;padding-right:10px;font-weight:bold;" class="col-left">
-					{include file="controllers/products/multishop/checkbox.tpl" field="attribute_minimal_quantity" type="default"}
-					<label>{l s='Minimum quantity:'}</label>
-				</td>
-				<td style="padding-bottom:5px;">
-					<input size="3" maxlength="6" name="attribute_minimal_quantity" id="attribute_minimal_quantity" type="text" value="{$minimal_quantity}" />
-					<p>{l s='The minimum quantity to buy this product (set to 1 to disable this feature)'}</p>
-				</td>
-			</tr>
-			<tr>
-				<td style="width:150px;vertical-align:top;text-align:right;padding-right:10px;font-weight:bold;" class="col-left">
-					{include file="controllers/products/multishop/checkbox.tpl" field="available_date_attribute" type="default"}
-					<label>{l s='Available date:'}</label>
-				</td>
-				<td style="padding-bottom:5px;">
-					<input class="datepicker" id="available_date_attribute" name="available_date_attribute" value="{$available_date}" style="text-align: center;" type="text" />
-					<p>{l s='The available date when this product is out of stock.'}</p>
-					<script type="text/javascript">
-						$(document).ready(function(){
-							$(".datepicker").datepicker({
-								prevText: '',
-								nextText: '',
-								dateFormat: 'yy-mm-dd'
-							});
-						});
-					</script>
-				</td>
-			</tr>
-			<tr>
-				<td colspan="2">
-					<div class="separation"></div>
-				</td>
-			</tr>
-			<tr>
-				<td style="width:150px"><label>{l s='Image:'}</label></td>
-				<td style="padding-bottom:5px;">
-					<ul id="id_image_attr">
-						{foreach from=$images key=k item=image}
-							<li style="float: left; width: {$imageWidth}px;">
-								<input type="checkbox" name="id_image_attr[]" value="{$image.id_image}" id="id_image_attr_{$image.id_image}" />
-								<label for="id_image_attr_{$image.id_image}" style="float: none;">
-									<img src="{$smarty.const._THEME_PROD_DIR_}{$image.obj->getExistingImgPath()}-{$imageType}.jpg" alt="{$image.legend|escape:'htmlall':'UTF-8'}" title="{$image.legend|escape:'htmlall':'UTF-8'}" />
-								</label>
-							</li>
-						{/foreach}
-					</ul>
-					<img id="pic" alt="" title="" style="display: none; width: 100px; height: 100px; float: left; border: 1px dashed #BBB; margin-left: 20px;" />
-				</td>
-			</tr>
-			<tr>
-				<td style="width:150px">
-					{include file="controllers/products/multishop/checkbox.tpl" field="attribute_default" type="attribute_default"}
-					<label>{l s='Default:'}</label><br /><br />
-				</td>
-				<td style="padding-bottom:5px;">
->>>>>>> d49c4cf6
 					<input type="checkbox" name="attribute_default" id="attribute_default" value="1" />
 					{l s='Make this combination the default combination for this product'}
 				</label>
 				</p>
 			</div>
 		</div>
-		
 		<div class="panel-footer">
 			<span id="ResetSpan">
 				<button type="reset" name="ResetBtn" id="ResetBtn" onclick="$('#desc-product-newCombination').click();" class="btn btn-default">
