--- conflicted
+++ resolved
@@ -74,12 +74,11 @@
 	</tbody>
 </table>
 
-<<<<<<< HEAD
 <table id="lineType" style="display:none;">
 	<tr id="image_id">
 		<td style="padding: 4px;">
 			<a href="{$smarty.const._THEME_PROD_DIR_}image_path.jpg" class="fancybox">
-				<img src="{$smarty.const._THEME_PROD_DIR_}en-default-small_default.jpg" alt="image_id" title="image_id" />
+				<img src="{$smarty.const._THEME_PROD_DIR_}{$iso_lang}-default-small_default.jpg" alt="image_id" title="image_id" />
 			</a>
 		</td>
 		<td id="td_image_id" class="pointer dragHandle center positionImage">
@@ -89,17 +88,6 @@
 			{foreach from=$shops item=shop}
 			<td class="center">
 				<input type="checkbox" class="image_shop" name="id_image" id="{$shop.id_shop}image_id" value="{$shop.id_shop}" />
-=======
-	<table id="lineType" style="display:none;">
-		<tr id="image_id">
-			<td style="padding: 4px;">
-				<a href="{$smarty.const._THEME_PROD_DIR_}image_path.jpg" class="fancybox">
-					<img src="{$smarty.const._THEME_PROD_DIR_}{$iso_lang}-default-small_default.jpg" alt="image_id" title="image_id" />
-				</a>
-			</td>
-			<td id="td_image_id" class="pointer dragHandle center positionImage">
-				image_position
->>>>>>> 6ac3f113
 			</td>
 			{/foreach}
 		{/if}
@@ -303,45 +291,6 @@
 		{
 			doAdminAjax(
 			{
-<<<<<<< HEAD
-				"action":"updateImagePosition",
-				"json":json,
-				"token" : "{/literal}{$token}{literal}",
-				"tab" : "AdminProducts",
-				"ajax" : 1
-			});
-		}
-		
-		function delQueue(id)
-		{
-			$("#img" + id).fadeOut("slow");
-			$("#img" + id).remove();
-		}
-		
-		function imageLine(id, path, position, cover, shops)
-		{
-			line = $("#lineType").html();
-			line = line.replace(/image_id/g, id);
-			line = line.replace(/en-default/g, path);
-			line = line.replace(/image_path/g, path);
-			line = line.replace(/image_position/g, position);
-			line = line.replace(/icon-check-empty/g, cover);
-			line = line.replace(/<tbody>/gi, "");
-			line = line.replace(/<\/tbody>/gi, "");
-			if (shops != false)
-			{
-				$.each(shops, function(key, value){
-					if (value == 1)
-						line = line.replace('id="' + key + '' + id + '"','id="' + key + '' + id + '" checked=checked');
-				});
-			}
-			$("#imageList").append(line);
-		}
-		$('.fancybox').fancybox();
-	});
-	{/literal}
-</script>
-=======
 				line = $("#lineType").html();
 				line = line.replace(/image_id/g, id);
 				line = line.replace(/[a-z]{2}-default/g, path);
@@ -366,5 +315,4 @@
 		});
 		{/literal}
 	</script>
->>>>>>> 6ac3f113
 {/if}