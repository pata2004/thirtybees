{*
* 2007-2013 PrestaShop
*
* NOTICE OF LICENSE
*
* This source file is subject to the Academic Free License (AFL 3.0)
* that is bundled with this package in the file LICENSE.txt.
* It is also available through the world-wide-web at this URL:
* http://opensource.org/licenses/afl-3.0.php
* If you did not receive a copy of the license and are unable to
* obtain it through the world-wide-web, please send an email
* to license@prestashop.com so we can send you a copy immediately.
*
* DISCLAIMER
*
* Do not edit or add to this file if you wish to upgrade PrestaShop to newer
* versions in the future. If you wish to customize PrestaShop for your
* needs please refer to http://www.prestashop.com for more information.
*
*  @author PrestaShop SA <contact@prestashop.com>
*  @copyright  2007-2013 PrestaShop SA
*  @license    http://opensource.org/licenses/afl-3.0.php  Academic Free License (AFL 3.0)
*  International Registered Trademark & Property of PrestaShop SA
*}

{if isset($id_product) && isset($product)}
<div class="panel">
<input type="hidden" name="submitted_tabs[]" value="Images" />
	
<h3 class="tab" >
	{l s='Images'}
	<span class="badge" id="countImage">{$countImages}</span>
</h3>

<<<<<<< HEAD
<div class="row">
	<label class="control-label col-lg-5 file_upload_label">
		<span class="label-tooltip" data-toggle="tooltip"
			title="{l s='Format:'} JPG, GIF, PNG. {l s='Filesize:'} {$max_image_size|string_format:"%.2f"} {l s='MB max.'}">
			{if isset($id_image)}{l s='Edit this product image'}{else}{l s='Add a new image to this product'}{/if}
		</span>
	</label>
	<div class="col-lg-7">
		{l s='File:'}
		<div id="file-uploader">
			<noscript>
				<p>{l s='Please enable JavaScript to use file uploader:'}</p>
			</noscript>
		</div>
		<div id="progressBarImage" class="progressBarImage"></div>
		<div id="showCounter" style="display:none;">
			<span id="imageUpload">0</span><span id="imageTotal">0</span>
		</div>
		<input type="hidden" name="resizer" value="auto" />
	{if Tools::getValue('id_image')}
		<input type="hidden" name="id_image" value="{Tools::getValue('id_image')|intval}" />
	{/if}
	</div>
</div>

<table class="table tableDnD" id="imageTable">
	<thead>
		<tr class="nodrag nodrop"> 
			<th class="fixed-width-sm"><span class="title_box">{l s='Image'}</span></th>
			<th class="center fixed-width-xs"><span class="title_box">{l s='Position'}</span></th>
			{if $shops}
			{foreach from=$shops item=shop}
				<th class="center fixed-width-xs"><span class="title_box">{$shop.name}</span></th>
			{/foreach}
			{/if}
			<th class="center fixed-width-xs"><span class="title_box">{l s='Cover'}</span></th>
			<th></th>
=======
	<table cellpadding="5" style="width:100%">
		<tr>
			<td class="col-left">
				<label>{l s='Legend:'}</label>
			</td>
			<td style="padding-bottom:5px;" class="translatable">
			{foreach from=$languages item=language}
				<div class="lang_{$language.id_lang}" style="{if !$language.is_default}display: none;{/if} float: left;">
					<input class="updateCurrentText" size="43" type="text" {if !$product->id}disabled="disabled"{/if} id="legend_{$language.id_lang}" name="legend_{$language.id_lang}" value="{$product->name[$language.id_lang]|escape:'htmlall':'UTF-8'}"/>
					<span class="hint" name="help_box">{l s='Invalid characters:'} <>;=#{}<span class="hint-pointer">&nbsp;</span></span>
				</div>
			{/foreach}
			</td>
		</tr>
		<tr>
			<td class="col-left"><label class="file_upload_label">{l s='File:'}</label></td>
			<td style="padding-bottom:5px;">
				<div id="file-uploader">
					<noscript>
						<p>{l s='Please enable JavaScript to use file uploader:'}</p>
					</noscript>
				</div>
				<div id="progressBarImage" class="progressBarImage"></div>
				<div id="showCounter" style="display:none;"><span id="imageUpload">0</span><span id="imageTotal">0</span></div>
					<p class="preference_description" style="clear: both;">
						{l s='Format:'} JPG, GIF, PNG. {l s='Filesize:'} {$max_image_size|string_format:"%.2f"} {l s='MB max.'}
					</p>
			</td>
		</tr>
		<tr>
			<td colspan="2" style="text-align:center;">
				<input type="hidden" name="resizer" value="auto" />
					{if Tools::getValue('id_image')}<input type="hidden" name="id_image" value="{Tools::getValue('id_image')|intval}" />{/if}
			</td>
		</tr>
		<tr><td colspan="2" style="padding-bottom:10px;"><div class="separation"></div></td></tr>
		<tr>
			<td colspan="2">
				<table cellspacing="0" cellpadding="0" class="table tableDnD" id="imageTable">
						<thead>
						<tr class="nodrag nodrop"> 
							<th style="width: 100px;">{l s='Image'}</th>
							<th>{l s='Legend'}</th>
							<th>{l s='Position'}</th>
							{if $shops}
							{foreach from=$shops item=shop}
								<th>{$shop.name}</th>
							{/foreach}
							{/if}
							<th>{l s='Cover'}</th>
							<th>{l s='Action'}</th>
						</tr>
						</thead>
						<tbody id="imageList">
						</tbody>
				</table>
			</td>
>>>>>>> d49c4cf6
		</tr>
	</thead>
	<tbody id="imageList">
	</tbody>
</table>

<<<<<<< HEAD
<table id="lineType" style="display:none;">
	<tr id="image_id">
		<td>
			<a href="{$smarty.const._THEME_PROD_DIR_}image_path.jpg" class="fancybox">
				<img src="{$smarty.const._THEME_PROD_DIR_}{$iso_lang}-default-small_default.jpg" alt="image_id" title="image_id" />
			</a>
		</td>
		<td id="td_image_id" class="pointer dragHandle center positionImage">
			image_position
		</td>
		{if $shops}
			{foreach from=$shops item=shop}
			<td class="center">
				<input type="checkbox" class="image_shop" name="id_image" id="{$shop.id_shop}image_id" value="{$shop.id_shop}" />
=======
	<table id="lineType" style="display:none;">
		<tr id="image_id">
			<td style="padding: 4px;">
				<a href="{$smarty.const._THEME_PROD_DIR_}image_path.jpg" class="fancybox">
					<img src="{$smarty.const._THEME_PROD_DIR_}{$iso_lang}-default-{$imageType}.jpg" alt="image_id" title="image_id" />
				</a>
			</td>
			<td>legend</td>
			<td id="td_image_id" class="pointer dragHandle center positionImage">
				image_position
>>>>>>> d49c4cf6
			</td>
			{/foreach}
		{/if}
		<td class="center cover"><a href="#">
			<i class="covered icon-check-empty"></i>
		</td>
		<td class="center">
			<a href="#" class="btn btn-default delete_product_image pull-right" >
				<i class="icon-trash"></i> {l s='Delete this image'}
			</a>
		</td>
	</tr>
</table>

<script type="text/javascript">
	var upbutton = '{l s='Upload an image'}';
	var token = '{$token}';
	var come_from = '{$table}';
	var success_add =  '{l s='The image has been successfully added.'}';
	var id_tmp = 0;
	var current_shop_id = {$current_shop_id|intval};
	{literal}
	//Ready Function
	$(document).ready(function(){
		{/literal}
		{foreach from=$images item=image}
			assoc = {literal}"{"{/literal};
			{if $shops}
				{foreach from=$shops item=shop}
					assoc += '"{$shop.id_shop}" : {if $image->isAssociatedToShop($shop.id_shop)}1{else}0{/if},';
				{/foreach}
			{/if}
<<<<<<< HEAD
			if (assoc != {literal}"{"{/literal})
			{
				assoc = assoc.slice(0, -1);
				assoc += {literal}"}"{/literal};
				assoc = jQuery.parseJSON(assoc);
			}
			else
				assoc = false;
			imageLine({$image->id}, "{$image->getExistingImgPath()}", {$image->position}, "{if $image->cover}icon-check-sign{else}icon-check-empty{/if}", assoc);
		{/foreach}
=======
			<td class="center cover"><a href="#">
				<img class="covered" src="../img/admin/blank.gif" alt="e" /></a>
			</td>
			<td class="center">
				<a href="#" class="delete_product_image" >
					<img src="../img/admin/delete.gif" alt="{l s='Delete this image'}" title="{l s='Delete this image'}" />
				</a>
			</td>
		</tr>
	</table>
	<script type="text/javascript">
		var upbutton = '{l s='Upload an image'}';
		var token = '{$token}';
		var come_from = '{$table}';
		var success_add =  '{l s='The image has been successfully added.'}';
		var id_tmp = 0;
		var current_shop_id = {$current_shop_id|intval};
>>>>>>> d49c4cf6
		{literal}
		$("#imageTable").tableDnD(
		{
			onDrop: function(table, row) {
			current = $(row).attr("id");
			stop = false;
			image_up = "{";
			$("#imageList").find("tr").each(function(i) {
				$("#td_" +  $(this).attr("id")).html(i + 1);
				if (!stop || (i + 1) == 2)
					image_up += '"' + $(this).attr("id") + '" : ' + (i + 1) + ',';
			});
			image_up = image_up.slice(0, -1);
			image_up += "}";
			updateImagePosition(image_up);
			}
		});
		var filecheck = 1;
		var uploader = new qq.FileUploader(
		{
			element: document.getElementById("file-uploader"),
			action: "ajax-tab.php",
			debug: false,
			params: {
				id_product : {/literal}{$id_product}{literal},
				id_category : {/literal}{$id_category_default}{literal},
				token : "{/literal}{$token}{literal}",
				tab : "AdminProducts",
				action : 'addImage',
				ajax: 1
			},
			onComplete: function(id, fileName, responseJSON)
			{
				var percent = ((filecheck * 100) / nbfile);
				$("#progressBarImage").progressbar({value: percent});
				if (percent != 100)
				{
					$("#imageUpload").html(parseInt(filecheck));
					$("#imageTotal").html(" / " + parseInt(nbfile) + " {/literal}{l s='Images'}{literal}");
					$("#progressBarImage").show();
					$("#showCounter").show();
				}
				else
<<<<<<< HEAD
				{
					$("#progressBarImage").progressbar({value: 0});
					$("#progressBarImage").hide();
					$("#showCounter").hide();
					nbfile = 0;
					filecheck = 0;
				}
				if (responseJSON.status == 'ok')
				{
					cover = "icon-check-empty";
					if (responseJSON.cover == "1")
						cover = "icon-check-sign";
					imageLine(responseJSON.id, responseJSON.path, responseJSON.position, cover, responseJSON.shops)
					$("#imageTable tr:last").after(responseJSON.html);
					$("#countImage").html(parseInt($("#countImage").html()) + 1);
					$("#img" + id).remove();
					$("#imageTable").tableDnDUpdate();
					showSuccessMessage(responseJSON.name + " " + success_add);
=======
					assoc = false;
				imageLine({$image->id}, "{$image->getExistingImgPath()}", {$image->position}, "{if $image->cover}enabled{else}forbbiden{/if}", assoc, "{$image->legend[$default_language]|@addcslashes:'\"'}");
			{/foreach}
			{literal}
			$("#imageTable").tableDnD(
			{
				onDrop: function(table, row) {
				current = $(row).attr("id");
				stop = false;
				image_up = "{";
				$("#imageList").find("tr").each(function(i) {
					$("#td_" +  $(this).attr("id")).html(i + 1);
					if (!stop || (i + 1) == 2)
						image_up += '"' + $(this).attr("id") + '" : ' + (i + 1) + ',';
				});
				image_up = image_up.slice(0, -1);
				image_up += "}";
				updateImagePosition(image_up);
				}
			});
		
			var filecheck = 1;
			var params = new Array;
			params['id_product'] = {/literal}{$id_product|intval}{literal};
			params['id_category'] = {/literal}{$id_category_default|intval}{literal};
			params['token'] = "{/literal}{$token}{literal}";
			params['tab'] = "AdminProducts";
			params['action'] = "addImage";
			params['ajax'] = 1;
			uploader = new qq.FileUploader(
			{
				element: document.getElementById("file-uploader"),
				action: "ajax-tab.php",
				debug: false,
				onComplete: function(id, fileName, responseJSON)
				{
					var percent = ((filecheck * 100) / nbfile);
					$("#progressBarImage").progressbar({value: percent});
					if (percent != 100)
					{
						$("#imageUpload").html(parseInt(filecheck));
						$("#imageTotal").html(" / " + parseInt(nbfile) + " {/literal}{l s='Images'}{literal}");
						$("#progressBarImage").show();
						$("#showCounter").show();
					}
					else
					{
						$("#progressBarImage").progressbar({value: 0});
						$("#progressBarImage").hide();
						$("#showCounter").hide();
						nbfile = 0;
						filecheck = 0;
					}
					if (responseJSON.status == 'ok')
					{
						cover = "forbbiden";
						if (responseJSON.cover == "1")
							cover = "enabled";
						imageLine(responseJSON.id, responseJSON.path, responseJSON.position, cover, responseJSON.shops, responseJSON.legend[{/literal}{$default_language|intval}{literal}])
						$("#imageTable tr:last").after(responseJSON.html);
						$("#countImage").html(parseInt($("#countImage").html()) + 1);
						$("#img" + id).remove();
						$("#imageTable").tableDnDUpdate();
						showSuccessMessage(responseJSON.name + " " + success_add);
					}
					else
						showErrorMessage(responseJSON.error);
					filecheck++;
				},
				onSubmit: function(id, filename)
				{
					$('input[id^="legend_"]').each(function()
					{
						id = $(this).prop("id").replace("legend_", "legend[") + "]";
						params[id] = $(this).val();
					});
					uploader.setParams(params);					
					$("#imageTable").show();
					$("#listImage").append("<li id='img"+id+"'><div class=\"float\" >" + filename + "</div></div><a style=\"margin-left:10px\"href=\"javascript:delQueue(" + id +");\"><img src=\"../img/admin/disabled.gif\" alt=\"\" border=\"0\"></a><p class=\"errorImg\"></p></li>");
>>>>>>> d49c4cf6
				}
				else
					showErrorMessage(responseJSON.error);
				filecheck++;
			},
			onSubmit: function(id, filename)
			{
				$("#imageTable").show();
				$("#listImage").append("<li id='img"+id+"'><div>" + filename + "</div></div><a href=\"javascript:delQueue(" + id +");\"><img src=\"../img/admin/disabled.gif\" ></a><p class=\"errorImg\"></p></li>");
			}
		});

		/**
		 * on success function 
		 */
		function afterDeleteProductImage(data)
		{
			data = $.parseJSON(data);
			if (data)
			{
				cover = 0;
				id = data.content.id;
				if (data.status == 'ok')
				{
					if ($("#" + id + ' .covered').hasClass('icon-check-sign'))
						cover = 1;
					$("#" + id).remove();
				}
				if (cover)
					$("#imageTable tr").eq(1).find(".covered").addClass('icon-check-sign');
				$("#countImage").html(parseInt($("#countImage").html()) - 1);
				refreshImagePositions($("#imageTable"));
				showSuccessMessage(data.confirmations);
			}
		}

		$('.delete_product_image').die().live('click', function(e)
		{
			e.preventDefault();
			id = $(this).parent().parent().attr('id');
			if (confirm("{/literal}{l s='Are you sure?' js=1}{literal}"))
			doAdminAjax({
					"action":"deleteProductImage",
					"id_image":id,
					"id_product" : {/literal}{$id_product}{literal},
					"id_category" : {/literal}{$id_category_default}{literal},
					"token" : "{/literal}{$token}{literal}",
					"tab" : "AdminProducts",
					"ajax" : 1 }, afterDeleteProductImage
			);
		});
		
		$('.covered').die().live('click', function(e)
		{
			e.preventDefault();
			id = $(this).parent().parent().parent().attr('id');
			$("#imageList .cover i").each( function(i){
				$(this).removeClass('icon-check-sign').addClass('icon-check-empty');
			});
			$(this).removeClass('icon-check-empty').addClass('icon-check-sign');

			if (current_shop_id != 0)
				$('#' + current_shop_id + id).attr('check', true);
			else
				$(this).parent().parent().parent().children('td input').attr('check', true);
			doAdminAjax({
				"action":"UpdateCover",
				"id_image":id,
				"id_product" : {/literal}{$id_product}{literal},
				"token" : "{/literal}{$token}{literal}",
				"controller" : "AdminProducts",
				"ajax" : 1 }
			);
		});
		
		$('.image_shop').die().live('click', function()
		{
			active = false;
			if ($(this).attr("checked"))
				active = true;
			id = $(this).parent().parent().attr('id');
			id_shop = $(this).attr("id").replace(id, "");
			doAdminAjax(
			{
				"action":"UpdateProductImageShopAsso",
				"id_image":id,
				"id_product":id_product,
				"id_shop": id_shop,
				"active":active,
				"token" : "{/literal}{$token}{literal}",
				"tab" : "AdminProducts",
				"ajax" : 1 
			});
		});
		
		//function	
		function updateImagePosition(json)
		{
			doAdminAjax(
			{
<<<<<<< HEAD
				"action":"updateImagePosition",
				"json":json,
				"token" : "{/literal}{$token}{literal}",
				"tab" : "AdminProducts",
				"ajax" : 1
			});
		}
		
		function delQueue(id)
		{
			$("#img" + id).fadeOut("slow");
			$("#img" + id).remove();
		}
		
		function imageLine(id, path, position, cover, shops)
		{
			line = $("#lineType").html();
			line = line.replace(/image_id/g, id);			
			line = line.replace(/[a-z]{2}-default-small_default/g, path+'-small_default');
			line = line.replace(/image_path/g, path);
			line = line.replace(/image_position/g, position);
			line = line.replace(/icon-check-empty/g, cover);
			line = line.replace(/<tbody>/gi, "");
			line = line.replace(/<\/tbody>/gi, "");
			if (shops != false)
			{
				$.each(shops, function(key, value){
					if (value == 1)
						line = line.replace('id="' + key + '' + id + '"','id="' + key + '' + id + '" checked=checked');
				});
			}
			$("#imageList").append(line);
		}
		$('.fancybox').fancybox();
	});
	{/literal}
</script>
</div>
=======
				$("#img" + id).fadeOut("slow");
				$("#img" + id).remove();
			}
			
			function imageLine(id, path, position, cover, shops, legend)
			{
				line = $("#lineType").html();
				line = line.replace(/image_id/g, legend);
				line = line.replace(/[a-z]{0,2}-default/g, path);
				line = line.replace(/image_path/g, path);
				line = line.replace(/image_position/g, position);
				line = line.replace(/legend/g, legend);
				line = line.replace(/blank/g, cover);
				line = line.replace(/<tbody>/gi, "");
				line = line.replace(/<\/tbody>/gi, "");

				if (shops != false)
				{
					$.each(shops, function(key, value){
						if (value == 1)
							line = line.replace('id="' + key + '' + id + '"','id="' + key + '' + id + '" checked=checked');
					});
				}

				$("#imageList").append(line);
			}
			$('.fancybox').fancybox();
		});
		{/literal}
	</script>
>>>>>>> d49c4cf6
{/if}<|MERGE_RESOLUTION|>--- conflicted
+++ resolved
@@ -32,29 +32,43 @@
 	<span class="badge" id="countImage">{$countImages}</span>
 </h3>
 
-<<<<<<< HEAD
 <div class="row">
-	<label class="control-label col-lg-5 file_upload_label">
-		<span class="label-tooltip" data-toggle="tooltip"
-			title="{l s='Format:'} JPG, GIF, PNG. {l s='Filesize:'} {$max_image_size|string_format:"%.2f"} {l s='MB max.'}">
-			{if isset($id_image)}{l s='Edit this product image'}{else}{l s='Add a new image to this product'}{/if}
-		</span>
-	</label>
-	<div class="col-lg-7">
-		{l s='File:'}
-		<div id="file-uploader">
-			<noscript>
-				<p>{l s='Please enable JavaScript to use file uploader:'}</p>
-			</noscript>
+	<div class="form-group">
+		<label class="control-label col-lg-3 file_upload_label">
+			<span class="label-tooltip" data-toggle="tooltip"
+				title="{l s='Format:'} JPG, GIF, PNG. {l s='Filesize:'} {$max_image_size|string_format:"%.2f"} {l s='MB max.'}">
+				{if isset($id_image)}{l s='Edit this product image'}{else}{l s='Add a new image to this product'}{/if}
+			</span>
+		</label>
+		<div class="col-lg-9">
+			{l s='File:'}
+			<div id="file-uploader">
+				<noscript>
+					<p>{l s='Please enable JavaScript to use file uploader:'}</p>
+				</noscript>
+			</div>
+			<div id="progressBarImage" class="progressBarImage"></div>
+			<div id="showCounter" style="display:none;">
+				<span id="imageUpload">0</span><span id="imageTotal">0</span>
+			</div>
+			<input type="hidden" name="resizer" value="auto" />
+		{if Tools::getValue('id_image')}
+			<input type="hidden" name="id_image" value="{Tools::getValue('id_image')|intval}" />
+		{/if}
 		</div>
-		<div id="progressBarImage" class="progressBarImage"></div>
-		<div id="showCounter" style="display:none;">
-			<span id="imageUpload">0</span><span id="imageTotal">0</span>
+	</div>
+	<div class="form-group">
+		<label class="control-label col-lg-3">
+			{l s='Legend:'}
+		</label>
+		<div class="col-lg-9 translatable">
+			{foreach from=$languages item=language}
+			<div class="lang_{$language.id_lang}" style="{if !$language.is_default}display: none;{/if} float: left;">
+				<input class="updateCurrentText" type="text" {if !$product->id}disabled="disabled"{/if} id="legend_{$language.id_lang}" name="legend_{$language.id_lang}" value="{$product->name[$language.id_lang]|escape:'htmlall':'UTF-8'}"/>
+				<div class="help-block">{l s='Invalid characters:'} <>;=#{}</div>
+			</div>
+			{/foreach}
 		</div>
-		<input type="hidden" name="resizer" value="auto" />
-	{if Tools::getValue('id_image')}
-		<input type="hidden" name="id_image" value="{Tools::getValue('id_image')|intval}" />
-	{/if}
 	</div>
 </div>
 
@@ -62,6 +76,7 @@
 	<thead>
 		<tr class="nodrag nodrop"> 
 			<th class="fixed-width-sm"><span class="title_box">{l s='Image'}</span></th>
+			<th class="fixed-width-lg"><span class="title_box">{l s='Legend'}</span></th>
 			<th class="center fixed-width-xs"><span class="title_box">{l s='Position'}</span></th>
 			{if $shops}
 			{foreach from=$shops item=shop}
@@ -70,79 +85,20 @@
 			{/if}
 			<th class="center fixed-width-xs"><span class="title_box">{l s='Cover'}</span></th>
 			<th></th>
-=======
-	<table cellpadding="5" style="width:100%">
-		<tr>
-			<td class="col-left">
-				<label>{l s='Legend:'}</label>
-			</td>
-			<td style="padding-bottom:5px;" class="translatable">
-			{foreach from=$languages item=language}
-				<div class="lang_{$language.id_lang}" style="{if !$language.is_default}display: none;{/if} float: left;">
-					<input class="updateCurrentText" size="43" type="text" {if !$product->id}disabled="disabled"{/if} id="legend_{$language.id_lang}" name="legend_{$language.id_lang}" value="{$product->name[$language.id_lang]|escape:'htmlall':'UTF-8'}"/>
-					<span class="hint" name="help_box">{l s='Invalid characters:'} <>;=#{}<span class="hint-pointer">&nbsp;</span></span>
-				</div>
-			{/foreach}
-			</td>
-		</tr>
-		<tr>
-			<td class="col-left"><label class="file_upload_label">{l s='File:'}</label></td>
-			<td style="padding-bottom:5px;">
-				<div id="file-uploader">
-					<noscript>
-						<p>{l s='Please enable JavaScript to use file uploader:'}</p>
-					</noscript>
-				</div>
-				<div id="progressBarImage" class="progressBarImage"></div>
-				<div id="showCounter" style="display:none;"><span id="imageUpload">0</span><span id="imageTotal">0</span></div>
-					<p class="preference_description" style="clear: both;">
-						{l s='Format:'} JPG, GIF, PNG. {l s='Filesize:'} {$max_image_size|string_format:"%.2f"} {l s='MB max.'}
-					</p>
-			</td>
-		</tr>
-		<tr>
-			<td colspan="2" style="text-align:center;">
-				<input type="hidden" name="resizer" value="auto" />
-					{if Tools::getValue('id_image')}<input type="hidden" name="id_image" value="{Tools::getValue('id_image')|intval}" />{/if}
-			</td>
-		</tr>
-		<tr><td colspan="2" style="padding-bottom:10px;"><div class="separation"></div></td></tr>
-		<tr>
-			<td colspan="2">
-				<table cellspacing="0" cellpadding="0" class="table tableDnD" id="imageTable">
-						<thead>
-						<tr class="nodrag nodrop"> 
-							<th style="width: 100px;">{l s='Image'}</th>
-							<th>{l s='Legend'}</th>
-							<th>{l s='Position'}</th>
-							{if $shops}
-							{foreach from=$shops item=shop}
-								<th>{$shop.name}</th>
-							{/foreach}
-							{/if}
-							<th>{l s='Cover'}</th>
-							<th>{l s='Action'}</th>
-						</tr>
-						</thead>
-						<tbody id="imageList">
-						</tbody>
-				</table>
-			</td>
->>>>>>> d49c4cf6
 		</tr>
 	</thead>
 	<tbody id="imageList">
 	</tbody>
 </table>
 
-<<<<<<< HEAD
 <table id="lineType" style="display:none;">
 	<tr id="image_id">
 		<td>
 			<a href="{$smarty.const._THEME_PROD_DIR_}image_path.jpg" class="fancybox">
-				<img src="{$smarty.const._THEME_PROD_DIR_}{$iso_lang}-default-small_default.jpg" alt="image_id" title="image_id" />
+				<img src="{$smarty.const._THEME_PROD_DIR_}{$iso_lang}-default-{$imageType}.jpg" alt="image_id" title="image_id" />
 			</a>
 		</td>
+		<td>legend</td>
 		<td id="td_image_id" class="pointer dragHandle center positionImage">
 			image_position
 		</td>
@@ -150,18 +106,6 @@
 			{foreach from=$shops item=shop}
 			<td class="center">
 				<input type="checkbox" class="image_shop" name="id_image" id="{$shop.id_shop}image_id" value="{$shop.id_shop}" />
-=======
-	<table id="lineType" style="display:none;">
-		<tr id="image_id">
-			<td style="padding: 4px;">
-				<a href="{$smarty.const._THEME_PROD_DIR_}image_path.jpg" class="fancybox">
-					<img src="{$smarty.const._THEME_PROD_DIR_}{$iso_lang}-default-{$imageType}.jpg" alt="image_id" title="image_id" />
-				</a>
-			</td>
-			<td>legend</td>
-			<td id="td_image_id" class="pointer dragHandle center positionImage">
-				image_position
->>>>>>> d49c4cf6
 			</td>
 			{/foreach}
 		{/if}
@@ -194,7 +138,6 @@
 					assoc += '"{$shop.id_shop}" : {if $image->isAssociatedToShop($shop.id_shop)}1{else}0{/if},';
 				{/foreach}
 			{/if}
-<<<<<<< HEAD
 			if (assoc != {literal}"{"{/literal})
 			{
 				assoc = assoc.slice(0, -1);
@@ -203,27 +146,8 @@
 			}
 			else
 				assoc = false;
-			imageLine({$image->id}, "{$image->getExistingImgPath()}", {$image->position}, "{if $image->cover}icon-check-sign{else}icon-check-empty{/if}", assoc);
+			imageLine({$image->id}, "{$image->getExistingImgPath()}", {$image->position}, "{if $image->cover}icon-check-sign{else}icon-check-empty{/if}", assoc, "{$image->legend[$default_language]|@addcslashes:'\"'}");
 		{/foreach}
-=======
-			<td class="center cover"><a href="#">
-				<img class="covered" src="../img/admin/blank.gif" alt="e" /></a>
-			</td>
-			<td class="center">
-				<a href="#" class="delete_product_image" >
-					<img src="../img/admin/delete.gif" alt="{l s='Delete this image'}" title="{l s='Delete this image'}" />
-				</a>
-			</td>
-		</tr>
-	</table>
-	<script type="text/javascript">
-		var upbutton = '{l s='Upload an image'}';
-		var token = '{$token}';
-		var come_from = '{$table}';
-		var success_add =  '{l s='The image has been successfully added.'}';
-		var id_tmp = 0;
-		var current_shop_id = {$current_shop_id|intval};
->>>>>>> d49c4cf6
 		{literal}
 		$("#imageTable").tableDnD(
 		{
@@ -242,19 +166,18 @@
 			}
 		});
 		var filecheck = 1;
-		var uploader = new qq.FileUploader(
+		var params = new Array;
+		params['id_product'] = {/literal}{$id_product|intval}{literal};
+		params['id_category'] = {/literal}{$id_category_default|intval}{literal};
+		params['token'] = "{/literal}{$token}{literal}";
+		params['tab'] = "AdminProducts";
+		params['action'] = "addImage";
+		params['ajax'] = 1;
+		uploader = new qq.FileUploader(
 		{
 			element: document.getElementById("file-uploader"),
 			action: "ajax-tab.php",
 			debug: false,
-			params: {
-				id_product : {/literal}{$id_product}{literal},
-				id_category : {/literal}{$id_category_default}{literal},
-				token : "{/literal}{$token}{literal}",
-				tab : "AdminProducts",
-				action : 'addImage',
-				ajax: 1
-			},
 			onComplete: function(id, fileName, responseJSON)
 			{
 				var percent = ((filecheck * 100) / nbfile);
@@ -267,7 +190,6 @@
 					$("#showCounter").show();
 				}
 				else
-<<<<<<< HEAD
 				{
 					$("#progressBarImage").progressbar({value: 0});
 					$("#progressBarImage").hide();
@@ -280,93 +202,12 @@
 					cover = "icon-check-empty";
 					if (responseJSON.cover == "1")
 						cover = "icon-check-sign";
-					imageLine(responseJSON.id, responseJSON.path, responseJSON.position, cover, responseJSON.shops)
+					imageLine(responseJSON.id, responseJSON.path, responseJSON.position, cover, responseJSON.shops, responseJSON.legend[{/literal}{$default_language|intval}{literal}])
 					$("#imageTable tr:last").after(responseJSON.html);
 					$("#countImage").html(parseInt($("#countImage").html()) + 1);
 					$("#img" + id).remove();
 					$("#imageTable").tableDnDUpdate();
 					showSuccessMessage(responseJSON.name + " " + success_add);
-=======
-					assoc = false;
-				imageLine({$image->id}, "{$image->getExistingImgPath()}", {$image->position}, "{if $image->cover}enabled{else}forbbiden{/if}", assoc, "{$image->legend[$default_language]|@addcslashes:'\"'}");
-			{/foreach}
-			{literal}
-			$("#imageTable").tableDnD(
-			{
-				onDrop: function(table, row) {
-				current = $(row).attr("id");
-				stop = false;
-				image_up = "{";
-				$("#imageList").find("tr").each(function(i) {
-					$("#td_" +  $(this).attr("id")).html(i + 1);
-					if (!stop || (i + 1) == 2)
-						image_up += '"' + $(this).attr("id") + '" : ' + (i + 1) + ',';
-				});
-				image_up = image_up.slice(0, -1);
-				image_up += "}";
-				updateImagePosition(image_up);
-				}
-			});
-		
-			var filecheck = 1;
-			var params = new Array;
-			params['id_product'] = {/literal}{$id_product|intval}{literal};
-			params['id_category'] = {/literal}{$id_category_default|intval}{literal};
-			params['token'] = "{/literal}{$token}{literal}";
-			params['tab'] = "AdminProducts";
-			params['action'] = "addImage";
-			params['ajax'] = 1;
-			uploader = new qq.FileUploader(
-			{
-				element: document.getElementById("file-uploader"),
-				action: "ajax-tab.php",
-				debug: false,
-				onComplete: function(id, fileName, responseJSON)
-				{
-					var percent = ((filecheck * 100) / nbfile);
-					$("#progressBarImage").progressbar({value: percent});
-					if (percent != 100)
-					{
-						$("#imageUpload").html(parseInt(filecheck));
-						$("#imageTotal").html(" / " + parseInt(nbfile) + " {/literal}{l s='Images'}{literal}");
-						$("#progressBarImage").show();
-						$("#showCounter").show();
-					}
-					else
-					{
-						$("#progressBarImage").progressbar({value: 0});
-						$("#progressBarImage").hide();
-						$("#showCounter").hide();
-						nbfile = 0;
-						filecheck = 0;
-					}
-					if (responseJSON.status == 'ok')
-					{
-						cover = "forbbiden";
-						if (responseJSON.cover == "1")
-							cover = "enabled";
-						imageLine(responseJSON.id, responseJSON.path, responseJSON.position, cover, responseJSON.shops, responseJSON.legend[{/literal}{$default_language|intval}{literal}])
-						$("#imageTable tr:last").after(responseJSON.html);
-						$("#countImage").html(parseInt($("#countImage").html()) + 1);
-						$("#img" + id).remove();
-						$("#imageTable").tableDnDUpdate();
-						showSuccessMessage(responseJSON.name + " " + success_add);
-					}
-					else
-						showErrorMessage(responseJSON.error);
-					filecheck++;
-				},
-				onSubmit: function(id, filename)
-				{
-					$('input[id^="legend_"]').each(function()
-					{
-						id = $(this).prop("id").replace("legend_", "legend[") + "]";
-						params[id] = $(this).val();
-					});
-					uploader.setParams(params);					
-					$("#imageTable").show();
-					$("#listImage").append("<li id='img"+id+"'><div class=\"float\" >" + filename + "</div></div><a style=\"margin-left:10px\"href=\"javascript:delQueue(" + id +");\"><img src=\"../img/admin/disabled.gif\" alt=\"\" border=\"0\"></a><p class=\"errorImg\"></p></li>");
->>>>>>> d49c4cf6
 				}
 				else
 					showErrorMessage(responseJSON.error);
@@ -374,6 +215,12 @@
 			},
 			onSubmit: function(id, filename)
 			{
+				$('input[id^="legend_"]').each(function()
+				{
+					id = $(this).prop("id").replace("legend_", "legend[") + "]";
+					params[id] = $(this).val();
+				});
+				uploader.setParams(params);
 				$("#imageTable").show();
 				$("#listImage").append("<li id='img"+id+"'><div>" + filename + "</div></div><a href=\"javascript:delQueue(" + id +");\"><img src=\"../img/admin/disabled.gif\" ></a><p class=\"errorImg\"></p></li>");
 			}
@@ -461,13 +308,11 @@
 				"ajax" : 1 
 			});
 		});
-		
-		//function	
+
 		function updateImagePosition(json)
 		{
 			doAdminAjax(
 			{
-<<<<<<< HEAD
 				"action":"updateImagePosition",
 				"json":json,
 				"token" : "{/literal}{$token}{literal}",
@@ -482,13 +327,14 @@
 			$("#img" + id).remove();
 		}
 		
-		function imageLine(id, path, position, cover, shops)
+		function imageLine(id, path, position, cover, shops, legend)
 		{
 			line = $("#lineType").html();
-			line = line.replace(/image_id/g, id);			
-			line = line.replace(/[a-z]{2}-default-small_default/g, path+'-small_default');
+			line = line.replace(/image_id/g, legend);			
+			line = line.replace(/[a-z]{0,2}-default-small_default/g, path+'-small_default');
 			line = line.replace(/image_path/g, path);
 			line = line.replace(/image_position/g, position);
+			line = line.replace(/legend/g, legend);
 			line = line.replace(/icon-check-empty/g, cover);
 			line = line.replace(/<tbody>/gi, "");
 			line = line.replace(/<\/tbody>/gi, "");
@@ -506,36 +352,4 @@
 	{/literal}
 </script>
 </div>
-=======
-				$("#img" + id).fadeOut("slow");
-				$("#img" + id).remove();
-			}
-			
-			function imageLine(id, path, position, cover, shops, legend)
-			{
-				line = $("#lineType").html();
-				line = line.replace(/image_id/g, legend);
-				line = line.replace(/[a-z]{0,2}-default/g, path);
-				line = line.replace(/image_path/g, path);
-				line = line.replace(/image_position/g, position);
-				line = line.replace(/legend/g, legend);
-				line = line.replace(/blank/g, cover);
-				line = line.replace(/<tbody>/gi, "");
-				line = line.replace(/<\/tbody>/gi, "");
-
-				if (shops != false)
-				{
-					$.each(shops, function(key, value){
-						if (value == 1)
-							line = line.replace('id="' + key + '' + id + '"','id="' + key + '' + id + '" checked=checked');
-					});
-				}
-
-				$("#imageList").append(line);
-			}
-			$('.fancybox').fancybox();
-		});
-		{/literal}
-	</script>
->>>>>>> d49c4cf6
 {/if}