--- conflicted
+++ resolved
@@ -444,7 +444,7 @@
 						</div>
 						<div class="col-lg-6">
 							<select name="sp_reduction_type" id="sp_reduction_type">
-								<option selected="selected">---</option>
+								<option selected="selected">-</option>
 								<option value="amount">{l s='Amount'}</option>
 								<option value="percentage">{l s='Percentage'}</option>
 							</select>
@@ -453,39 +453,6 @@
 				</div>
 				<p class="help-block">{l s='The discount is applied after the tax'}</p>
 			</div>
-
-<<<<<<< HEAD
-=======
-		<label>{l s='Product price'}
-			{if $country_display_tax_label}
-				{l s='(tax excl.):'}
-			{/if}
-		</label>
-		<div class="margin-form">
-			<span id="spm_currency_sign_pre_0" style="font-weight:bold; color:#000000; font-size:12px">
-				{$currency->prefix}
-			</span>
-			<input type="text" disabled="disabled" name="sp_price" id="sp_price" value="{$product->price|string_format:'%.2f'}" size="11" />
-			<span id="spm_currency_sign_post_0" style="font-weight:bold; color:#000000; font-size:12px">
-				{$currency->suffix}
-			</span>
-		</div>
-		<label>
-			{l s='Leave base price:'}
-		</label>
-		<div class="margin-form">
-			<input id="leave_bprice" type="checkbox" value="1" checked="checked" name="leave_bprice" />
-		</div>
-		<label>{l s='Apply a discount of:'}</label>
-		<div class="margin-form">
-			<input type="text" name="sp_reduction" value="0.00" size="11" />
-			<select name="sp_reduction_type">
-				<option selected="selected">-</option>
-				<option value="amount">{l s='Amount'}</option>
-				<option value="percentage">{l s='Percentage'}</option>
-			</select>
-			<p class="preference_description">{l s='The discount is applied after the tax'}</p>
->>>>>>> d49c4cf6
 		</div>
 	</div>
 	<script type="text/javascript">
