{*
* 2007-2013 PrestaShop
*
* NOTICE OF LICENSE
*
* This source file is subject to the Academic Free License (AFL 3.0)
* that is bundled with this package in the file LICENSE.txt.
* It is also available through the world-wide-web at this URL:
* http://opensource.org/licenses/afl-3.0.php
* If you did not receive a copy of the license and are unable to
* obtain it through the world-wide-web, please send an email
* to license@prestashop.com so we can send you a copy immediately.
*
* DISCLAIMER
*
* Do not edit or add to this file if you wish to upgrade PrestaShop to newer
* versions in the future. If you wish to customize PrestaShop for your
* needs please refer to http://www.prestashop.com for more information.
*
*  @author PrestaShop SA <contact@prestashop.com>
*  @copyright  2007-2013 PrestaShop SA
*  @license    http://opensource.org/licenses/afl-3.0.php  Academic Free License (AFL 3.0)
*  International Registered Trademark & Property of PrestaShop SA
*}

{hook h='displayAdminListBefore'}
{if isset($name_controller)}
	{capture name=hookName assign=hookName}display{$name_controller|ucfirst}ListBefore{/capture}
	{hook h=$hookName}
{elseif isset($smarty.get.controller)}
	{capture name=hookName assign=hookName}display{$smarty.get.controller|ucfirst|htmlentities}ListBefore{/capture}
	{hook h=$hookName}
{/if}

<form method="post" action="{$currentIndex}&{$identifier}&token={$token}&id_tax_rules_group={$id_tax_rules_group}&updatetax_rules_group#{$table}" class="form">
<<<<<<< HEAD
	<fieldset>
		
		<input type="hidden" id="submitFilter{$table}" name="submitFilter{$table}" value="0"/>
		<table {if $table_id} id={$table_id}{/if} class="table {if $table_dnd}tableDnD{/if} {$table}">
			<col width="10" />
			{foreach $fields_display AS $key => $params}
				<col {if isset($params.width) && $params.width != 'auto'}width="{$params.width}px"{/if}/>
			{/foreach}
			{if $shop_link_type}
				<col width="80" />
			{/if}
			{if $has_actions}
				<col width="52" />
			{/if}
			<thead>
				<tr>
					<th>
						{if $has_bulk_actions}
							<input type="checkbox" name="checkme" class="noborder" onclick="checkDelBoxes(this.form, '{$table}Box[]', this.checked)" />
						{/if}
					</th>
=======
	<input type="hidden" id="submitFilter{$list_id}" name="submitFilter{$list_id}" value="0"/>
	<table class="table_grid">
		<tr>
			<td style="vertical-align: bottom;">
				<span style="float: left;">
					{if $page > 1}
						<input type="image" src="../img/admin/list-prev2.gif" onclick="getE('submitFilter{$list_id}').value=1"/>&nbsp;
						<input type="image" src="../img/admin/list-prev.gif" onclick="getE('submitFilter{$list_id}').value={$page - 1}"/>
					{/if}
					{l s='Page'} <b>{$page}</b> / {$total_pages}
					{if $page < $total_pages}
						<input type="image" src="../img/admin/list-next.gif" onclick="getE('submitFilter{$list_id}').value={$page + 1};"/>&nbsp;
						<input type="image" src="../img/admin/list-next2.gif" onclick="getE('submitFilter{$list_id}').value={$total_pages}"/>
					{/if}
					| {l s='Display'}
					<select name="{$list_id}_pagination" onchange="submit()">
						{* Choose number of results per page *}
						{foreach $pagination AS $value}
							<option value="{$value|intval}"{if $selected_pagination == $value} selected="selected" {elseif $selected_pagination == NULL && $value == $pagination[1]} selected="selected2"{/if}>{$value|intval}</option>
						{/foreach}
					</select>
					/ {$list_total} {l s='result(s)'}
				</span>
				<span style="float: right;">
					<input type="submit" name="submitReset{$list_id}" value="{l s='Reset'}" class="button" />
				</span>
				<span class="clear"></span>
			</td>
		</tr>
		<tr>
			<td>
				<table
				{if $table_id} id={$table_id}{/if}
				class="table {if $table_dnd}tableDnD{/if} {$list_id}"
				cellpadding="0" cellspacing="0"
				style="width: 100%; margin-bottom:10px;"
				>
					<col width="10px" />
>>>>>>> db4b69d1
					{foreach $fields_display AS $key => $params}
						<th {if isset($params.align)} class="{$params.align}"{/if}>
							{if isset($params.hint)}<span class="alert alert-info" name="help_box">{$params.hint}<span class="hint-pointer">&nbsp;</span></span>{/if}
							<span class="title_box">
								{$params.title}
							</span>
						</th>
					{/foreach}
					{if $shop_link_type}
						<th>
							{if $shop_link_type == 'shop'}
								{l s='Shop'}
							{else}
								{l s='Group shop'}
							{/if}
						</th>
					{/if}
					{if $has_actions}
						<th>{l s='Actions'}<br />&nbsp;</th>
					{/if}
<<<<<<< HEAD
				</tr>
			</thead>
=======
					<thead>
						<tr class="nodrag nodrop">
							<th class="center">
								{if $has_bulk_actions}
									<input type="checkbox" name="checkme" class="noborder" onclick="checkDelBoxes(this.form, '{$list_id}Box[]', this.checked)" />
								{/if}
							</th>
							{foreach $fields_display AS $key => $params}
								<th {if isset($params.align)} class="{$params.align}"{/if}>
									{if isset($params.hint)}<span class="hint" name="help_box">{$params.hint}<span class="hint-pointer">&nbsp;</span></span>{/if}
									<span class="title_box">
										{$params.title}
									</span>
										<br />&nbsp;
								</th>
							{/foreach}
							{if $shop_link_type}
								<th>
									{if $shop_link_type == 'shop'}
										{l s='Shop'}
									{else}
										{l s='Group shop'}
									{/if}
									<br />&nbsp;
								</th>
							{/if}
							{if $has_actions}
								<th class="center">{l s='Actions'}<br />&nbsp;</th>
							{/if}
						</tr>
						</thead>
>>>>>>> db4b69d1
<|MERGE_RESOLUTION|>--- conflicted
+++ resolved
@@ -33,29 +33,6 @@
 {/if}
 
 <form method="post" action="{$currentIndex}&{$identifier}&token={$token}&id_tax_rules_group={$id_tax_rules_group}&updatetax_rules_group#{$table}" class="form">
-<<<<<<< HEAD
-	<fieldset>
-		
-		<input type="hidden" id="submitFilter{$table}" name="submitFilter{$table}" value="0"/>
-		<table {if $table_id} id={$table_id}{/if} class="table {if $table_dnd}tableDnD{/if} {$table}">
-			<col width="10" />
-			{foreach $fields_display AS $key => $params}
-				<col {if isset($params.width) && $params.width != 'auto'}width="{$params.width}px"{/if}/>
-			{/foreach}
-			{if $shop_link_type}
-				<col width="80" />
-			{/if}
-			{if $has_actions}
-				<col width="52" />
-			{/if}
-			<thead>
-				<tr>
-					<th>
-						{if $has_bulk_actions}
-							<input type="checkbox" name="checkme" class="noborder" onclick="checkDelBoxes(this.form, '{$table}Box[]', this.checked)" />
-						{/if}
-					</th>
-=======
 	<input type="hidden" id="submitFilter{$list_id}" name="submitFilter{$list_id}" value="0"/>
 	<table class="table_grid">
 		<tr>
@@ -94,31 +71,15 @@
 				style="width: 100%; margin-bottom:10px;"
 				>
 					<col width="10px" />
->>>>>>> db4b69d1
 					{foreach $fields_display AS $key => $params}
-						<th {if isset($params.align)} class="{$params.align}"{/if}>
-							{if isset($params.hint)}<span class="alert alert-info" name="help_box">{$params.hint}<span class="hint-pointer">&nbsp;</span></span>{/if}
-							<span class="title_box">
-								{$params.title}
-							</span>
-						</th>
+						<col {if isset($params.width) && $params.width != 'auto'}width="{$params.width}px"{/if}/>
 					{/foreach}
 					{if $shop_link_type}
-						<th>
-							{if $shop_link_type == 'shop'}
-								{l s='Shop'}
-							{else}
-								{l s='Group shop'}
-							{/if}
-						</th>
+						<col width="80px" />
 					{/if}
 					{if $has_actions}
-						<th>{l s='Actions'}<br />&nbsp;</th>
+						<col width="52px" />
 					{/if}
-<<<<<<< HEAD
-				</tr>
-			</thead>
-=======
 					<thead>
 						<tr class="nodrag nodrop">
 							<th class="center">
@@ -149,5 +110,4 @@
 								<th class="center">{l s='Actions'}<br />&nbsp;</th>
 							{/if}
 						</tr>
-						</thead>
->>>>>>> db4b69d1
+						</thead>