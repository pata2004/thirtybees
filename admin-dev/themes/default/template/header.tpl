--- conflicted
+++ resolved
@@ -79,10 +79,7 @@
 		var tab_modules_list = '{if isset($tab_modules_list) && $tab_modules_list}{$tab_modules_list|addslashes}{/if}';
 		var update_success_msg = '{l s='Update successful' js=1}';
 		var errorLogin = '{l s='PrestaShop was unable to log in to Addons. Please check your credentials and your Internet connection.'}';
-<<<<<<< HEAD
-=======
 		var search_product_msg = '{l s='Search for a product' js=1}';
->>>>>>> 8b08c6dd
 	</script>
 {/if}
 {if isset($css_files)}
