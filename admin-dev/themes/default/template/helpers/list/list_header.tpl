{*
* 2007-2015 PrestaShop
*
* NOTICE OF LICENSE
*
* This source file is subject to the Academic Free License (AFL 3.0)
* that is bundled with this package in the file LICENSE.txt.
* It is also available through the world-wide-web at this URL:
* http://opensource.org/licenses/afl-3.0.php
* If you did not receive a copy of the license and are unable to
* obtain it through the world-wide-web, please send an email
* to license@prestashop.com so we can send you a copy immediately.
*
* DISCLAIMER
*
* Do not edit or add to this file if you wish to upgrade PrestaShop to newer
* versions in the future. If you wish to customize PrestaShop for your
* needs please refer to http://www.prestashop.com for more information.
*
*  @author PrestaShop SA <contact@prestashop.com>
*  @copyright  2007-2015 PrestaShop SA
*  @license    http://opensource.org/licenses/afl-3.0.php  Academic Free License (AFL 3.0)
*  International Registered Trademark & Property of PrestaShop SA
*}
{if $ajax}
	<script type="text/javascript">
		$(function () {
			$(".ajax_table_link").click(function () {
				var link = $(this);
				$.post($(this).attr('href'), function (data) {
					if (data.success == 1) {
						showSuccessMessage(data.text);
						if (link.hasClass('action-disabled')){
							link.removeClass('action-disabled').addClass('action-enabled');
						} else {
							link.removeClass('action-enabled').addClass('action-disabled');
						}
						link.children().each(function () {
							if ($(this).hasClass('hidden')) {
								$(this).removeClass('hidden');
							} else {
								$(this).addClass('hidden');
							}
						});
					} else {
						showErrorMessage(data.text);
					}
				}, 'json');
				return false;
			});
		});
	</script>
{/if}
{* Display column names and arrows for ordering (ASC, DESC) *}
{if $is_order_position}
	<script type="text/javascript" src="../js/jquery/plugins/jquery.tablednd.js"></script>
	<script type="text/javascript">
		var come_from = '{$list_id|addslashes}';
		var alternate = {if $order_way == 'DESC'}'1'{else}'0'{/if};
	</script>
	<script type="text/javascript" src="../js/admin/dnd.js"></script>
{/if}
{if !$simple_header}
	<script type="text/javascript">
		$(function() {
			$('table.{$list_id} .filter').keypress(function(e){
				var key = (e.keyCode ? e.keyCode : e.which);
				if (key == 13)
				{
					e.preventDefault();
					formSubmit(e, 'submitFilterButton{$list_id}');
				}
			})
			$('#submitFilterButton{$list_id}').click(function() {
				$('#submitFilter{$list_id}').val(1);
			});

			if ($("table .datepicker").length > 0) {
				$("table .datepicker").datepicker({
					prevText: '',
					nextText: '',
					altFormat: 'yy-mm-dd'
				});
			}
		});
	</script>
{/if}

{if !$simple_header}
	<div class="leadin">
		{block name="leadin"}{/block}
	</div>
{/if}

{block name="override_header"}{/block}

{hook h='displayAdminListBefore'}

{if isset($name_controller)}
	{capture name=hookName assign=hookName}display{$name_controller|ucfirst}ListBefore{/capture}
	{hook h=$hookName}
{elseif isset($smarty.get.controller)}
	{capture name=hookName assign=hookName}display{$smarty.get.controller|ucfirst|htmlentities}ListBefore{/capture}
	{hook h=$hookName}
{/if}

<div class="alert alert-warning" id="{$list_id}-empty-filters-alert" style="display:none;">{l s='Please fill at least one field to perform a search in this list.'}</div>
{if isset($sql) && $sql}
	<form id="sql_form_{$list_id|escape:'html':'UTF-8'}" action="{$link->getAdminLink('AdminRequestSql')|escape}&amp;addrequest_sql" method="post" class="hide">
		<input type="hidden" id="sql_query_{$list_id|escape:'html':'UTF-8'}" name="sql" value="{$sql|escape}"/>
		<input type="hidden" id="sql_name_{$list_id|escape:'html':'UTF-8'}" name="name" value=""/>
	</form>
{/if}

{block name="startForm"}
	<form method="post" action="{$action|escape:'html':'UTF-8'}" class="form-horizontal clearfix" id="form-{$list_id}">
{/block}

{if !$simple_header}
	<input type="hidden" id="submitFilter{$list_id}" name="submitFilter{$list_id}" value="0"/>
	{block name="override_form_extra"}{/block}
	<div class="panel col-lg-12">
		<div class="panel-heading">
			{if isset($icon)}<i class="{$icon}"></i> {/if}{if is_array($title)}{$title|end}{else}{$title}{/if}
			{if isset($toolbar_btn) && count($toolbar_btn) >0}
				<span class="badge">{$list_total}</span>
				<span class="panel-heading-action">
				{foreach from=$toolbar_btn item=btn key=k}
					{if $k != 'modules-list' && $k != 'back'}
						<a id="desc-{$table}-{if isset($btn.imgclass)}{$btn.imgclass}{else}{$k}{/if}" class="list-toolbar-btn{if isset($btn.target) && $btn.target} _blank{/if}"{if isset($btn.href)} href="{$btn.href|escape:'html':'UTF-8'}"{/if}{if isset($btn.js) && $btn.js} onclick="{$btn.js}"{/if}>
							<span title="" data-toggle="tooltip" class="label-tooltip" data-original-title="{l s=$btn.desc}" data-html="true" data-placement="top">
								<i class="process-icon-{if isset($btn.imgclass)}{$btn.imgclass}{else}{$k}{/if}{if isset($btn.class)} {$btn.class}{/if}"></i>
							</span>
						</a>
					{/if}
				{/foreach}
					<a class="list-toolbar-btn" href="javascript:location.reload();">
						<span title="" data-toggle="tooltip" class="label-tooltip" data-original-title="{l s='Refresh list'}" data-html="true" data-placement="top">
							<i class="process-icon-refresh"></i>
						</span>
					</a>
				{if isset($sql) && $sql}
<<<<<<< HEAD
					{if $smarty.const._PS_MODE_DEV_}
						<a class="list-toolbar-btn" href="javascript:void(0);" onclick="$('.leadin').first().append('<div class=\'alert alert-info\'>' + $('#sql_query_{$list_id|escape:'html':'UTF-8'}').val() + '</div>'); $(this).attr('onclick', '');">
=======
					{assign var=sql_manager value=Profile::getProfileAccess(Context::getContext()->employee->id_profile, Tab::getIdFromClassName('AdminRequestSql'))}

					{if $sql_manager.view == 1}
						<a class="list-toolbar-btn" href="javascript:void(0);" onclick="$('.leadin').first().append('<div class=\'alert alert-info\'>' + $('#sql_query').val() + '</div>'); $(this).attr('onclick', '');">
>>>>>>> 6449efd7
							<span class="label-tooltip" data-toggle="tooltip" data-original-title="{l s='Show SQL query'}" data-html="true" data-placement="top" >
								<i class="process-icon-terminal"></i>
							</span>
						</a>
						<a class="list-toolbar-btn" href="javascript:void(0);" onclick="$('#sql_name').val(createSqlQueryName()); $('#sql_query').val($('#sql_query').val().replace(/\s+limit\s+[0-9,\s]+$/ig, '').trim()); $('#sql_form').submit();">
							<span class="label-tooltip" data-toggle="tooltip" data-original-title="{l s='Export to SQL Manager'}" data-html="true" data-placement="top" >
								<i class="process-icon-database"></i>
							</span>
						</a>
					{/if}
<<<<<<< HEAD
					<a class="list-toolbar-btn" href="javascript:void(0);" onclick="$('#sql_name_{$list_id|escape:'html':'UTF-8'}').val(createSqlQueryName()); $('#sql_query_{$list_id|escape:'html':'UTF-8'}').val($('#sql_query_{$list_id|escape:'html':'UTF-8'}').val().replace(/\s+limit\s+[0-9,\s]+$/ig, '').trim()); $('#sql_form_{$list_id|escape:'html':'UTF-8'}').submit();">
						<span class="label-tooltip" data-toggle="tooltip" data-original-title="{l s='Export to SQL Manager'}" data-html="true" data-placement="top" >
							<i class="process-icon-database"></i>
						</span>
					</a>
=======
>>>>>>> 6449efd7
				{/if}
				</span>
			{/if}
		</div>
		{if $show_toolbar}
			<script type="text/javascript">
				//<![CDATA[
				var submited = false;
				$(function() {
					//get reference on save link
					btn_save = $('i[class~="process-icon-save"]').parent();
					//get reference on form submit button
					btn_submit = $('#{$table}_form_submit_btn');
					if (btn_save.length > 0 && btn_submit.length > 0) {
						//get reference on save and stay link
						btn_save_and_stay = $('i[class~="process-icon-save-and-stay"]').parent();
						//get reference on current save link label
						lbl_save = $('#desc-{$table}-save div');
						//override save link label with submit button value
						if (btn_submit.val().length > 0) {
							lbl_save.html(btn_submit.attr("value"));
						}
						if (btn_save_and_stay.length > 0) {
							//get reference on current save link label
							lbl_save_and_stay = $('#desc-{$table}-save-and-stay div');
							//override save and stay link label with submit button value
							if (btn_submit.val().length > 0 && lbl_save_and_stay && !lbl_save_and_stay.hasClass('locked')) {
								lbl_save_and_stay.html(btn_submit.val() + " {l s='and stay'} ");
							}
						}
						//hide standard submit button
						btn_submit.hide();
						//bind enter key press to validate form
						$('#{$table}_form').keypress(function (e) {
							if (e.which == 13 && e.target.localName != 'textarea') {
								$('#desc-{$table}-save').click();
							}
						});
						//submit the form
						{block name=formSubmit}
							btn_save.click(function() {
								// Avoid double click
								if (submited) {
									return false;
								}
								submited = true;
								//add hidden input to emulate submit button click when posting the form -> field name posted
								btn_submit.before('<input type="hidden" name="'+btn_submit.attr("name")+'" value="1" />');
								$('#{$table}_form').submit();
								return false;
							});
							if (btn_save_and_stay) {
								btn_save_and_stay.click(function() {
									//add hidden input to emulate submit button click when posting the form -> field name posted
									btn_submit.before('<input type="hidden" name="'+btn_submit.attr("name")+'AndStay" value="1" />');
									$('#{$table}_form').submit();
									return false;
								});
							}
						{/block}
					}
				});
				//]]>
			</script>
		{/if}
{elseif $simple_header}
	<div class="panel col-lg-12">
		{if isset($title)}<h3>{if isset($icon)}<i class="{$icon}"></i> {/if}{if is_array($title)}{$title|end}{else}{$title}{/if}</h3>{/if}
{/if}


	{if $bulk_actions && $has_bulk_actions}
		{assign var=y value=2}
	{else}
		{assign var=y value=1}
	{/if}
	<style>
	@media (max-width: 992px) {
		{foreach from=$fields_display item=param name=params}
			.table-responsive-row td:nth-of-type({math equation="x+y" x=$smarty.foreach.params.index y=$y}):before {
				content: "{$param.title}";
			}
		{/foreach}
	}
	</style>

	{block name="preTable"}{/block}
	<div class="table-responsive-row clearfix{if isset($use_overflow) && $use_overflow} overflow-y{/if}">
		<table{if $table_id} id="table-{$table_id}"{/if} class="table{if $table_dnd} tableDnD{/if} {$table}" >
			<thead>
				<tr class="nodrag nodrop">
					{if $bulk_actions && $has_bulk_actions}
						<th class="center fixed-width-xs"></th>
					{/if}
					{foreach $fields_display AS $key => $params}
					<th class="{if isset($params.class)}{$params.class}{/if}{if isset($params.align)} {$params.align}{/if}">
						<span class="title_box{if isset($order_by) && ($key == $order_by)} active{/if}">
							{if isset($params.hint)}
								<span class="label-tooltip" data-toggle="tooltip"
									title="
										{if is_array($params.hint)}
											{foreach $params.hint as $hint}
												{if is_array($hint)}
													{$hint.text}
												{else}
													{$hint}
												{/if}
											{/foreach}
										{else}
											{$params.hint}
										{/if}
									">
									{$params.title}
								</span>
							{else}
								{$params.title}
							{/if}
							{if (!isset($params.orderby) || $params.orderby) && !$simple_header && $show_filters}
								<a {if isset($order_by) && ($key == $order_by) && ($order_way == 'DESC')}class="active"{/if} href="{$currentIndex|escape:'html':'UTF-8'}&amp;{$list_id}Orderby={$key|urlencode}&amp;{$list_id}Orderway=desc&amp;token={$token|escape:'html':'UTF-8'}{if isset($smarty.get.$identifier)}&amp;{$identifier}={$smarty.get.$identifier|intval}{/if}">
									<i class="icon-caret-down"></i>
								</a>
								<a {if isset($order_by) && ($key == $order_by) && ($order_way == 'ASC')}class="active"{/if} href="{$currentIndex|escape:'html':'UTF-8'}&amp;{$list_id}Orderby={$key|urlencode}&amp;{$list_id}Orderway=asc&amp;token={$token|escape:'html':'UTF-8'}{if isset($smarty.get.$identifier)}&amp;{$identifier}={$smarty.get.$identifier|intval}{/if}">
									<i class="icon-caret-up"></i>
								</a>
							{/if}
						</span>
					</th>
					{/foreach}
					{if $shop_link_type}
						<th>
							<span class="title_box">
							{if $shop_link_type == 'shop'}
								{l s='Shop'}
							{else}
								{l s='Shop group'}
							{/if}
							</span>
						</th>
					{/if}
					{if $has_actions || $show_filters}
						<th>{if !$simple_header}{/if}</th>
					{/if}
				</tr>
			{if !$simple_header && $show_filters}
				<tr class="nodrag nodrop filter {if $row_hover}row_hover{/if}">
					{if $has_bulk_actions}
						<th class="text-center">
							--
						</th>
					{/if}
					{* Filters (input, select, date or bool) *}
					{foreach $fields_display AS $key => $params}
						<th {if isset($params.align)} class="{$params.align}" {/if}>
							{if isset($params.search) && !$params.search}
								--
							{else}
								{if $params.type == 'bool'}
									<select class="filter fixed-width-sm" name="{$list_id}Filter_{$key}">
										<option value="">-</option>
										<option value="1" {if $params.value == 1} selected="selected" {/if}>{l s='Yes'}</option>
										<option value="0" {if $params.value == 0 && $params.value != ''} selected="selected" {/if}>{l s='No'}</option>
									</select>
								{elseif $params.type == 'date' || $params.type == 'datetime'}
									<div class="date_range row">
 										<div class="input-group fixed-width-md">
											<input type="text" class="filter datepicker date-input form-control" id="local_{$params.id_date}_0" name="local_{$params.name_date}[0]"  placeholder="{l s='From'}" />
											<input type="hidden" id="{$params.id_date}_0" name="{$params.name_date}[0]" value="{if isset($params.value.0)}{$params.value.0}{/if}">
											<span class="input-group-addon">
												<i class="icon-calendar"></i>
											</span>
										</div>
 										<div class="input-group fixed-width-md">
											<input type="text" class="filter datepicker date-input form-control" id="local_{$params.id_date}_1" name="local_{$params.name_date}[1]"  placeholder="{l s='To'}" />
											<input type="hidden" id="{$params.id_date}_1" name="{$params.name_date}[1]" value="{if isset($params.value.1)}{$params.value.1}{/if}">
											<span class="input-group-addon">
												<i class="icon-calendar"></i>
											</span>
										</div>
										<script>
											$(function() {
												var dateStart = parseDate($("#{$params.id_date}_0").val());
												var dateEnd = parseDate($("#{$params.id_date}_1").val());
												$("#local_{$params.id_date}_0").datepicker("option", "altField", "#{$params.id_date}_0");
												$("#local_{$params.id_date}_1").datepicker("option", "altField", "#{$params.id_date}_1");
												if (dateStart !== null){
													$("#local_{$params.id_date}_0").datepicker("setDate", dateStart);
												}
												if (dateEnd !== null){
													$("#local_{$params.id_date}_1").datepicker("setDate", dateEnd);
												}
											});
										</script>
									</div>
								{elseif $params.type == 'select'}
									{if isset($params.filter_key)}
										<select class="filter" onchange="$('#submitFilterButton{$list_id}').focus();$('#submitFilterButton{$list_id}').click();" name="{$list_id}Filter_{$params.filter_key}" {if isset($params.width)} style="width:{$params.width}px"{/if}>
											<option value="" {if $params.value == ''} selected="selected" {/if}>-</option>
											{if isset($params.list) && is_array($params.list)}
												{foreach $params.list AS $option_value => $option_display}
													<option value="{$option_value}" {if (string)$option_display === (string)$params.value ||  (string)$option_value === (string)$params.value} selected="selected"{/if}>{$option_display}</option>
												{/foreach}
											{/if}
										</select>
									{/if}
								{else}
									<input type="text" class="filter" name="{$list_id}Filter_{if isset($params.filter_key)}{$params.filter_key}{else}{$key}{/if}" value="{$params.value|escape:'html':'UTF-8'}" {if isset($params.width) && $params.width != 'auto'} style="width:{$params.width}px"{/if} />
								{/if}
							{/if}
						</th>
					{/foreach}

					{if $shop_link_type}
						<th>--</th>
					{/if}
					{if $has_actions || $show_filters}
						<th class="actions">
							{if $show_filters}
							<span class="pull-right">
								{*Search must be before reset for default form submit*}
								<button type="submit" id="submitFilterButton{$list_id}" name="submitFilter" class="btn btn-default" data-list-id="{$list_id}">
									<i class="icon-search"></i> {l s='Search'}
								</button>
								{if $filters_has_value}
									<button type="submit" name="submitReset{$list_id}" class="btn btn-warning">
										<i class="icon-eraser"></i> {l s='Reset'}
									</button>
								{/if}
							</span>
							{/if}
						</th>
					{/if}
				</tr>
			{/if}
			</thead><|MERGE_RESOLUTION|>--- conflicted
+++ resolved
@@ -140,33 +140,20 @@
 						</span>
 					</a>
 				{if isset($sql) && $sql}
-<<<<<<< HEAD
-					{if $smarty.const._PS_MODE_DEV_}
+					{assign var=sql_manager value=Profile::getProfileAccess(Context::getContext()->employee->id_profile, Tab::getIdFromClassName('AdminRequestSql'))}
+
+					{if $sql_manager.view == 1}
 						<a class="list-toolbar-btn" href="javascript:void(0);" onclick="$('.leadin').first().append('<div class=\'alert alert-info\'>' + $('#sql_query_{$list_id|escape:'html':'UTF-8'}').val() + '</div>'); $(this).attr('onclick', '');">
-=======
-					{assign var=sql_manager value=Profile::getProfileAccess(Context::getContext()->employee->id_profile, Tab::getIdFromClassName('AdminRequestSql'))}
-
-					{if $sql_manager.view == 1}
-						<a class="list-toolbar-btn" href="javascript:void(0);" onclick="$('.leadin').first().append('<div class=\'alert alert-info\'>' + $('#sql_query').val() + '</div>'); $(this).attr('onclick', '');">
->>>>>>> 6449efd7
 							<span class="label-tooltip" data-toggle="tooltip" data-original-title="{l s='Show SQL query'}" data-html="true" data-placement="top" >
 								<i class="process-icon-terminal"></i>
 							</span>
 						</a>
-						<a class="list-toolbar-btn" href="javascript:void(0);" onclick="$('#sql_name').val(createSqlQueryName()); $('#sql_query').val($('#sql_query').val().replace(/\s+limit\s+[0-9,\s]+$/ig, '').trim()); $('#sql_form').submit();">
+						<a class="list-toolbar-btn" href="javascript:void(0);" onclick="$('#sql_name_{$list_id|escape:'html':'UTF-8'}').val(createSqlQueryName()); $('#sql_query_{$list_id|escape:'html':'UTF-8'}').val($('#sql_query_{$list_id|escape:'html':'UTF-8'}').val().replace(/\s+limit\s+[0-9,\s]+$/ig, '').trim()); $('#sql_form_{$list_id|escape:'html':'UTF-8'}').submit();">
 							<span class="label-tooltip" data-toggle="tooltip" data-original-title="{l s='Export to SQL Manager'}" data-html="true" data-placement="top" >
 								<i class="process-icon-database"></i>
 							</span>
 						</a>
 					{/if}
-<<<<<<< HEAD
-					<a class="list-toolbar-btn" href="javascript:void(0);" onclick="$('#sql_name_{$list_id|escape:'html':'UTF-8'}').val(createSqlQueryName()); $('#sql_query_{$list_id|escape:'html':'UTF-8'}').val($('#sql_query_{$list_id|escape:'html':'UTF-8'}').val().replace(/\s+limit\s+[0-9,\s]+$/ig, '').trim()); $('#sql_form_{$list_id|escape:'html':'UTF-8'}').submit();">
-						<span class="label-tooltip" data-toggle="tooltip" data-original-title="{l s='Export to SQL Manager'}" data-html="true" data-placement="top" >
-							<i class="process-icon-database"></i>
-						</span>
-					</a>
-=======
->>>>>>> 6449efd7
 				{/if}
 				</span>
 			{/if}
