--- conflicted
+++ resolved
@@ -248,7 +248,6 @@
 						{/if}
 					</th>
 
-<<<<<<< HEAD
 					{* Filters (input, select, date or bool) *}
 					{foreach $fields_display AS $key => $params}
 					<th {if isset($params.align)} class="{$params.align}" {/if}>
@@ -257,7 +256,7 @@
 						{else}
 							{if $params.type == 'bool'}
 								<select class="filter fixed-width-sm" onchange="$('#submitFilterButton{$list_id}').focus();$('#submitFilterButton{$list_id}').click();" name="{$list_id}Filter_{$key}">
-									<option value="">--</option>
+									<option value="">-</option>
 									<option value="1" {if $params.value == 1} selected="selected" {/if}>{l s='Yes'}</option>
 									<option value="0" {if $params.value == 0 && $params.value != ''} selected="selected" {/if}>{l s='No'}</option>
 								</select>
@@ -279,41 +278,11 @@
 							{elseif $params.type == 'select'}
 								{if isset($params.filter_key)}
 									<select class="filter" onchange="$('#submitFilterButton{$list_id}').focus();$('#submitFilterButton{$list_id}').click();" name="{$list_id}Filter_{$params.filter_key}" {if isset($params.width)} style="width:{$params.width}px"{/if}>
-										<option value="" {if $params.value == ''} selected="selected" {/if}>--</option>
+										<option value="" {if $params.value == ''} selected="selected" {/if}>-</option>
 										{if isset($params.list) && is_array($params.list)}
 											{foreach $params.list AS $option_value => $option_display}
 												<option value="{$option_value}" {if (string)$option_display === (string)$params.value ||  (string)$option_value === (string)$params.value} selected="selected"{/if}>{$option_display}</option>
 											{/foreach}
-=======
-							{* Filters (input, select, date or bool) *}
-							{foreach $fields_display AS $key => $params}
-								<td {if isset($params.align)} class="{$params.align}" {/if}>
-									{if isset($params.search) && !$params.search}
-										--
-									{else}
-										{if $params.type == 'bool'}
-											<select onchange="$('#submitFilterButton{$list_id}').focus();$('#submitFilterButton{$list_id}').click();" name="{$list_id}Filter_{$key}">
-												<option value="">-</option>
-												<option value="1" {if $params.value == 1} selected="selected" {/if}>{l s='Yes'}</option>
-												<option value="0" {if $params.value == 0 && $params.value != ''} selected="selected" {/if}>{l s='No'}</option>
-											</select>
-										{elseif $params.type == 'date' || $params.type == 'datetime'}
-											{l s='From'} <input type="text" class="filter datepicker" id="{$params.id_date}_0" name="{$params.name_date}[0]" value="{if isset($params.value.0)}{$params.value.0}{/if}"{if isset($params.width)} style="width:70px"{/if}/><br />
-											{l s='To'} <input type="text" class="filter datepicker" id="{$params.id_date}_1" name="{$params.name_date}[1]" value="{if isset($params.value.1)}{$params.value.1}{/if}"{if isset($params.width)} style="width:70px"{/if}/>
-										{elseif $params.type == 'select'}
-											{if isset($params.filter_key)}
-												<select onchange="$('#submitFilterButton{$list_id}').focus();$('#submitFilterButton{$list_id}').click();" name="{$list_id}Filter_{$params.filter_key}" {if isset($params.width)} style="width:{$params.width}px"{/if}>
-													<option value="" {if $params.value == ''} selected="selected" {/if}>-</option>
-													{if isset($params.list) && is_array($params.list)}
-														{foreach $params.list AS $option_value => $option_display}
-															<option value="{$option_value}" {if $option_display == $params.value ||  $option_value == $params.value} selected="selected"{/if}>{$option_display}</option>
-														{/foreach}
-													{/if}
-												</select>
-											{/if}
-										{else}
-											<input type="text" class="filter" name="{$list_id}Filter_{if isset($params.filter_key)}{$params.filter_key}{else}{$key}{/if}" value="{$params.value|escape:'htmlall':'UTF-8'}" {if isset($params.width) && $params.width != 'auto'} style="width:{$params.width}px"{else}style="width:95%"{/if} />
->>>>>>> d49c4cf6
 										{/if}
 									</select>
 								{/if}
