<?php
/*
* 2007-2015 PrestaShop
*
* NOTICE OF LICENSE
*
* This source file is subject to the Open Software License (OSL 3.0)
* that is bundled with this package in the file LICENSE.txt.
* It is also available through the world-wide-web at this URL:
* http://opensource.org/licenses/osl-3.0.php
* If you did not receive a copy of the license and are unable to
* obtain it through the world-wide-web, please send an email
* to license@prestashop.com so we can send you a copy immediately.
*
* DISCLAIMER
*
* Do not edit or add to this file if you wish to upgrade PrestaShop to newer
* versions in the future. If you wish to customize PrestaShop for your
* needs please refer to http://www.prestashop.com for more information.
*
*  @author PrestaShop SA <contact@prestashop.com>
*  @copyright  2007-2015 PrestaShop SA
*  @license    http://opensource.org/licenses/osl-3.0.php  Open Software License (OSL 3.0)
*  International Registered Trademark & Property of PrestaShop SA
*/

/**
 * @deprecated 1.5.0
 */
abstract class AdminTabCore
{
	/** @var integer Tab id */
	public $id = -1;

	/** @var string Associated table name */
	public $table;

	/** @var string Object identifier inside the associated table */
	protected $identifier = false;

	/** @var string Tab name */
	public $className;

	/** @var string Security token */
	public $token;

	/** @var boolean Automatically join language table if true */
	public $lang = false;

	/** @var boolean Tab Automatically displays edit/delete icons if true */
	public $edit = false;

	/** @var boolean Tab Automatically displays view icon if true */
	public $view = false;

	/** @var boolean Tab Automatically displays delete icon if true */
	public $delete = false;

	/** @var boolean Table records are not deleted but marked as deleted */
	public $deleted = false;

	/** @var boolean Tab Automatically displays duplicate icon if true */
	public $duplicate = false;

	/** @var boolean Content line is clickable if true */
	public $noLink = false;

	/** @var boolean select other required fields */
	public $requiredDatabase = false;

	/** @var boolean Tab Automatically displays '$color' as background color on listing if true */
	public $colorOnBackground = false;

	/** @var string Add fields into data query to display list */
	protected $_select;

	/** @var string Join tables into data query to display list */
	protected $_join;

	/** @var string Add conditions into data query to display list */
	protected $_where;

	/** @var string Group rows into data query to display list */
	protected $_group;

	/** @var string Having rows into data query to display list */
	protected $_having;

	/** @var array Name and directory where class image are located */
	public $fieldImageSettings = array();

	/** @var string Image type */
	public $imageType = 'jpg';

	/** @var array Fields to display in list */
	public $fieldsDisplay = array();

	public $optionTitle = null;

	/** @var string shop */
	public $shopLinkType;

	/** @var bool */
	public $shopShareDatas = false;

	/** @var array Cache for query results */
	protected $_list = array();

	/** @var integer Number of results in list */
	protected $_listTotal = 0;

	/** @var array WHERE clause determined by filter fields */
	protected $_filter;

	/** @var array Temporary SQL table WHERE clause determinated by filter fields */
	protected $_tmpTableFilter = '';

	/** @var array Number of results in list per page (used in select field) */
	protected $_pagination = array(20, 50, 100, 300, 1000);

	/** @var string ORDER BY clause determined by field/arrows in list header */
	protected $_orderBy;

	/** @var string Default ORDER BY clause when $_orderBy is not defined */
	protected $_defaultOrderBy = false;

	/** @var string Order way (ASC, DESC) determined by arrows in list header */
	protected $_orderWay;

	/** @var integer Max image size for upload
	 * As of 1.5 it is recommended to not set a limit to max image size
	 **/
	protected $maxImageSize;

	/** @var array Errors displayed after post processing */
	public $_errors = array();

	/** @var array Confirmations displayed after post processing */
	protected $_conf;

	/** @var object Object corresponding to the tab */
	protected $_object = false;

	/** @var array tabAccess */
	public $tabAccess;

	/** @var string specificConfirmDelete */
	public $specificConfirmDelete = null;

	public static $currentIndex;

	public $smarty;

	protected $identifiersDnd = array('id_product' => 'id_product', 'id_category' => 'id_category_to_move','id_cms_category' => 'id_cms_category_to_move', 'id_cms' => 'id_cms', 'id_attribute' => 'id_attribute', 'id_attribute_group' => 'id_attribute_group', 'id_feature' => 'id_feature', 'id_carrier' => 'id_carrier');

	/** @var bool Redirect or not ater a creation */
	protected $_redirect = true;

	/** @var bool If false, don't add form tags in options forms */
	protected $formOptions = true;

	public $_fieldsOptions = array();

	/**
	 * @since 1.5.0
	 * @var array
	 */
	public $optionsList = array();

	/**
	 * @since 1.5.0
	 * @var Context
	 */
	public $context;

	protected	$_languages = null;
	protected	$_defaultFormLanguage = null;

	protected $_includeObj = array();
	protected $_includeVars = false;
	protected $_includeContainer = true;

	public $ajax = false;

	/**
	 * if true, ajax-tab will not wait 1 sec
	 * @var boolean
	 */
	public $ignore_sleep = false;

	public static $tabParenting = array(
		'AdminCms' => 'AdminCmsContent',
		'AdminCmsCategories' => 'AdminCmsContent',
		'AdminOrdersStates' => 'AdminStatuses',
		'AdminAttributeGenerator' => 'AdminProducts',
		'AdminAttributes' => 'AdminAttributesGroups',
		'AdminFeaturesValues' => 'AdminFeatures',
		'AdminReturnStates' => 'AdminStatuses',
		'AdminStatsTab' => 'AdminStats'
	);

	public function __construct()
	{
		$this->context = Context::getContext();

		$this->id = Tab::getIdFromClassName(get_class($this));
		$this->_conf = array(
			1 => $this->l('Deletion successful'), 2 => $this->l('Selection successfully deleted'),
			3 => $this->l('Creation successful'), 4 => $this->l('Update successful'),
			5 => $this->l('Status update successful'), 6 => $this->l('Settings update successful'),
			7 => $this->l('Image successfully deleted'), 8 => $this->l('Module downloaded successfully'),
			9 => $this->l('Thumbnails successfully regenerated'), 10 => $this->l('Message sent to the customer'),
			11 => $this->l('Comment added'), 12 => $this->l('Module installed successfully'),
			13 => $this->l('Module uninstalled successfully'), 14 => $this->l('Language successfully copied'),
			15 => $this->l('Translations successfully added'), 16 => $this->l('Module transplanted successfully to hook'),
			17 => $this->l('Module removed successfully from hook'), 18 => $this->l('Upload successful'),
			19 => $this->l('Duplication completed successfully'), 20 => $this->l('Translation added successfully but the language has not been created'),
			21 => $this->l('Module reset successfully'), 22 => $this->l('Module deleted successfully'),
			23 => $this->l('Localization pack imported successfully'), 24 => $this->l('Refund Successful'),
			25 => $this->l('Images successfully moved'),
		);
		if (!$this->identifier) $this->identifier = 'id_'.$this->table;
		if (!$this->_defaultOrderBy) $this->_defaultOrderBy = $this->identifier;
		$className = get_class($this);
//		if ($className == 'AdminCategories' OR $className == 'AdminProducts')
//			$className = 'AdminCatalog';
		$this->token = Tools::getAdminToken($className.(int)$this->id.(int)$this->context->employee->id);
		if (!Shop::isFeatureActive())
			$this->shopLinkType = '';
	}


	/**
	 * use translations files to replace english expression.
	 *
	 * @param mixed $string term or expression in english
	 * @param string $class
	 * @param boolan $addslashes if set to true, the return value will pass through addslashes(). Otherwise, stripslashes().
	 * @param boolean $htmlentities if set to true(default), the return value will pass through htmlentities($string, ENT_QUOTES, 'utf-8')
	 * @return string the translation if available, or the english default text.
	 */
	protected function l($string, $class = 'AdminTab', $addslashes = false, $htmlentities = true)
	{
		// if the class is extended by a module, use modules/[module_name]/xx.php lang file
		$current_class = get_class($this);
		if (Module::getModuleNameFromClass($current_class))
		{
			$string = str_replace('\'', '\\\'', $string);
			return Translate::getModuleTranslation(Module::$classInModule[$current_class], $string, $current_class);
		}
		global $_LANGADM;

		if ($class == __CLASS__)
			$class = 'AdminTab';

		$key = md5(str_replace('\'', '\\\'', $string));
		$str = (array_key_exists(get_class($this).$key, $_LANGADM)) ? $_LANGADM[get_class($this).$key] : ((array_key_exists($class.$key, $_LANGADM)) ? $_LANGADM[$class.$key] : $string);
		$str = $htmlentities ? htmlentities($str, ENT_QUOTES, 'utf-8') : $str;
		return str_replace('"', '&quot;', ($addslashes ? addslashes($str) : stripslashes($str)));
	}

	/**
	 * ajaxDisplay is the default ajax return sytem
	 *
	 * @return void
	 */
	public function displayAjax()
	{
	}
	/**
	 * Manage page display (form, list...)
	 */
	public function display()
	{
		// Include other tab in current tab
		if ($this->includeSubTab('display', array('submitAdd2', 'add', 'update', 'view'))){}

		// Include current tab
		elseif ((Tools::getValue('submitAdd'.$this->table) && count($this->_errors)) || isset($_GET['add'.$this->table]))
		{
			if ($this->tabAccess['add'] === '1')
			{
				$this->displayForm();
				if ($this->tabAccess['view'])
					echo '<br /><br /><a href="'.((Tools::getValue('back')) ? Tools::getValue('back') : self::$currentIndex.'&token='.$this->token).'"><img src="../img/admin/arrow2.gif" /> '.((Tools::getValue('back')) ? $this->l('Back') : $this->l('Back to list')).'</a><br />';
			}
			else
				echo $this->l('You do not have permission to add here');
		}
		elseif (isset($_GET['update'.$this->table]))
		{
			if ($this->tabAccess['edit'] === '1' || ($this->table == 'employee' && $this->context->employee->id == Tools::getValue('id_employee')))
			{
				$this->displayForm();
				if ($this->tabAccess['view'])
					echo '<br /><br /><a href="'.((Tools::getValue('back')) ? Tools::getValue('back') : self::$currentIndex.'&token='.$this->token).'"><img src="../img/admin/arrow2.gif" /> '.((Tools::getValue('back')) ? $this->l('Back') : $this->l('Back to list')).'</a><br />';
			}
			else
				echo $this->l('You do not have permission to edit here');
		}
		elseif (isset($_GET['view'.$this->table]))
			$this->{'view'.$this->table}();

		else
		{
			$this->getList($this->context->language->id);
			$this->displayList();
			echo '<br />';
			$this->displayOptionsList();
			$this->displayRequiredFields();
			$this->includeSubTab('display');
		}
	}

	public function displayRequiredFields()
	{
		if (!$this->tabAccess['add'] || !$this->tabAccess['delete'] === '1' || !$this->requiredDatabase)
			return;
		$rules = call_user_func_array(array($this->className, 'getValidationRules'), array($this->className));
		$required_class_fields = array($this->identifier);
		foreach ($rules['required'] as $required)
			$required_class_fields[] = $required;

		echo '<br />
		<p><a href="#" onclick="if ($(\'.requiredFieldsParameters:visible\').length == 0) $(\'.requiredFieldsParameters\').slideDown(\'slow\'); else $(\'.requiredFieldsParameters\').slideUp(\'slow\'); return false;"><img src="../img/admin/duplicate.gif" alt="" /> '.$this->l('Set required fields for this section').'</a></p>
		<fieldset style="display:none" class="width1 requiredFieldsParameters">
		<legend>'.$this->l('Required Fields').'</legend>
		<form name="updateFields" action="'.self::$currentIndex.'&submitFields'.$this->table.'=1&token='.$this->token.'" method="post">
		<p><b>'.$this->l('Select the fields you would like to be required for this section.').'<br />
		<table cellspacing="0" cellpadding="0" class="table width1 clear">
		<tr>
			<th><input type="checkbox" onclick="checkDelBoxes(this.form, \'fieldsBox[]\', this.checked)" class="noborder" name="checkme"></th>
			<th>'.$this->l('Field Name').'</th>
		</tr>';

		$object = new $this->className();
		$res = $object->getFieldsRequiredDatabase();

		$required_fields = array();
		foreach ($res as $row)
			$required_fields[(int)$row['id_required_field']] = $row['field_name'];


		$table_fields = Db::getInstance()->executeS('SHOW COLUMNS FROM '.pSQL(_DB_PREFIX_.$this->table));
		$irow = 0;
		foreach ($table_fields as $field)
		{
			if (in_array($field['Field'], $required_class_fields))
				continue;
			echo '<tr class="'.($irow++ % 2 ? 'alt_row' : '').'">
						<td class="noborder"><input type="checkbox" name="fieldsBox[]" value="'.$field['Field'].'" '.(in_array($field['Field'], $required_fields) ? 'checked="checked"' : '').' /></td>
						<td>'.$field['Field'].'</td>
					</tr>';
		}
		echo '</table><br />
				<center><input style="margin-left:15px;" class="button" type="submit" value="'.$this->l('   Save   ').'" name="submitFields" /></center>
		</fieldset>';
	}

	public function includeSubTab($methodname, $actions = array())
	{
		if (!isset($this->_includeTab) || !is_array($this->_includeTab))
			return false;
		$key = 0;
		$inc = false;
		foreach ($this->_includeTab as $subtab => $extraVars)
		{
			/* New tab loading */
			$classname = 'Admin'.$subtab;
			if (($module = Db::getInstance()->getValue('SELECT `module` FROM `'._DB_PREFIX_.'tab` WHERE `class_name` = \''.pSQL($classname).'\'')) && file_exists(_PS_MODULE_DIR_.'/'.$module.'/'.$classname.'.php'))
				include_once(_PS_MODULE_DIR_.'/'.$module.'/'.$classname.'.php');
			elseif (file_exists(_PS_ADMIN_DIR_.'/tabs/'.$classname.'.php'))
				include_once('tabs/'.$classname.'.php');
			if (!isset($this->_includeObj[$key]))
				$this->_includeObj[$key] = new $classname;
			$adminTab = $this->_includeObj[$key];
			$adminTab->token = $this->token;

			/* Extra variables addition */
			if (!empty($extraVars) && is_array($extraVars))
				foreach ($extraVars as $varKey => $varValue)
					$adminTab->$varKey = $varValue;

			/* Actions management */
			foreach ($actions as $action)
			{
				switch ($action)
				{

					case 'submitAdd1':
						if (Tools::getValue('submitAdd'.$adminTab->table))
							$ok_inc = true;
						break;
					case 'submitAdd2':
						if (Tools::getValue('submitAdd'.$adminTab->table) && count($adminTab->_errors))
							$ok_inc = true;
						break;
					case 'submitDel':
						if (Tools::getValue('submitDel'.$adminTab->table))
							$ok_inc = true;
						break;
					case 'submitFilter':
						if (Tools::isSubmit('submitFilter'.$adminTab->table))
							$ok_inc = true;
					case 'submitReset':
						if (Tools::isSubmit('submitReset'.$adminTab->table))
							$ok_inc = true;
					default:
						if (isset($_GET[$action.$adminTab->table]))
							$ok_inc = true;
				}
			}
			$inc = false;
			if ((isset($ok_inc) && $ok_inc) || !count($actions))
			{
				if (!$adminTab->viewAccess())
				{
					echo Tools::displayError('Access denied.');
					return false;
				}
				if (!count($actions))
					if (($methodname == 'displayErrors' && count($adminTab->_errors)) || $methodname != 'displayErrors')
						echo (isset($this->_includeTabTitle[$key]) ? '<h2>'.$this->_includeTabTitle[$key].'</h2>' : '');
				if ($adminTab->_includeVars)
					foreach ($adminTab->_includeVars as $var => $value)
						$adminTab->$var = $this->$value;
				$adminTab->$methodname();
				$inc = true;
			}
			$key++;
		}
		return $inc;
	}

	/**
	 * Manage page display (form, list...)
	 *
	 * @param string $className Allow to validate a different class than the current one
	 */
	public function validateRules($className = false)
	{
		if (!$className)
			$className = $this->className;

		/* Class specific validation rules */
		$rules = call_user_func(array($className, 'getValidationRules'), $className);

		if ((count($rules['requiredLang']) || count($rules['sizeLang']) || count($rules['validateLang'])))
		{
			/* Language() instance determined by default language */
			$defaultLanguage = new Language((int)(Configuration::get('PS_LANG_DEFAULT')));

			/* All availables languages */
			$languages = Language::getLanguages(false);
		}

		/* Checking for required fields */
		foreach ($rules['required'] as $field)
			if (($value = Tools::getValue($field)) == false && (string)$value != '0')
				if (!Tools::getValue($this->identifier) || ($field != 'passwd' && $field != 'no-picture'))
					$this->_errors[] = sprintf(Tools::displayError('The field %s is required.'), call_user_func(array($className, 'displayFieldName'), $field, $className));

		/* Checking for multilingual required fields */
		foreach ($rules['requiredLang'] as $fieldLang)
			if (($empty = Tools::getValue($fieldLang.'_'.$defaultLanguage->id)) === false || $empty !== '0' && empty($empty))
				$this->_errors[] = sprintf(Tools::displayError('The field %1$s is required at least in %2$s.'), call_user_func(array($className, 'displayFieldName'), $fieldLang, $className), $defaultLanguage->name);

		/* Checking for maximum fields sizes */
		foreach ($rules['size'] as $field => $maxLength)
			if (Tools::getValue($field) !== false && Tools::strlen(Tools::getValue($field)) > $maxLength)
				$this->_errors[] = sprintf(Tools::displayError('field %1$s is too long. (%2$d chars max)'), call_user_func(array($className, 'displayFieldName'), $field, $className), $maxLength);

		/* Checking for maximum multilingual fields size */
		foreach ($rules['sizeLang'] as $fieldLang => $maxLength)
			foreach ($languages as $language)
				if (Tools::getValue($fieldLang.'_'.$language['id_lang']) !== false && Tools::strlen(Tools::getValue($fieldLang.'_'.$language['id_lang'])) > $maxLength)
					$this->_errors[] = sprintf(Tools::displayError('field %1$s is too long. (%2$d chars max, html chars including)'), call_user_func(array($className, 'displayFieldName'), $fieldLang, $className), $maxLength);

		/* Overload this method for custom checking */
		$this->_childValidation();

		/* Checking for fields validity */
		foreach ($rules['validate'] as $field => $function)
			if (($value = Tools::getValue($field)) !== false && !empty($value) && ($field != 'passwd'))
				if (!Validate::$function($value))
					$this->_errors[] = sprintf(Tools::displayError('The field %1$s (%2$s) is invalid.'), call_user_func(array($className, 'displayFieldName'), $field, $className));

		/* Checking for passwd_old validity */
		if (($value = Tools::getValue('passwd')) != false)
		{
			if ($className == 'Employee' && !Validate::isPasswdAdmin($value))
				$this->_errors[] = sprintf(Tools::displayError('The field %1$s (%2$s) is invalid.'), call_user_func(array($className, 'displayFieldName'), 'passwd', $className));
			elseif ($className == 'Customer' && !Validate::isPasswd($value))
				$this->_errors[] = sprintf(Tools::displayError('The field %1$s (%2$s) is invalid.'), call_user_func(array($className, 'displayFieldName'), 'passwd', $className));
		}

		/* Checking for multilingual fields validity */
		foreach ($rules['validateLang'] as $fieldLang => $function)
			foreach ($languages as $language)
				if (($value = Tools::getValue($fieldLang.'_'.$language['id_lang'])) !== false && !empty($value))
					if (!Validate::$function($value))
						$this->_errors[] = sprintf(Tools::displayError('The field %1$s (%2$s) is invalid.'), call_user_func(array($className, 'displayFieldName'), $fieldLang, $className), $language['name']);
	}

	/**
	 * Overload this method for custom checking
	 */
	protected function _childValidation() { }

	/**
	 * Overload this method for custom checking
	 *
	 * @param integer $id Object id used for deleting images
	 * @deprecated As of 1.5 use ObjectModel->deleteImage instead.
	 */
	public function deleteImage($id)
	{
		Tools::displayAsDeprecated();
		$dir = null;
		/* Deleting object images and thumbnails (cache) */
		if (array_key_exists('dir', $this->fieldImageSettings))
		{
			$dir = $this->fieldImageSettings['dir'].'/';
			if (file_exists(_PS_IMG_DIR_.$dir.$id.'.'.$this->imageType) && !unlink(_PS_IMG_DIR_.$dir.$id.'.'.$this->imageType))
				return false;
		}
		if (file_exists(_PS_TMP_IMG_DIR_.$this->table.'_'.$id.'.'.$this->imageType) && !unlink(_PS_TMP_IMG_DIR_.$this->table.'_'.$id.'.'.$this->imageType))
			return false;
		if (file_exists(_PS_TMP_IMG_DIR_.$this->table.'_mini_'.$id.'.'.$this->imageType) && !unlink(_PS_TMP_IMG_DIR_.$this->table.'_mini_'.$id.'.'.$this->imageType))
			return false;
		$types = ImageType::getImagesTypes();
		foreach ($types as $imageType)
			if (file_exists(_PS_IMG_DIR_.$dir.$id.'-'.stripslashes($imageType['name']).'.'.$this->imageType) && !unlink(_PS_IMG_DIR_.$dir.$id.'-'.stripslashes($imageType['name']).'.'.$this->imageType))
				return false;
		return true;
	}

	/**
	 * ajaxPreProcess is a method called in ajax-tab.php before displayConf().
	 *
	 * @return void
	 */
	public function ajaxPreProcess()
	{
	}

	/**
	 * ajaxProcess is the default handle method for request with ajax-tab.php
	 *
	 * @return void
	 */
	public function ajaxProcess()
	{
	}

	/**
	 * Manage page processing
	 */
	public function postProcess()
	{
		if (!isset($this->table))
			return false;

		// set token
		$token = Tools::getValue('token') ? Tools::getValue('token') : $this->token;

		// Sub included tab postProcessing
		$this->includeSubTab('postProcess', array('status', 'submitAdd1', 'submitDel', 'delete', 'submitFilter', 'submitReset'));

		/* Delete object image */
		if (isset($_GET['deleteImage']))
		{
			if (Validate::isLoadedObject($object = $this->loadObject()))
				if (($object->deleteImage()))
					Tools::redirectAdmin(self::$currentIndex.'&add'.$this->table.'&'.$this->identifier.'='.Tools::getValue($this->identifier).'&conf=7&token='.$token);
			$this->_errors[] = Tools::displayError('An error occurred during image deletion (cannot load object).');
		}

		/* Delete object */
		elseif (isset($_GET['delete'.$this->table]))
		{
			if ($this->tabAccess['delete'] === '1')
			{
				if (Validate::isLoadedObject($object = $this->loadObject()) && isset($this->fieldImageSettings))
				{
					// check if request at least one object with noZeroObject
					if (isset($object->noZeroObject) && count(call_user_func(array($this->className, $object->noZeroObject))) <= 1)
						$this->_errors[] = Tools::displayError('You need at least one object.').' <b>'.$this->table.'</b><br />'.Tools::displayError('You cannot delete all of the items.');
					else
					{
						if ($this->deleted)
						{
							$object->deleteImage();
							$object->deleted = 1;
							if (method_exists($object, 'cleanPositions'))
								$object->cleanPositions();
							if ($object->update())
								Tools::redirectAdmin(self::$currentIndex.'&conf=1&token='.$token);
						}
						elseif ($object->delete())
						{
							if (method_exists($object, 'cleanPositions'))
								$object->cleanPositions();
							Tools::redirectAdmin(self::$currentIndex.'&conf=1&token='.$token);
						}
						$this->_errors[] = Tools::displayError('An error occurred during deletion.');
					}
				}
				else
					$this->_errors[] = Tools::displayError('An error occurred while deleting object.').' <b>'.$this->table.'</b> '.Tools::displayError('(cannot load object)');
			}
			else
				$this->_errors[] = Tools::displayError('You do not have permission to delete here.');
		}

		/* Change object statuts (active, inactive) */
		elseif ((isset($_GET['status'.$this->table]) || isset($_GET['status'])) && Tools::getValue($this->identifier))
		{
			if ($this->tabAccess['edit'] === '1')
			{
				if (Validate::isLoadedObject($object = $this->loadObject()))
				{
					if ($object->toggleStatus())
						Tools::redirectAdmin(self::$currentIndex.'&conf=5'.((($id_category = (int)(Tools::getValue('id_category'))) && Tools::getValue('id_product')) ? '&id_category='.$id_category : '').'&token='.$token);
					else
						$this->_errors[] = Tools::displayError('An error occurred while updating status.');
				}
				else
					$this->_errors[] = Tools::displayError('An error occurred while updating status for object.').' <b>'.$this->table.'</b> '.Tools::displayError('(cannot load object)');
			}
			else
				$this->_errors[] = Tools::displayError('You do not have permission to edit here.');
		}
		/* Move an object */
		elseif (isset($_GET['position']))
		{
			if ($this->tabAccess['edit'] !== '1')
				$this->_errors[] = Tools::displayError('You do not have permission to edit here.');
			elseif (!Validate::isLoadedObject($object = $this->loadObject()))
				$this->_errors[] = Tools::displayError('An error occurred while updating status for object.').' <b>'.$this->table.'</b> '.Tools::displayError('(cannot load object)');
			elseif (!$object->updatePosition((int)(Tools::getValue('way')), (int)(Tools::getValue('position'))))
				$this->_errors[] = Tools::displayError('Failed to update the position.');
			else
				Tools::redirectAdmin(self::$currentIndex.'&'.$this->table.'Orderby=position&'.$this->table.'Orderway=asc&conf=5'.(($id_identifier = (int)(Tools::getValue($this->identifier))) ? ('&'.$this->identifier.'='.$id_identifier) : '').'&token='.$token);
		}
		/* Delete multiple objects */
		elseif (Tools::getValue('submitDel'.$this->table))
		{
			if ($this->tabAccess['delete'] === '1')
			{
				if (isset($_POST[$this->table.'Box']))
				{
					$object = new $this->className();
					if (isset($object->noZeroObject) &&
						// Check if all object will be deleted
						(count(call_user_func(array($this->className, $object->noZeroObject))) <= 1 || count($_POST[$this->table.'Box']) == count(call_user_func(array($this->className, $object->noZeroObject)))))
						$this->_errors[] = Tools::displayError('You need at least one object.').' <b>'.$this->table.'</b><br />'.Tools::displayError('You cannot delete all of the items.');
					else
					{
						$result = true;
						if ($this->deleted)
						{
							foreach (Tools::getValue($this->table.'Box') as $id)
							{
								$toDelete = new $this->className($id);
								$toDelete->deleted = 1;
								$result = $result && $toDelete->update();
							}
						}
						else
							$result = $object->deleteSelection(Tools::getValue($this->table.'Box'));

						if ($result)
							Tools::redirectAdmin(self::$currentIndex.'&conf=2&token='.$token);
						$this->_errors[] = Tools::displayError('An error occurred while deleting selection.');
					}
					// clean carriers positions
					Carrier::cleanPositions();
				}
				else
					$this->_errors[] = Tools::displayError('You must select at least one element to delete.');
			}
			else
				$this->_errors[] = Tools::displayError('You do not have permission to delete here.');
		}

		/* Create or update an object */
		elseif (Tools::getValue('submitAdd'.$this->table))
		{
			/* Checking fields validity */
			$this->validateRules();
			if (!count($this->_errors))
			{
				$id = (int)(Tools::getValue($this->identifier));

				/* Object update */
				if (isset($id) && !empty($id))
				{
					if ($this->tabAccess['edit'] === '1' || ($this->table == 'employee' && $this->context->employee->id == Tools::getValue('id_employee') && Tools::isSubmit('updateemployee')))
					{
						$object = new $this->className($id);
						if (Validate::isLoadedObject($object))
						{
							/* Specific to objects which must not be deleted */
							if ($this->deleted && $this->beforeDelete($object))
							{
								// Create new one with old objet values
								$objectNew = new $this->className($object->id);
								$objectNew->id = null;
								$objectNew->date_add = '';
								$objectNew->date_upd = '';

								// Update old object to deleted
								$object->deleted = 1;
								$object->update();

								// Update new object with post values
								$this->copyFromPost($objectNew, $this->table);
								$result = $objectNew->add();
								if (Validate::isLoadedObject($objectNew))
									$this->afterDelete($objectNew, $object->id);
							}
							else
							{
								$this->copyFromPost($object, $this->table);
								$result = $object->update();
								$this->afterUpdate($object);
							}

							if ($object->id)
								$this->updateAssoShop($object->id);

							if (!$result)
								$this->_errors[] = Tools::displayError('An error occurred while updating object.').' <b>'.$this->table.'</b> ('.Db::getInstance()->getMsgError().')';
							elseif ($this->postImage($object->id) && !count($this->_errors))
							{
								if ($this->table == 'group')
									$this->updateRestrictions($object->id);
								$parent_id = (int)(Tools::getValue('id_parent', 1));
								// Specific back redirect
								if ($back = Tools::getValue('back'))
									Tools::redirectAdmin(urldecode($back).'&conf=4');
								// Specific scene feature
								if (Tools::getValue('stay_here') == 'on' || Tools::getValue('stay_here') == 'true' || Tools::getValue('stay_here') == '1')
									Tools::redirectAdmin(self::$currentIndex.'&'.$this->identifier.'='.$object->id.'&conf=4&updatescene&token='.$token);
								// Save and stay on same form
								if (Tools::isSubmit('submitAdd'.$this->table.'AndStay'))
									Tools::redirectAdmin(self::$currentIndex.'&'.$this->identifier.'='.$object->id.'&conf=4&update'.$this->table.'&token='.$token);
								// Save and back to parent
								if (Tools::isSubmit('submitAdd'.$this->table.'AndBackToParent'))
									Tools::redirectAdmin(self::$currentIndex.'&'.$this->identifier.'='.$parent_id.'&conf=4&token='.$token);
								// Default behavior (save and back)
								Tools::redirectAdmin(self::$currentIndex.($parent_id ? '&'.$this->identifier.'='.$object->id : '').'&conf=4&token='.$token);
							}
						}
						else
							$this->_errors[] = Tools::displayError('An error occurred while updating object.').' <b>'.$this->table.'</b> '.Tools::displayError('(cannot load object)');
					}
					else
						$this->_errors[] = Tools::displayError('You do not have permission to edit here.');
				}

				/* Object creation */
				else
				{
					if ($this->tabAccess['add'] === '1')
					{
						$object = new $this->className();
						$this->copyFromPost($object, $this->table);
						if (!$object->add())
							$this->_errors[] = Tools::displayError('An error occurred while creating object.').' <b>'.$this->table.' ('.Db::getInstance()->getMsgError().')</b>';
						elseif (($_POST[$this->identifier] = $object->id /* voluntary */) && $this->postImage($object->id) && !count($this->_errors) && $this->_redirect)
						{
							$parent_id = (int)(Tools::getValue('id_parent', 1));
							$this->afterAdd($object);
							$this->updateAssoShop($object->id);
							if ($this->table == 'group')
							{
								$this->updateRestrictions($object->id);
								// assign group access to every categories
								$categories = Category::getCategories($this->context->language->id, true);
								$rowList = array();
								$a = 0;
								foreach ($categories as $category)
									foreach ($category as $categ_id => $categ)
										if ($categ_id != 1)
											$rowList[] = array('id_category' => $categ_id, 'id_group' => $object->id);
								Db::getInstance()->insert('category_group', $rowList);
							}
							// Save and stay on same form
							if (Tools::isSubmit('submitAdd'.$this->table.'AndStay'))
								Tools::redirectAdmin(self::$currentIndex.'&'.$this->identifier.'='.$object->id.'&conf=3&update'.$this->table.'&token='.$token);
							// Save and back to parent
							if (Tools::isSubmit('submitAdd'.$this->table.'AndBackToParent'))
								Tools::redirectAdmin(self::$currentIndex.'&'.$this->identifier.'='.$parent_id.'&conf=3&token='.$token);
							// Default behavior (save and back)
							Tools::redirectAdmin(self::$currentIndex.($parent_id ? '&'.$this->identifier.'='.$object->id : '').'&conf=3&token='.$token);
						}
					}
					else
						$this->_errors[] = Tools::displayError('You do not have permission to add here.');
				}
			}
			$this->_errors = array_unique($this->_errors);
		}

		/* Cancel all filters for this tab */
		elseif (isset($_POST['submitReset'.$this->table]))
		{
			$filters = $this->context->cookie->getFamily($this->table.'Filter_');
			foreach ($filters as $cookieKey => $filter)
				if (strncmp($cookieKey, $this->table.'Filter_', 7 + Tools::strlen($this->table)) == 0)
					{
						$key = Tools::substr($cookieKey, 7 + Tools::strlen($this->table));
						/* Table alias could be specified using a ! eg. alias!field */
						$tmpTab = explode('!', $key);
						$key = (count($tmpTab) > 1 ? $tmpTab[1] : $tmpTab[0]);
						if (array_key_exists($key, $this->fieldsDisplay))
							unset($this->context->cookie->$cookieKey);
					}
			if (isset($this->context->cookie->{'submitFilter'.$this->table}))
				unset($this->context->cookie->{'submitFilter'.$this->table});
			if (isset($this->context->cookie->{$this->table.'Orderby'}))
				unset($this->context->cookie->{$this->table.'Orderby'});
			if (isset($this->context->cookie->{$this->table.'Orderway'}))
				unset($this->context->cookie->{$this->table.'Orderway'});
			unset($_POST);
		}

		/* Submit options list */
		elseif (Tools::getValue('submitOptions'.$this->table))
			$this->updateOptions($token);

		/* Manage list filtering */
		elseif (Tools::isSubmit('submitFilter'.$this->table) || $this->context->cookie->{'submitFilter'.$this->table} !== false)
		{
			$_POST = array_merge($this->context->cookie->getFamily($this->table.'Filter_'), (isset($_POST) ? $_POST : array()));
			foreach ($_POST as $key => $value)
			{
				/* Extracting filters from $_POST on key filter_ */
				if ($value != null && !strncmp($key, $this->table.'Filter_', 7 + Tools::strlen($this->table)))
				{
					$key = Tools::substr($key, 7 + Tools::strlen($this->table));
					/* Table alias could be specified using a ! eg. alias!field */
					$tmpTab = explode('!', $key);
					$filter = count($tmpTab) > 1 ? $tmpTab[1] : $tmpTab[0];
					if ($field = $this->filterToField($key, $filter))
					{
						$type = (array_key_exists('filter_type', $field) ? $field['filter_type'] : (array_key_exists('type', $field) ? $field['type'] : false));
						if (($type == 'date' || $type == 'datetime') && is_string($value))
							$value = Tools::unSerialize($value);
						$key = isset($tmpTab[1]) ? $tmpTab[0].'.`'.bqSQL($tmpTab[1]).'`' : '`'.bqSQL($tmpTab[0]).'`';
						if (array_key_exists('tmpTableFilter', $field))
							$sqlFilter = & $this->_tmpTableFilter;
						elseif (array_key_exists('havingFilter', $field))
							$sqlFilter = & $this->_filterHaving;
						else
							$sqlFilter = & $this->_filter;

						/* Only for date filtering (from, to) */
						if (is_array($value))
						{
							if (isset($value[0]) && !empty($value[0]))
							{
								if (!Validate::isDate($value[0]))
									$this->_errors[] = Tools::displayError('\'From:\' date format is invalid (YYYY-MM-DD)');
								else
									$sqlFilter .= ' AND '.$key.' >= \''.pSQL(Tools::dateFrom($value[0])).'\'';
							}

							if (isset($value[1]) && !empty($value[1]))
							{
								if (!Validate::isDate($value[1]))
									$this->_errors[] = Tools::displayError('\'To:\' date format is invalid (YYYY-MM-DD)');
								else
									$sqlFilter .= ' AND '.$key.' <= \''.pSQL(Tools::dateTo($value[1])).'\'';
							}
						}
						else
						{
							$sqlFilter .= ' AND ';
							if ($type == 'int' || $type == 'bool')
								$sqlFilter .= (($key == $this->identifier || $key == '`'.$this->identifier.'`' || $key == '`active`') ? 'a.' : '').pSQL($key).' = '.(int)($value).' ';
							elseif ($type == 'decimal')
								$sqlFilter .= (($key == $this->identifier || $key == '`'.$this->identifier.'`') ? 'a.' : '').pSQL($key).' = '.(float)($value).' ';
							elseif ($type == 'select')
								$sqlFilter .= (($key == $this->identifier || $key == '`'.$this->identifier.'`') ? 'a.' : '').pSQL($key).' = \''.pSQL($value).'\' ';
							else
								$sqlFilter .= (($key == $this->identifier || $key == '`'.$this->identifier.'`') ? 'a.' : '').pSQL($key).' LIKE \'%'.pSQL($value).'%\' ';
						}
					}
				}
			}
		}
		elseif (Tools::isSubmit('submitFields') && $this->requiredDatabase && $this->tabAccess['add'] === '1' && $this->tabAccess['delete'] === '1')
		{
			if (!is_array($fields = Tools::getValue('fieldsBox')))
				$fields = array();

			$object = new $this->className();
			if (!$object->addFieldsRequiredDatabase($fields))
				$this->_errors[] = Tools::displayError('Error in updating required fields');
			else
				Tools::redirectAdmin(self::$currentIndex.'&conf=4&token='.$token);
		}
	}

	protected function updateAssoShop($id_object = false)
	{
		if (!Shop::isFeatureActive())
			return;

		if (!$assos = AdminTab::getAssoShop($this->table, $id_object))
			return;

		Db::getInstance()->execute('DELETE FROM '._DB_PREFIX_.$this->table.'_'.$assos[1].($id_object ? ' WHERE `'.$this->identifier.'`='.(int)$id_object : ''));
		foreach ($assos[0] as $asso)
			Db::getInstance()->execute('INSERT INTO '._DB_PREFIX_.$this->table.'_'.$assos[1].' (`'.pSQL($this->identifier).'`, id_'.$assos[1].')
											VALUES('.(int)$asso['id_object'].', '.(int)$asso['id_'.$assos[1]].')');
	}

	protected static function getAssoShop($table, $id_object = false)
	{
		if (Shop::isTableAssociated($table))
			$type = 'shop';
		else
			return;

		$assos = array();
		foreach ($_POST as $k => $row)
		{
			if (!preg_match('/^checkBox'.Tools::toCamelCase($type, true).'Asso_'.$table.'_([0-9]+)?_([0-9]+)$/Ui', $k, $res))
				continue;
			$id_asso_object = (!empty($res[1]) ? $res[1] : $id_object);
			$assos[] = array('id_object' => (int)$id_asso_object, 'id_'.$type => (int)$res[2]);
		}
		return array($assos, $type);
	}

	/**
	 * Update options and preferences
	 *
	 * @param string $token
	 */
	protected function updateOptions($token)
	{
		if ($this->tabAccess['edit'] === '1')
		{
			$this->beforeUpdateOptions();

			$languages = Language::getLanguages(false);
			foreach ($this->optionsList as $category => $categoryData)
			{
				$fields = $categoryData['fields'];

				/* Check required fields */
				foreach ($fields as $field => $values)
					if (isset($values['required']) && $values['required'] && !empty($_POST['multishopOverrideOption'][$field]))
						if (isset($values['type']) && $values['type'] == 'textLang')
						{
							foreach ($languages as $language)
								if (($value = Tools::getValue($field.'_'.$language['id_lang'])) == false && (string)$value != '0')
									$this->_errors[] = sprintf(Tools::displayError('field %s is required.'), $values['title']);
						}
						elseif (($value = Tools::getValue($field)) == false && (string)$value != '0')
							$this->_errors[] = sprintf(Tools::displayError('field %s is required.'), $values['title']);

				/* Check fields validity */
				foreach ($fields as $field => $values)
					if (isset($values['type']) && $values['type'] == 'textLang')
					{
						foreach ($languages as $language)
							if (Tools::getValue($field.'_'.$language['id_lang']) && isset($values['validation']))
								if (!Validate::$values['validation'](Tools::getValue($field.'_'.$language['id_lang'])))
									$this->_errors[] = sprintf(Tools::displayError('field %s is invalid.'), $values['title']);
					}
					elseif (Tools::getValue($field) && isset($values['validation']))
						if (!Validate::$values['validation'](Tools::getValue($field)))
							$this->_errors[] = sprintf(Tools::displayError('field %s is invalid.'), $values['title']);

				/* Default value if null */
				foreach ($fields as $field => $values)
					if (!Tools::getValue($field) && isset($values['default']))
						$_POST[$field] = $values['default'];

				if (!count($this->_errors))
				{
					foreach ($fields as $key => $options)
					{
						if (isset($options['visibility']) && $options['visibility'] > Shop::getContext())
							continue;

						if (Shop::isFeatureActive() && empty($_POST['multishopOverrideOption'][$key]))
						{
							Configuration::deleteFromContext($key);
							continue;
						}

						// check if a method updateOptionFieldName is available
						$method_name = 'updateOption'.Tools::toCamelCase($key, true);
						if (method_exists($this, $method_name))
							$this->$method_name(Tools::getValue($key));
						elseif (isset($options['type']) && in_array($options['type'], array('textLang', 'textareaLang')))
						{
							$list = array();
							foreach ($languages as $language)
							{
								$val = (isset($options['cast']) ? $options['cast'](Tools::getValue($key.'_'.$language['id_lang'])) : Tools::getValue($key.'_'.$language['id_lang']));
								if ($this->validateField($val, $options))
								{
									if (Validate::isCleanHtml($val))
										$list[$language['id_lang']] = $val;
									else
										$this->_errors[] = Tools::displayError('Can not add configuration '.$key.' for lang '.Language::getIsoById((int)$language['id_lang']));
								}
							}
							Configuration::updateValue($key, $list);
						}
						else
						{
							$val = (isset($options['cast']) ? $options['cast'](Tools::getValue($key)) : Tools::getValue($key));
							if ($this->validateField($val, $options))
							{
								if (Validate::isCleanHtml($val))
									Configuration::updateValue($key, $val);
								else
									$this->_errors[] = Tools::displayError('Can not add configuration '.$key);
							}
						}
					}
				}
			}

			if (count($this->_errors) <= 0)
				Tools::redirectAdmin(self::$currentIndex.'&conf=6&token='.$token);
		}
		else
			$this->_errors[] = Tools::displayError('You do not have permission to edit here.');
	}

	/**
	 * Can be overriden
	 */
	public function beforeUpdateOptions()
	{
	}

	protected function validateField($value, $field)
	{
		if (isset($field['validation']))
		{
			if ((!isset($field['empty']) || !$field['empty'] || (isset($field['empty']) && $field['empty'] && $value)) && method_exists('Validate', $field['validation']))
			{
				if (!Validate::$field['validation']($value))
				{
					$this->_errors[] = Tools::displayError($field['title'].' : Incorrect value');
					return false;
				}
			}
		}

		return true;
	}

	protected function uploadImage($id, $name, $dir, $ext = false, $width = null, $height = null)
	{
		if (isset($_FILES[$name]['tmp_name']) && !empty($_FILES[$name]['tmp_name']))
		{
			// Delete old image
			if (Validate::isLoadedObject($object = $this->loadObject()))
				$object->deleteImage();
			else
				return false;


			// Check image validity
			$max_size = isset($this->maxImageSize) ? $this->maxImageSize : 0;
			if ($error = ImageManager::validateUpload($_FILES[$name], Tools::getMaxUploadSize($max_size)))
				$this->_errors[] = $error;
			elseif (!($tmpName = tempnam(_PS_TMP_IMG_DIR_, 'PS')) || !move_uploaded_file($_FILES[$name]['tmp_name'], $tmpName))
				return false;
			else
			{
				$_FILES[$name]['tmp_name'] = $tmpName;
				// Copy new image
				if (!ImageManager::resize($tmpName, _PS_IMG_DIR_.$dir.$id.'.'.$this->imageType, (int)$width, (int)$height, ($ext ? $ext : $this->imageType)))
					$this->_errors[] = Tools::displayError('An error occurred while uploading image.');
				if (count($this->_errors))
					return false;
				if ($this->afterImageUpload())
				{
					unlink($tmpName);
					return true;
				}
				return false;
			}
		}
		return true;
	}


	/**
	 * Overload this method for custom checking
	 *
	 * @param integer $id Object id used for deleting images
	 * @return boolean
	 */
	protected function postImage($id)
	{
		if (isset($this->fieldImageSettings['name']) && isset($this->fieldImageSettings['dir']))
			return $this->uploadImage($id, $this->fieldImageSettings['name'], $this->fieldImageSettings['dir'].'/');
		elseif (!empty($this->fieldImageSettings))
			foreach ($this->fieldImageSettings as $image)
				if (isset($image['name']) && isset($image['dir']))
					$this->uploadImage($id, $image['name'], $image['dir'].'/');
		return !count($this->_errors) ? true : false;
	}

	/**
	 * Copy datas from $_POST to object
	 *
	 * @param object &$object Object
	 * @param string $table Object table
	 */
	protected function copyFromPost(&$object, $table)
	{
		/* Classical fields */
		foreach ($_POST as $key => $value)
			if (array_key_exists($key, $object) && $key != 'id_'.$table)
			{
				/* Do not take care of password field if empty */
				if ($key == 'passwd' && Tools::getValue('id_'.$table) && empty($value))
					continue;
				/* Automatically encrypt password in MD5 */
				if ($key == 'passwd' && !empty($value))
					$value = Tools::encrypt($value);
				$object->{$key} = $value;
			}

		/* Multilingual fields */
		$rules = call_user_func(array(get_class($object), 'getValidationRules'), get_class($object));
		if (count($rules['validateLang']))
		{
			$languages = Language::getLanguages(false);
			foreach ($languages as $language)
				foreach (array_keys($rules['validateLang']) as $field)
					if (Tools::isSubmit($field.'_'.(int)$language['id_lang']))
						$object->{$field}[(int)$language['id_lang']] = Tools::getValue($field.'_'.(int)$language['id_lang']);
		}
	}

	/**
	 * Display errors
	 */
	public function displayErrors()
	{
		if ($nbErrors = count($this->_errors) && $this->_includeContainer)
		{
			echo '<script type="text/javascript">
				$(document).ready(function() {
					$(\'#hideError\').unbind(\'click\').click(function(){
						$(\'.error\').hide(\'slow\', function (){
							$(\'.error\').remove();
						});
						return false;
					});
				});
			  </script>
			<div class="error"><span style="float:right"><a id="hideError" href=""><img alt="X" src="../img/admin/close.png" /></a></span><img src="../img/admin/error2.png" />';
			if (count($this->_errors) == 1)
				echo $this->_errors[0];
			else
			{
				echo sprintf($this->l('%d errors'), $nbErrors).'<br /><ol>';
				foreach ($this->_errors as $error)
					echo '<li>'.$error.'</li>';
				echo '</ol>';
			}
			echo '</div>';
		}
		$this->includeSubTab('displayErrors');
	}

	/**
	 * Display a warning message
	 *
	 * @param string $warn Warning message to display
	 */
	public function	displayWarning($warn)
	{
		$str_output = '';
		if (!empty($warn))
		{
			$str_output .= '<script type="text/javascript">
					$(document).ready(function() {
						$(\'#linkSeeMore\').unbind(\'click\').click(function(){
							$(\'#seeMore\').show(\'slow\');
							$(this).hide();
							$(\'#linkHide\').show();
							return false;
						});
						$(\'#linkHide\').unbind(\'click\').click(function(){
							$(\'#seeMore\').hide(\'slow\');
							$(this).hide();
							$(\'#linkSeeMore\').show();
							return false;
						});
						$(\'#hideWarn\').unbind(\'click\').click(function(){
							$(\'.warn\').hide(\'slow\', function (){
								$(\'.warn\').remove();
							});
							return false;
						});
					});
				  </script>
			<div class="warn">';
			if (!is_array($warn))
				$str_output .= '<img src="../img/admin/warn2.png" />'.$warn;
			else
			{	$str_output .= '<span style="float:right"><a id="hideWarn" href=""><img alt="X" src="../img/admin/close.png" /></a></span><img src="../img/admin/warn2.png" />'.
				(count($warn) > 1 ? sprintf($this->l('There are %s warnings'), count($warn)) : $this->l('There is 1 warning'))
				.'<span style="margin-left:20px;" id="labelSeeMore">
				<a id="linkSeeMore" href="#" style="text-decoration:underline">'.$this->l('Click here to see more').'</a>
				<a id="linkHide" href="#" style="text-decoration:underline;display:none">'.$this->l('Hide warning').'</a></span><ul style="display:none;" id="seeMore">';
				foreach ($warn as $val)
					$str_output .= '<li>'.$val.'</li>';
				$str_output .= '</ul>';
			}
			$str_output .= '</div>';
		}
		echo $str_output;
	}

	/**
	 * Display confirmations
	 */
	public function displayConf()
	{
		if ($conf = Tools::getValue('conf'))
			echo '
			<div class="conf">
				'.$this->_conf[(int)($conf)].'
			</div>';
	}

	/**
	 * Get the current objects' list form the database
	 *
	 * @param integer $id_lang Language used for display
	 * @param string $orderBy ORDER BY clause
	 * @param string $_orderWay Order way (ASC, DESC)
	 * @param integer $start Offset in LIMIT clause
	 * @param integer $limit Row count in LIMIT clause
	 */
	public function getList($id_lang, $orderBy = null, $orderWay = null, $start = 0, $limit = null, $id_lang_shop = false)
	{
		/* Manage default params values */
		if (empty($limit))
			$limit = ((!isset($this->context->cookie->{$this->table.'_pagination'})) ? $this->_pagination[1] : $limit = $this->context->cookie->{$this->table.'_pagination'});

		if (!Validate::isTableOrIdentifier($this->table))
			$this->_errors[] = Tools::displayError('Table name is invalid:').' "'.$this->table.'"';

		if (empty($orderBy))
			$orderBy = $this->context->cookie->__get($this->table.'Orderby') ? $this->context->cookie->__get($this->table.'Orderby') : $this->_defaultOrderBy;
		if (empty($orderWay))
			$orderWay = $this->context->cookie->__get($this->table.'Orderway') ? $this->context->cookie->__get($this->table.'Orderway') : 'ASC';

		$limit = (int)(Tools::getValue('pagination', $limit));
		$this->context->cookie->{$this->table.'_pagination'} = $limit;

		/* Check params validity */
		if (!Validate::isOrderBy($orderBy) || !Validate::isOrderWay($orderWay)
			|| !is_numeric($start) || !is_numeric($limit)
			|| !Validate::isUnsignedId($id_lang))
			die(Tools::displayError('get list params is not valid'));

		/* Determine offset from current page */
		if ((isset($_POST['submitFilter'.$this->table]) ||
		isset($_POST['submitFilter'.$this->table.'_x']) ||
		isset($_POST['submitFilter'.$this->table.'_y'])) &&
		!empty($_POST['submitFilter'.$this->table]) &&
		is_numeric($_POST['submitFilter'.$this->table]))
			$start = (int)($_POST['submitFilter'.$this->table] - 1) * $limit;

		/* Cache */
		$this->_lang = (int)($id_lang);
		$this->_orderBy = $orderBy;
		$this->_orderWay = Tools::strtoupper($orderWay);

		/* SQL table : orders, but class name is Order */
		$sqlTable = $this->table == 'order' ? 'orders' : $this->table;

		// Add SQL shop restriction
		$selectShop = $joinShop = $whereShop = '';
		if ($this->shopLinkType)
		{
			$selectShop = ', shop.name as shop_name ';
			$joinShop = ' LEFT JOIN '._DB_PREFIX_.$this->shopLinkType.' shop
							ON a.id_'.$this->shopLinkType.' = shop.id_'.$this->shopLinkType;
			$whereShop = Shop::addSqlRestriction($this->shopShareDatas, 'a', $this->shopLinkType);
		}

		$asso = Shop::getAssoTable($this->table);
		if ($asso !== false && $asso['type'] == 'shop')
		{
			$filterKey = $asso['type'];
			$idenfierShop = Shop::getContextListShopID();
		}

		$filterShop = '';
		if (isset($filterKey))
		{
			if (!$this->_group)
				$this->_group = 'GROUP BY a.'.pSQL($this->identifier);
			elseif (!preg_match('#(\s|,)\s*a\.`?'.pSQL($this->identifier).'`?(\s|,|$)#', $this->_group))
				$this->_group .= ', a.'.pSQL($this->identifier);

			if (Shop::isFeatureActive() && Shop::getContext() != Shop::CONTEXT_ALL && !preg_match('#`?'.preg_quote(_DB_PREFIX_.$this->table.'_'.$filterKey).'`? *sa#', $this->_join))
				$filterShop = 'JOIN `'._DB_PREFIX_.$this->table.'_'.$filterKey.'` sa ON (sa.'.$this->identifier.' = a.'.$this->identifier.' AND sa.id_'.$filterKey.' IN ('.implode(', ', $idenfierShop).'))';
		}
		///////////////////////
		/* Query in order to get results with all fields */
		$sql = 'SELECT SQL_CALC_FOUND_ROWS
			'.($this->_tmpTableFilter ? ' * FROM (SELECT ' : '').'
			'.($this->lang ? 'b.*, ' : '').'a.*'.(isset($this->_select) ? ', '.$this->_select.' ' : '').$selectShop.'
			FROM `'._DB_PREFIX_.$sqlTable.'` a
			'.$filterShop.'
			'.($this->lang ? 'LEFT JOIN `'._DB_PREFIX_.$this->table.'_lang` b ON (b.`'.$this->identifier.'` = a.`'.$this->identifier.'` AND b.`id_lang` = '.(int)$id_lang.($id_lang_shop ? ' AND b.`id_shop`='.(int)$id_lang_shop : '').')' : '').'
			'.(isset($this->_join) ? $this->_join.' ' : '').'
			'.$joinShop.'
			WHERE 1 '.(isset($this->_where) ? $this->_where.' ' : '').($this->deleted ? 'AND a.`deleted` = 0 ' : '').(isset($this->_filter) ? $this->_filter : '').$whereShop.'
			'.(isset($this->_group) ? $this->_group.' ' : '').'
			'.((isset($this->_filterHaving) || isset($this->_having)) ? 'HAVING ' : '').(isset($this->_filterHaving) ? ltrim($this->_filterHaving, ' AND ') : '').(isset($this->_having) ? $this->_having.' ' : '').'
			ORDER BY '.(($orderBy == $this->identifier) ? 'a.' : '').'`'.pSQL($orderBy).'` '.pSQL($orderWay).
			($this->_tmpTableFilter ? ') tmpTable WHERE 1'.$this->_tmpTableFilter : '').'
			LIMIT '.(int)$start.','.(int)$limit;
		$this->_list = Db::getInstance()->executeS($sql);
		$this->_listTotal = Db::getInstance()->getValue('SELECT FOUND_ROWS() as `'._DB_PREFIX_.$this->table.'`');

	}

	/**
	 * Display image aside object form
	 *
	 * @param integer $id Object id
	 * @param string $image Local image filepath
	 * @param integer $size Image width
	 * @param integer $id_image Image id (for products with several images)
	 * @param string $token Employee token used in the image deletion link
	 * @param boolean $disableCache When turned on a timestamp will be added to the image URI to disable the HTTP cache
	 */
	public function displayImage($id, $image, $size, $id_image = null, $token = null, $disableCache = false)
	{
		if (!isset($token) || empty($token))
			$token = $this->token;
		if ($id && file_exists($image))
			echo '
			<div id="image" >
				'.ImageManager::thumbnail($image, $this->table.'_'.(int)($id).'.'.$this->imageType, $size, $this->imageType, $disableCache).'
				<p align="center">'.$this->l('File size').' '.(filesize($image) / 1000).'kb</p>
				<a href="'.self::$currentIndex.'&'.$this->identifier.'='.(int)($id).'&token='.$token.($id_image ? '&id_image='.(int)($id_image) : '').'&deleteImage=1">
				<img src="../img/admin/delete.gif" alt="'.$this->l('Delete').'" /> '.$this->l('Delete').'</a>
			</div>';
	}

	/**
	 * Display list header (filtering, pagination and column names)
	 */
	public function displayListHeader($token = null)
	{
		$isCms = false;
		if (preg_match('/cms/Ui', $this->identifier))
			$isCms = true;
		$id_cat = Tools::getValue('id_'.($isCms ? 'cms_' : '').'category');

		if (!isset($token) || empty($token))
			$token = $this->token;

		/* Determine total page number */
		$totalPages = ceil($this->_listTotal / Tools::getValue('pagination', (isset($this->context->cookie->{$this->table.'_pagination'}) ? $this->context->cookie->{$this->table.'_pagination'} : $this->_pagination[0])));
		if (!$totalPages) $totalPages = 1;

		echo '<a name="'.$this->table.'">&nbsp;</a>';
		echo '<form method="post" action="'.self::$currentIndex;
		if (Tools::getIsset($this->identifier))
			echo '&'.$this->identifier.'='.(int)(Tools::getValue($this->identifier));
		echo '&token='.$token;
		if (Tools::getIsset($this->table.'Orderby'))
			echo '&'.$this->table.'Orderby='.urlencode($this->_orderBy).'&'.$this->table.'Orderway='.urlencode(strtolower($this->_orderWay));
		echo '#'.$this->table.'" class="form">
		<input type="hidden" id="submitFilter'.$this->table.'" name="submitFilter'.$this->table.'" value="0">
		<table>
			<tr>
				<td style="vertical-align: bottom;">
					<span style="float: left;">';

		/* Determine current page number */
		$page = (int)(Tools::getValue('submitFilter'.$this->table));
		if (!$page) $page = 1;
		if ($page > 1)
			echo '
						<input type="image" src="../img/admin/list-prev2.gif" onclick="getE(\'submitFilter'.$this->table.'\').value=1"/>
						&nbsp; <input type="image" src="../img/admin/list-prev.gif" onclick="getE(\'submitFilter'.$this->table.'\').value='.($page - 1).'"/> ';
		echo $this->l('Page').' <b>'.$page.'</b> / '.$totalPages;
		if ($page < $totalPages)
			echo '
						<input type="image" src="../img/admin/list-next.gif" onclick="getE(\'submitFilter'.$this->table.'\').value='.($page + 1).'"/>
						 &nbsp;<input type="image" src="../img/admin/list-next2.gif" onclick="getE(\'submitFilter'.$this->table.'\').value='.$totalPages.'"/>';
		echo '			| '.$this->l('Display').'
						<select name="pagination">';
		/* Choose number of results per page */
		$selectedPagination = Tools::getValue('pagination', (isset($this->context->cookie->{$this->table.'_pagination'}) ? $this->context->cookie->{$this->table.'_pagination'} : null));
		foreach ($this->_pagination as $value)
			echo '<option value="'.(int)($value).'"'.($selectedPagination == $value ? ' selected="selected"' : (($selectedPagination == null && $value == $this->_pagination[1]) ? ' selected="selected2"' : '')).'>'.(int)($value).'</option>';
		echo '
						</select>
						/ '.(int)($this->_listTotal).' '.$this->l('result(s)').'
					</span>
					<span style="float: right;">
						<input type="submit" name="submitReset'.$this->table.'" value="'.$this->l('Reset').'" class="button" />
						<input type="submit" id="submitFilterButton_'.$this->table.'" name="submitFilter" value="'.$this->l('Filter').'" class="button" />
					</span>
					<span class="clear"></span>
				</td>
			</tr>
			<tr>
				<td>';

		/* Display column names and arrows for ordering (ASC, DESC) */
		if (array_key_exists($this->identifier, $this->identifiersDnd) && $this->_orderBy == 'position')
		{
			echo '
			<script type="text/javascript" src="../js/jquery/jquery.tablednd_0_5.js"></script>
			<script type="text/javascript">
				var token = \''.($token != null ? $token : $this->token).'\';
				var come_from = \''.$this->table.'\';
				var alternate = \''.($this->_orderWay == 'DESC' ? '1' : '0' ).'\';
			</script>
			<script type="text/javascript" src="../js/admin/dnd.js"></script>
			';
		}
		echo '<table'.(array_key_exists($this->identifier, $this->identifiersDnd) ? ' id="'.(((int)(Tools::getValue($this->identifiersDnd[$this->identifier], 1))) ? Tools::substr($this->identifier, 3, Tools::strlen($this->identifier)) : '').'"' : '' ).' class="table'.((array_key_exists($this->identifier, $this->identifiersDnd) && ($this->_orderBy != 'position' && $this->_orderWay != 'DESC')) ? ' tableDnD'  : '' ).'" cellpadding="0" cellspacing="0">
			<thead>
				<tr class="nodrag nodrop">
					<th>';
		if ($this->delete)
			echo '		<input type="checkbox" name="checkme" class="noborder" onclick="checkDelBoxes(this.form, \''.$this->table.'Box[]\', this.checked)" />';
		echo '		</th>';
		foreach ($this->fieldsDisplay as $key => $params)
		{
			echo '	<th '.(isset($params['widthColumn']) ? 'style="width: '.$params['widthColumn'].'px"' : '').'>'.$params['title'];
			if (!isset($params['orderby']) || $params['orderby'])
			{
				// Cleaning links
				if (Tools::getValue($this->table.'Orderby') && Tools::getValue($this->table.'Orderway'))
					self::$currentIndex = preg_replace('/&'.$this->table.'Orderby=([a-z _]*)&'.$this->table.'Orderway=([a-z]*)/i', '', self::$currentIndex);
				echo '	<br />
						<a href="'.self::$currentIndex.'&'.$this->identifier.'='.$id_cat.'&'.$this->table.'Orderby='.urlencode($key).'&'.$this->table.'Orderway=desc&token='.$token.'"><img border="0" src="../img/admin/down'.((isset($this->_orderBy) && ($key == $this->_orderBy) && ($this->_orderWay == 'DESC')) ? '_d' : '').'.gif" /></a>
						<a href="'.self::$currentIndex.'&'.$this->identifier.'='.$id_cat.'&'.$this->table.'Orderby='.urlencode($key).'&'.$this->table.'Orderway=asc&token='.$token.'"><img border="0" src="../img/admin/up'.((isset($this->_orderBy) && ($key == $this->_orderBy) && ($this->_orderWay == 'ASC')) ? '_d' : '').'.gif" /></a>';
			}
			echo '	</th>';
		}

		if ($this->shopLinkType)
			echo '<th style="width: 80px">'.$this->l(($this->shopLinkType == 'shop') ? 'Shop' : 'Shop group').'</th>';

		/* Check if object can be modified, deleted or detailed */
		if ($this->edit || $this->delete || ($this->view && $this->view !== 'noActionColumn'))
			echo '	<th style="width: 52px">'.$this->l('Actions').'</th>';
		echo '	</tr>
				<tr class="nodrag nodrop" style="height: 35px;">
					<td class="center">';
		if ($this->delete)
			echo '		--';
		echo '		</td>';

		/* Javascript hack in order to catch ENTER keypress event */
		$keyPress = 'onkeypress="formSubmit(event, \'submitFilterButton_'.$this->table.'\');"';

		/* Filters (input, select, date or bool) */
		foreach ($this->fieldsDisplay as $key => $params)
		{
			$width = (isset($params['width']) ? ' style="width: '.(int)($params['width']).'px;"' : '');
			echo '<td'.(isset($params['align']) ? ' class="'.$params['align'].'"' : '').'>';
			if (!isset($params['type']))
				$params['type'] = 'text';

			$value = Tools::getValue($this->table.'Filter_'.(array_key_exists('filter_key', $params) ? $params['filter_key'] : $key));
			if (isset($params['search']) && !$params['search'])
			{
				echo '--</td>';
				continue;
			}
			switch ($params['type'])
			{
				case 'bool':
					echo '
					<select name="'.$this->table.'Filter_'.$key.'">
						<option value="">-</option>
						<option value="1"'.($value == 1 ? ' selected="selected"' : '').'>'.$this->l('Yes').'</option>
						<option value="0"'.(($value == 0 && $value != '') ? ' selected="selected"' : '').'>'.$this->l('No').'</option>
					</select>';
					break;

				case 'date':
				case 'datetime':
					if (is_string($value))
						$value = Tools::unSerialize($value);
					if (!Validate::isCleanHtml($value[0]) || !Validate::isCleanHtml($value[1]))
						$value = '';
					$name = $this->table.'Filter_'.(isset($params['filter_key']) ? $params['filter_key'] : $key);
					$nameId = str_replace('!', '__', $name);
					includeDatepicker(array($nameId.'_0', $nameId.'_1'));
					echo $this->l('From').' <input type="text" id="'.$nameId.'_0" name="'.$name.'[0]" value="'.(isset($value[0]) ? $value[0] : '').'"'.$width.' '.$keyPress.' /><br />
					'.$this->l('To').' <input type="text" id="'.$nameId.'_1" name="'.$name.'[1]" value="'.(isset($value[1]) ? $value[1] : '').'"'.$width.' '.$keyPress.' />';
					break;

				case 'select':

					if (isset($params['filter_key']))
					{
						echo '<select onchange="$(\'#submitFilter'.$this->table.'\').focus();$(\'#submitFilter'.$this->table.'\').click();" name="'.$this->table.'Filter_'.$params['filter_key'].'" '.(isset($params['width']) ? 'style="width: '.$params['width'].'px"' : '').'>
								<option value=""'.(($value == 0 && $value != '') ? ' selected="selected"' : '').'>-</option>';
						if (isset($params['select']) && is_array($params['select']))
							foreach ($params['select'] as $optionValue => $optionDisplay)
								echo '<option value="'.$optionValue.'"'.((isset($_POST[$this->table.'Filter_'.$params['filter_key']]) && Tools::getValue($this->table.'Filter_'.$params['filter_key']) == $optionValue && Tools::getValue($this->table.'Filter_'.$params['filter_key']) != '') ? ' selected="selected"' : '').'>'.$optionDisplay.'</option>';
						echo '</select>';
						break;
					}

				case 'text':
				default:
					if (!Validate::isCleanHtml($value))
							$value = '';
					echo '<input type="text" name="'.$this->table.'Filter_'.(isset($params['filter_key']) ? $params['filter_key'] : $key).'" value="'.htmlentities($value, ENT_COMPAT, 'UTF-8').'"'.$width.' '.$keyPress.' />';
			}
			echo '</td>';
		}

		if ($this->shopLinkType)
			echo '<td>--</td>';

		if ($this->edit || $this->delete || ($this->view && $this->view !== 'noActionColumn'))
			echo '<td class="center">--</td>';

		echo '</tr>
			</thead>';
	}

	public function displayTop()
	{
	}

	/**
	 * Display list
	 */
	public function displayList()
	{
		$this->displayTop();

		if ($this->edit && (!isset($this->noAdd) || !$this->noAdd))
			$this->displayAddButton();

		/* Append when we get a syntax error in SQL query */
		if ($this->_list === false)
		{
			$this->displayWarning($this->l('Bad SQL query'));
			return false;
		}

		/* Display list header (filtering, pagination and column names) */
		$this->displayListHeader();
		if (!count($this->_list))
			echo '<tr><td class="center" colspan="'.(count($this->fieldsDisplay) + 2).'">'.$this->l('No items found').'</td></tr>';

		/* Show the content of the table */
		$this->displayListContent();

		/* Close list table and submit button */
		$this->displayListFooter();
	}

	public function displayListContent($token = null)
	{
		/* Display results in a table
		 *
		 * align  : determine value alignment
		 * prefix : displayed before value
		 * suffix : displayed after value
		 * image  : object image
		 * icon   : icon determined by values
		 * active : allow to toggle status
		 */
		$id_category = 1; // default categ

		$irow = 0;
		if ($this->_list && isset($this->fieldsDisplay['position']))
		{
			$positions = array_map(create_function('$elem', 'return (int)$elem[\'position\'];'), $this->_list);
			sort($positions);
		}
		if ($this->_list)
		{
			$isCms = false;
			if (preg_match('/cms/Ui', $this->identifier))
				$isCms = true;
			$keyToGet = 'id_'.($isCms ? 'cms_' : '').'category'.(in_array($this->identifier, array('id_category', 'id_cms_category')) ? '_parent' : '');
			foreach ($this->_list as $tr)
			{
				$id = $tr[$this->identifier];
				echo '<tr'.(array_key_exists($this->identifier, $this->identifiersDnd) ? ' id="tr_'.(($id_category = (int)(Tools::getValue('id_'.($isCms ? 'cms_' : '').'category', '1'))) ? $id_category : '').'_'.$id.'_'.$tr['position'].'"' : '').($irow++ % 2 ? ' class="alt_row"' : '').' '.((isset($tr['color']) && $this->colorOnBackground) ? 'style="background-color: '.$tr['color'].'"' : '').'>
							<td class="center">';
				if ($this->delete && (!isset($this->_listSkipDelete) || !in_array($id, $this->_listSkipDelete)))
					echo '<input type="checkbox" name="'.$this->table.'Box[]" value="'.$id.'" class="noborder" />';
				echo '</td>';
				foreach ($this->fieldsDisplay as $key => $params)
				{
					$tmp = explode('!', $key);
					$key = isset($tmp[1]) ? $tmp[1] : $tmp[0];
					echo '
					<td '.(isset($params['position']) ? ' id="td_'.(isset($id_category) && $id_category ? $id_category : 0).'_'.$id.'"' : '').' class="'.((!isset($this->noLink) || !$this->noLink) ? 'pointer' : '').((isset($params['position']) && $this->_orderBy == 'position')? ' dragHandle' : ''). (isset($params['align']) ? ' '.$params['align'] : '').'" ';
					if (!isset($params['position']) && (!isset($this->noLink) || !$this->noLink))
						echo ' onclick="document.location = \''.self::$currentIndex.'&'.$this->identifier.'='.$id.($this->view? '&view' : '&update').$this->table.'&token='.($token != null ? $token : $this->token).'\'">'.(isset($params['prefix']) ? $params['prefix'] : '');
					else
						echo '>';
					if (isset($params['active']) && isset($tr[$key]))
						$this->_displayEnableLink($token, $id, $tr[$key], $params['active'], Tools::getValue('id_category'), Tools::getValue('id_product'));
					elseif (isset($params['activeVisu']) && isset($tr[$key]))
						echo '<img src="../img/admin/'.($tr[$key] ? 'enabled.gif' : 'disabled.gif').'"
						alt="'.($tr[$key] ? $this->l('Enabled') : $this->l('Disabled')).'" title="'.($tr[$key] ? $this->l('Enabled') : $this->l('Disabled')).'" />';
					elseif (isset($params['position']))
					{
						if ($this->_orderBy == 'position' && $this->_orderWay != 'DESC')
						{
							echo '<a'.(!($tr[$key] != $positions[count($positions) - 1]) ? ' style="display: none;"' : '').' href="'.self::$currentIndex.
									'&'.$keyToGet.'='.(int)($id_category).'&'.$this->identifiersDnd[$this->identifier].'='.$id.'
									&way=1&position='.(int)($tr['position'] + 1).'&token='.($token != null ? $token : $this->token).'">
									<img src="../img/admin/'.($this->_orderWay == 'ASC' ? 'down' : 'up').'.gif"
									alt="'.$this->l('Down').'" title="'.$this->l('Down').'" /></a>';

							echo '<a'.(!($tr[$key] != $positions[0]) ? ' style="display: none;"' : '').' href="'.self::$currentIndex.
									'&'.$keyToGet.'='.(int)($id_category).'&'.$this->identifiersDnd[$this->identifier].'='.$id.'
									&way=0&position='.(int)($tr['position'] - 1).'&token='.($token != null ? $token : $this->token).'">
									<img src="../img/admin/'.($this->_orderWay == 'ASC' ? 'up' : 'down').'.gif"
									alt="'.$this->l('Up').'" title="'.$this->l('Up').'" /></a>';
						}
						else
							echo (int)($tr[$key] + 1);
					}
					elseif (isset($params['image']))
					{
						// item_id is the product id in a product image context, else it is the image id.
						$item_id = isset($params['image_id']) ? $tr[$params['image_id']] : $id;
						// If it's a product image
						if (isset($tr['id_image']))
						{
							$image = new Image((int)$tr['id_image']);
							$path_to_image = _PS_IMG_DIR_.$params['image'].'/'.$image->getExistingImgPath().'.'.$this->imageType;
						}
						else
							$path_to_image = _PS_IMG_DIR_.$params['image'].'/'.$item_id.(isset($tr['id_image']) ? '-'.(int)($tr['id_image']) : '').'.'.$this->imageType;

						echo ImageManager::thumbnail($path_to_image, $this->table.'_mini_'.$item_id.'.'.$this->imageType, 45, $this->imageType);
					}
					elseif (isset($params['icon']) && (isset($params['icon'][$tr[$key]]) || isset($params['icon']['default'])))
						echo '<img src="../img/admin/'.(isset($params['icon'][$tr[$key]]) ? $params['icon'][$tr[$key]] : $params['icon']['default'].'" alt="'.$tr[$key]).'" title="'.$tr[$key].'" />';
					elseif (isset($params['price']))
						echo Tools::displayPrice($tr[$key], (isset($params['currency']) ? Currency::getCurrencyInstance($tr['id_currency']) : $this->context->currency), false);
					elseif (isset($params['float']))
						echo rtrim(rtrim($tr[$key], '0'), '.');
					elseif (isset($params['type']) && $params['type'] == 'date')
						echo Tools::displayDate($tr[$key]);
					elseif (isset($params['type']) && $params['type'] == 'datetime')
						echo Tools::displayDate($tr[$key], null, true);
					elseif (isset($tr[$key]))
					{
						if ($key == 'price')
							$echo = round($tr[$key], 2);
						elseif (isset($params['maxlength']) && Tools::strlen($tr[$key]) > $params['maxlength'])
							$echo = '<span title="'.$tr[$key].'">'.Tools::substr($tr[$key], 0, $params['maxlength']).'...</span>';
						else
							$echo = $tr[$key];

						echo isset($params['callback']) ? call_user_func_array(array((isset($params['callback_object'])) ? $params['callback_object'] : $this->className, $params['callback']), array($echo, $tr)) : $echo;
					}
					else
						echo '--';

					echo (isset($params['suffix']) ? $params['suffix'] : '').
					'</td>';
				}

				if ($this->shopLinkType)
				{
					$name = (Tools::strlen($tr['shop_name']) > 15) ? Tools::substr($tr['shop_name'], 0, 15).'...' : $tr['shop_name'];
					echo '<td class="center" '.(($name != $tr['shop_name']) ? 'title="'.$tr['shop_name'].'"' : '').'>'.$name.'</td>';
				}

				if ($this->edit || $this->delete || ($this->view && $this->view !== 'noActionColumn'))
				{
					echo '<td class="center" style="white-space: nowrap;">';
					if ($this->view)
						$this->_displayViewLink($token, $id);
					if ($this->edit)
						$this->_displayEditLink($token, $id);
					if ($this->delete && (!isset($this->_listSkipDelete) || !in_array($id, $this->_listSkipDelete)))
						$this->_displayDeleteLink($token, $id);
					if ($this->duplicate)
						$this->_displayDuplicate($token, $id);
					echo '</td>';
				}
				echo '</tr>';
			}
		}
	}

	protected function displayAddButton()
	{
		echo '<br /><a href="'.self::$currentIndex.'&add'.$this->table.'&token='.$this->token.'"><img src="../img/admin/add.gif" border="0" /> '.$this->l('Add new').'</a><br /><br />';
	}

	protected function _displayEnableLink($token, $id, $value, $active, $id_category = null, $id_product = null)
	{
<<<<<<< HEAD
		$href = Tools::safeOutput(self::$currentIndex.'&'.$this->identifier.'='.(int)$id.'&'.$active.$this->table.
	        ((int)$id_category && (int)$id_product ? '&id_category='.(int)$id_category : '').'&token='.($token!=NULL ? $token : $this->token));

	    echo '<a href="'.$href.'">
	        <img src="../img/admin/'.((bool)$value ? 'enabled.gif' : 'disabled.gif').'"
	        alt="'.((bool)$value ? $this->l('Enabled') : $this->l('Disabled')).'" title="'.((bool)$value ? $this->l('Enabled') : $this->l('Disabled')).'" /></a>';
	}

    protected function _displayDuplicate($token = NULL, $id)
    {
		$_cacheLang['Duplicate'] = $this->l('Duplicate');
		$_cacheLang['Copy images too?'] = $this->l('This will copy the images too. If you wish to proceed, click "OK". If not, click "Cancel".', __CLASS__, TRUE, FALSE);
		$duplicate = Tools::safeOutput(self::$currentIndex.'&'.$this->identifier.'='.$id.'&duplicate'.$this->table.'&token='.($token!=NULL ? $token : $this->token));

		echo '<a class="pointer" onclick="if (confirm(\''.$_cacheLang['Copy images too?'].'\')) document.location = \''.$duplicate.'\'; else document.location = \''.$duplicate.'&noimage=1\';">
    		<img src="../img/admin/duplicate.png" alt="'.$_cacheLang['Duplicate'].'" title="'.$_cacheLang['Duplicate'].'" /></a>';
    }
=======
		echo '<a href="'.self::$currentIndex.'&'.$this->identifier.'='.$id.'&'.$active.$this->table.
			((int)$id_category && (int)$id_product ? '&id_category='.$id_category : '').'&token='.($token != null ? $token : $this->token).'">
			<img src="../img/admin/'.($value ? 'enabled.gif' : 'disabled.gif').'"
			alt="'.($value ? $this->l('Enabled') : $this->l('Disabled')).'" title="'.($value ? $this->l('Enabled') : $this->l('Disabled')).'" /></a>';
	}

	protected function _displayDuplicate($token = null, $id)
	{
		$_cacheLang['Duplicate'] = $this->l('Duplicate');
		$_cacheLang['Copy images too?'] = $this->l('This will copy the images too. If you wish to proceed, click "OK". If not, click "Cancel".', __CLASS__, true, false);

		$duplicate = self::$currentIndex.'&'.$this->identifier.'='.$id.'&duplicate'.$this->table;

		echo '
			<a class="pointer" onclick="if (confirm(\''.$_cacheLang['Copy images too?'].'\')) document.location = \''.$duplicate.'&token='.($token != null ? $token : $this->token).'\'; else document.location = \''.$duplicate.'&noimage=1&token='.($token ? $token : $this->token).'\';">
			<img src="../img/admin/duplicate.png" alt="'.$_cacheLang['Duplicate'].'" title="'.$_cacheLang['Duplicate'].'" /></a>';
	}
>>>>>>> d850a159

	protected function _displayViewLink($token = null, $id)
	{
		$_cacheLang['View'] = $this->l('View');
		$href = Tools::safeOutput(self::$currentIndex.'&'.$this->identifier.'='.(int)$id.'&view'.$this->table.'&token='.($token!=NULL ? $token : $this->token));

<<<<<<< HEAD
    	echo '<a href="'.$href'">
=======
		echo '
			<a href="'.self::$currentIndex.'&'.$this->identifier.'='.$id.'&view'.$this->table.'&token='.($token != null ? $token : $this->token).'">
>>>>>>> d850a159
			<img src="../img/admin/details.gif" alt="'.$_cacheLang['View'].'" title="'.$_cacheLang['View'].'" /></a>';
	}

	protected function _displayEditLink($token = null, $id)
	{
		$_cacheLang['Edit'] = $this->l('Edit');
		$href = Tools::safeOutput(self::$currentIndex.'&'.$this->identifier.'='.(int)$id.'&update'.$this->table.'&token='.($token!=NULL ? $token : $this->token));

<<<<<<< HEAD
		echo '<a href="'.$href.'">
    		<img src="../img/admin/edit.gif" alt="" title="'.$_cacheLang['Edit'].'" /></a>';
=======
		echo '
			<a href="'.self::$currentIndex.'&'.$this->identifier.'='.$id.'&update'.$this->table.'&token='.($token != null ? $token : $this->token).'">
			<img src="../img/admin/edit.gif" alt="" title="'.$_cacheLang['Edit'].'" /></a>';
>>>>>>> d850a159
	}

	protected function _displayDeleteLink($token = null, $id)
	{
		$_cacheLang['Delete'] = $this->l('Delete');
<<<<<<< HEAD
		$_cacheLang['DeleteItem'] = $this->l('Delete item #', __CLASS__, TRUE, FALSE);
		$href = Tools::safeOutput(self::$currentIndex.'&'.$this->identifier.'='.(int)$id.'&delete'.$this->table.'&token='.($token!=NULL ? $token : $this->token));

		echo '<a href="'.$href.'" onclick="return confirm(\''.$_cacheLang['DeleteItem'].(int)$id.' ?'.
    				(!is_null($this->specificConfirmDelete) ? '\r'.$this->specificConfirmDelete : '').'\');">
=======
		$_cacheLang['DeleteItem'] = $this->l('Delete item #', __CLASS__, true, false);

		echo '
			<a href="'.self::$currentIndex.'&'.$this->identifier.'='.$id.'&delete'.$this->table.'&token='.($token != null ? $token : $this->token).'" onclick="return confirm(\''.$_cacheLang['DeleteItem'].$id.' ?'.
				(!is_null($this->specificConfirmDelete) ? '\r'.$this->specificConfirmDelete : '').'\');">
>>>>>>> d850a159
			<img src="../img/admin/delete.gif" alt="'.$_cacheLang['Delete'].'" title="'.$_cacheLang['Delete'].'" /></a>';
	}

	/**
	 * Close list table and submit button
	 */
	public function displayListFooter($token = null)
	{
		echo '</table>';
		if ($this->delete)
			echo '<p><input type="submit" class="button" name="submitDel'.$this->table.'" value="'.$this->l('Delete selection').'" onclick="return confirm(\''.$this->l('Delete selected items?', __CLASS__, true, false).'\');" /></p>';
		echo '
				</td>
			</tr>
		</table>
		<input type="hidden" name="token" value="'.($token ? $token : $this->token).'" />
		</form>';
		if (isset($this->_includeTab) && count($this->_includeTab))
			echo '<br /><br />';
	}

	/**
	 * Options lists
	 */
	public function displayOptionsList()
	{
		$tab = Tab::getTab($this->context->language->id, $this->id);

		// Retrocompatibility < 1.5.0
		if (!$this->optionsList && $this->_fieldsOptions)
		{
			$this->optionsList = array(
				'options' => array(
					'title' =>	($this->optionTitle) ? $this->optionTitle : $this->l('Options'),
					'fields' =>	$this->_fieldsOptions,
				),
			);
		}

		if (!$this->optionsList)
			return;

		echo '<br />';
		echo '<script type="text/javascript">
			id_language = Number('.$this->context->language->id.');
		</script>';

		$action = Tools::safeOutput(self::$currentIndex.'&submitOptions'.$this->table.'=1&token='.$this->token);

		echo '<form action="'.$action.'" method="post" enctype="multipart/form-data">';
		foreach ($this->optionsList as $category => $categoryData)
		{
			$required = false;
			$this->displayTopOptionCategory($category, $categoryData);
			echo '<fieldset>';

			// Options category title
			$legend = '<img src="'.(!empty($tab['module']) && file_exists($_SERVER['DOCUMENT_ROOT']._MODULE_DIR_.$tab['module'].'/'.$tab['class_name'].'.gif') ? _MODULE_DIR_.$tab['module'].'/' : '../img/t/').$tab['class_name'].'.gif" /> ';
			$legend .= ((isset($categoryData['title'])) ? $categoryData['title'] : $this->l('Options'));
			echo '<legend>'.$legend.'</legend>';

			// Category fields
			if (!isset($categoryData['fields']))
				continue;

			// Category description
			if (isset($categoryData['description']) && $categoryData['description'])
				echo '<p class="optionsDescription">'.$categoryData['description'].'</p>';

			foreach ($categoryData['fields'] as $key => $field)
			{
				// Field value
				$value = Tools::getValue($key, Configuration::get($key));
				if (!Validate::isCleanHtml($value))
					$value = Configuration::get($key);

				if (isset($field['defaultValue']) && !$value)
					$value = $field['defaultValue'];

				// Check if var is invisible (can't edit it in current shop context), or disable (use default value for multishop)
				$isDisabled = $isInvisible = false;
				if (Shop::isFeatureActive())
				{
					if (isset($field['visibility']) && $field['visibility'] > Shop::getContext())
					{
						$isDisabled = true;
						$isInvisible = true;
					}
					elseif (Shop::getContext() != Shop::CONTEXT_ALL && !Configuration::isOverridenByCurrentContext($key))
						$isDisabled = true;
				}

				// Display title
				echo '<div style="clear: both; padding-top:15px;" id="conf_id_'.$key.'" '.(($isInvisible) ? 'class="isInvisible"' : '').'>';
				if ($field['title'])
				{
					echo '<label class="conf_title">';

					// Is this field required ?
					if (isset($field['required']) && $field['required'])
					{
						$required = true;
						echo '<sup>*</sup> ';
					}
					echo $field['title'].'</label>';
				}

				echo '<div class="margin-form" style="padding-top:5px;">';

				// Display option inputs
				$method = 'displayOptionType'.Tools::toCamelCase($field['type'], true);
				if (!method_exists($this, $method))
					$this->displayOptionTypeText($key, $field, $value);//default behavior
				else
					$this->$method($key, $field, $value);

				// Multishop default value
				if (Shop::isFeatureActive() && Shop::getContext() != Shop::CONTEXT_ALL && !$isInvisible)
					echo '<div class="preference_default_multishop">
							<label>
								<input type="checkbox" name="multishopOverrideOption['.$key.']" value="1" '.(($isDisabled) ? 'checked="checked"' : '').' onclick="checkMultishopDefaultValue(this, \''.$key.'\')" /> '.$this->l('Use default value').'
							</label>
						</div>';

				// Field description
				//echo (isset($field['desc']) ? '<p class="preference_description">'.((isset($field['thumb']) AND $field['thumb'] AND $field['thumb']['pos'] == 'after') ? '<img src="'.$field['thumb']['file'].'" alt="'.$field['title'].'" title="'.$field['title'].'" style="float:left;" />' : '' ).$field['desc'].'</p>' : '');
				echo (isset($field['desc']) ? '<p class="preference_description">'.$field['desc'].'</p>' : '');

				// Is this field invisible in current shop context ?
				echo ($isInvisible) ? '<p class="multishop_warning">'.$this->l('You cannot change the value of this configuration field in this shop context').'</p>' : '';

				echo '</div></div>';
			}

			echo '<div align="center" style="margin-top: 20px;">';
			echo '<input type="submit" value="'.$this->l('   Save   ').'" name="submit'.ucfirst($category).$this->table.'" class="button" />';
			echo '</div>';
			if ($required)
				echo '<div class="small"><sup>*</sup> '.$this->l('Required field').'</div>';

			echo '</fieldset><br />';
			$this->displayBottomOptionCategory($category, $categoryData);
		}
		echo '</form>';
	}

	/**
	 * Can be overriden
	 */
	public function displayTopOptionCategory($category, $data)
	{
	}

	/**
	 * Can be overriden
	 */
	public function displayBottomOptionCategory($category, $data)
	{
	}

	/**
	 * Type = select
	 */
	public function displayOptionTypeSelect($key, $field, $value)
	{
		echo '<select name="'.$key.'"'.(isset($field['js']) === true ? ' onchange="'.$field['js'].'"' : '').' id="'.$key.'">';
		foreach ($field['list'] as $k => $option)
			echo '<option value="'.(isset($option['cast']) ? $option['cast']($option[$field['identifier']]) : $option[$field['identifier']]).'"'.(($value == $option[$field['identifier']]) ? ' selected="selected"' : '').'>'.$option['name'].'</option>';
		echo '</select>';
	}

	/**
	 * Type = bool
	 */
	public function displayOptionTypeBool($key, $field, $value)
	{
		echo '<label class="t" for="'.$key.'_on"><img src="../img/admin/enabled.gif" alt="'.$this->l('Yes').'" title="'.$this->l('Yes').'" /></label>';
		echo '<input type="radio" name="'.$key.'" id="'.$key.'_on" value="1" '.($value ? ' checked="checked" ' : '').(isset($field['js']['on']) ? $field['js']['on'] : '').' />';
		echo '<label class="t" for="'.$key.'_on"> '.$this->l('Yes').'</label>';

		echo '<label class="t" for="'.$key.'_off"><img src="../img/admin/disabled.gif" alt="'.$this->l('No').'" title="'.$this->l('No').'" style="margin-left: 10px;" /></label>';
		echo '<input type="radio" name="'.$key.'" id="'.$key.'_off" value="0" '.(!$value ? ' checked="checked" ' : '').(isset($field['js']['off']) ? $field['js']['off'] : '').' />';
		echo '<label class="t" for="'.$key.'_off"> '.$this->l('No').'</label>';
	}

	/**
	 * Type = radio
	 */
	public function displayOptionTypeRadio($key, $field, $value)
	{
		foreach ($field['choices'] as $k => $v)
			echo '<input type="radio" name="'.$key.'" id="'.$key.$k.'_on" value="'.(int)$k.'"'.(($k == $value) ? ' checked="checked"' : '').(isset($field['js'][$k]) ? ' '.$field['js'][$k] : '').' /><label class="t" for="'.$key.$k.'_on"> '.$v.'</label><br />';
		echo '<br />';
	}

	/**
	 * Type = text
	 */
	public function displayOptionTypeText($key, $field, $value)
	{
		echo '<input type="'.$field['type'].'"'.(isset($field['id']) ? ' id="'.$field['id'].'"' : '').' size="'.(isset($field['size']) ? (int)$field['size'] : 5).'" name="'.$key.'" value="'.htmlentities($value, ENT_COMPAT, 'UTF-8').'" />'.(isset($field['next']) ? '&nbsp;'.(string)$field['next'] : '');
	}

	/**
	 * Type = password
	 */
	public function displayOptionTypePassword($key, $field, $value)
	{
		$this->displayOptionTypeText($key, $field, '');
	}

	/**
	 * Type = textarea
	 */
	public function displayOptionTypeTextarea($key, $field, $value)
	{
		echo '<textarea name='.$key.' cols="'.$field['cols'].'" rows="'.$field['rows'].'">'.htmlentities($value, ENT_COMPAT, 'UTF-8').'</textarea>';
	}

	/**
	 * Type = file
	 */
	public function displayOptionTypeFile($key, $field, $value)
	{
		if (isset($field['thumb']) && $field['thumb'] && $field['thumb']['pos'] == 'before')
			echo '<img src="'.$field['thumb']['file'].'" alt="'.$field['title'].'" title="'.$field['title'].'" /><br />';
		echo '<input type="file" name="'.$key.'" />';
	}

	/**
	 * Type = image
	 */
	public function displayOptionTypeImage($key, $field, $value)
	{
		echo '<table cellspacing="0" cellpadding="0">';
		echo '<tr>';

		/*if ($name == 'themes')
			echo '
			<td colspan="'.sizeof($field['list']).'">
				<b>'.$this->l('In order to use a new theme, please follow these steps:', get_class()).'</b>
				<ul>
					<li>'.$this->l('Import your theme using this module:', get_class()).' <a href="index.php?tab=AdminModules&token='.Tools::getAdminTokenLite('AdminModules').'&filtername=themeinstallator" style="text-decoration: underline;">'.$this->l('Theme installer', get_class()).'</a></li>
					<li>'.$this->l('When your theme is imported, please select the theme in this page', get_class()).'</li>
				</ul>
			</td>
			</tr>
			<tr>
			';*/

		$i = 0;
		foreach ($field['list'] as $theme)
		{
			echo '<td class="center" style="width: 180px; padding:0px 20px 20px 0px;">';
				echo '<input type="radio" name="'.$key.'" id="'.$key.'_'.$theme['name'].'_on" style="vertical-align: text-bottom;" value="'.$theme['name'].'"'.(_THEME_NAME_ == $theme['name'] ? 'checked="checked"' : '').' />';
				echo '<label class="t" for="'.$key.'_'.$theme['name'].'_on"> '.Tools::strtolower($theme['name']).'</label>';
				echo '<br />';
				echo '<label class="t" for="'.$key.'_'.$theme['name'].'_on">';
					echo '<img src="../themes/'.$theme['name'].'/preview.jpg" alt="'.Tools::strtolower($theme['name']).'">';
				echo '</label>';
			echo '</td>';
			if (isset($field['max']) && ($i + 1 ) % $field['max'] == 0)
				echo '</tr><tr>';
			$i++;
		}
		echo '</tr>';
		echo '</table>';
	}

	/**
	 * Type = textLang
	 */
	public function displayOptionTypeTextLang($key, $field, $value)
	{
		$languages = Language::getLanguages(false);
		foreach ($languages as $language)
		{
			$value = Tools::getValue($key.'_'.$language['id_lang'], Configuration::get($key, $language['id_lang']));
			echo '<div id="'.$key.'_'.$language['id_lang'].'" style="margin-bottom:8px; display: '.($language['id_lang'] == $this->context->language->id ? 'block' : 'none').'; float: left; vertical-align: top;">';
			echo '<input type="text" size="'.(isset($field['size']) ? (int)$field['size'] : 5).'" name="'.$key.'_'.$language['id_lang'].'" value="'.htmlentities($value, ENT_COMPAT, 'UTF-8').'" />';
			echo '</div>';
		}
		$this->displayFlags($languages, $this->context->language->id, $key, $key);
	}

	/**
	 * Type = TextareaLang
	 */
	public function displayOptionTypeTextareaLang($key, $field, $value)
	{
		$languages = Language::getLanguages(false);
		foreach ($languages as $language)
		{
			$value = Configuration::get($key, $language['id_lang']);
			echo '<div id="'.$key.'_'.$language['id_lang'].'" style="display: '.($language['id_lang'] == $this->context->language->id ? 'block' : 'none').'; float: left;">';
				echo '<textarea rows="'.(int)($field['rows']).'" cols="'.(int)($field['cols']).'"  name="'.$key.'_'.$language['id_lang'].'">'.str_replace('\r\n', "\n", $value).'</textarea>';
			echo '</div>';
		}
		$this->displayFlags($languages, $this->context->language->id, $key, $key);
		echo '<br style="clear:both">';
	}

	/**
	 * Type = selectLang
	 */
	public function displayOptionTypeSelectLang($key, $field, $value)
	{
		$languages = Language::getLanguages(false);
		foreach ($languages as $language)
		{
			echo '<div id="'.$key.'_'.$language['id_lang'].'" style="margin-bottom:8px; display: '.($language['id_lang'] == $this->context->language->id ? 'block' : 'none').'; float: left; vertical-align: top;">';
			echo '<select name="'.$key.'_'.Tools::strtoupper($language['iso_code']).'">';
			foreach ($field['list'] as $k => $v)
				echo '<option value="'.(isset($v['cast']) ? $v['cast']($v[$field['identifier']]) : $v[$field['identifier']]).'"'.((htmlentities(Tools::getValue($key.'_'.Tools::strtoupper($language['iso_code']), (Configuration::get($key.'_'.Tools::strtoupper($language['iso_code'])) ? Configuration::get($key.'_'.Tools::strtoupper($language['iso_code'])) : '')), ENT_COMPAT, 'UTF-8') == $v[$field['identifier']]) ? ' selected="selected"' : '').'>'.$v['name'].'</option>';
			echo '</select>';
			echo '</div>';
		}
		$this->displayFlags($languages, $this->context->language->id, $key, $key);
	}

	/**
	 * Type = price
	 */
	public function displayOptionTypePrice($key, $field, $value)
	{
		echo $this->context->currency->getSign('left');
		$this->displayOptionTypeText($key, $field, $value);
		echo $this->context->currency->getSign('right').' '.$this->l('(tax excl.)');
	}

	/**
	 * Type = disabled
	 */
	public function displayOptionTypeDisabled($key, $field, $value)
	{
		echo $field['disabled'];
	}

	/**
	 * Load class object using identifier in $_GET (if possible)
	 * otherwise return an empty object, or die
	 *
	 * @param boolean $opt Return an empty object if load fail
	 * @return object
	 */
	protected function loadObject($opt = false)
	{
		if ($id = (int)(Tools::getValue($this->identifier)) && Validate::isUnsignedId($id))
		{
			if (!$this->_object)
				$this->_object = new $this->className($id);
			if (Validate::isLoadedObject($this->_object))
				return $this->_object;
			$this->_errors[] = Tools::displayError('Object cannot be loaded (not found)');
		}
		elseif ($opt)
		{
			$this->_object = new $this->className();
			return $this->_object;
		}
		else
			$this->_errors[] = Tools::displayError('Object cannot be loaded (identifier missing or invalid)');

		$this->displayErrors();
	}

	/**
	 * Return field value if possible (both classical and multilingual fields)
	 *
	 * Case 1 : Return value if present in $_POST / $_GET
	 * Case 2 : Return object value
	 *
	 * @param object $obj Object
	 * @param string $key Field name
	 * @param integer $id_lang Language id (optional)
	 * @return string
	 */
	public function getFieldValue($obj, $key, $id_lang = null, $id_shop = null)
	{
		if (!$id_shop && $obj->isLangMultishop())
			$id_shop = Context::getContext()->shop->id;

		if ($id_lang)
			$defaultValue = ($obj->id && isset($obj->{$key}[$id_lang])) ? $obj->{$key}[$id_lang] : '';
		else
			$defaultValue = isset($obj->{$key}) ? $obj->{$key} : '';

		return Tools::getValue($key.($id_lang ? '_'.$id_shop.'_'.$id_lang : ''), $defaultValue);
	}

	/**
	 * Display form
	 */
	public function displayForm($firstCall = true)
	{
		$allowEmployeeFormLang = Configuration::get('PS_BO_ALLOW_EMPLOYEE_FORM_LANG') ? Configuration::get('PS_BO_ALLOW_EMPLOYEE_FORM_LANG') : 0;
		if ($allowEmployeeFormLang && !$this->context->cookie->employee_form_lang)
			$this->context->cookie->employee_form_lang = (int)(Configuration::get('PS_LANG_DEFAULT'));
		$useLangFromCookie = false;
		$this->_languages = Language::getLanguages(false);
		if ($allowEmployeeFormLang)
			foreach ($this->_languages as $lang)
				if ($this->context->cookie->employee_form_lang == $lang['id_lang'])
					$useLangFromCookie = true;
		if (!$useLangFromCookie)
			$this->_defaultFormLanguage = (int)(Configuration::get('PS_LANG_DEFAULT'));
		else
			$this->_defaultFormLanguage = (int)($this->context->cookie->employee_form_lang);

		// Only if it is the first call to displayForm, otherwise it has already been defined
		if ($firstCall)
		{
			echo '
			<script type="text/javascript">
				$(document).ready(function() {
					id_language = '.$this->_defaultFormLanguage.';
					languages = new Array();';
			foreach ($this->_languages as $k => $language)
				echo '
					languages['.$k.'] = {
						id_lang: '.(int)$language['id_lang'].',
						iso_code: \''.$language['iso_code'].'\',
						name: \''.htmlentities($language['name'], ENT_COMPAT, 'UTF-8').'\'
					};';
			echo '
					displayFlags(languages, id_language, '.$allowEmployeeFormLang.');
				});
			</script>';
		}
	}

	/**
	 * Display object details
	 */
	public function viewDetails() {}

	/**
	 * Called before deletion
	 *
	 * @param object $object Object
	 * @return boolean
	 */
	protected function beforeDelete($object) { return true; }

	/**
	 * Called before deletion
	 *
	 * @param object $object Object
	 * @return boolean
	 */
	protected function afterDelete($object, $oldId) { return true; }

	protected function afterAdd($object) { return true; }

	protected function afterUpdate($object) { return true; }

	/**
	 * Check rights to view the current tab
	 *
	 * @return boolean
	 */

	protected function afterImageUpload() {
		return true;
	}

	/**
	 * Check rights to view the current tab
	 *
	 * @return boolean
	 */

	public function viewAccess($disable = false)
	{
		if ($disable)
			return true;

		$this->tabAccess = Profile::getProfileAccess($this->context->employee->id_profile, $this->id);

		if ($this->tabAccess['view'] === '1')
			return true;
		return false;
	}

	/**
	 * Check for security token
	 */
	public function checkToken()
	{
		$token = Tools::getValue('token');
		return (!empty($token) && $token === $this->token);
	}

	/**
	 * Display flags in forms for translations
	 *
	 * @param array $languages All languages available
	 * @param integer $default_language Default language id
	 * @param string $ids Multilingual div ids in form
	 * @param string $id Current div id]
	 * @param boolean $return define the return way : false for a display, true for a return
	 * @param boolean $use_vars_instead_of_ids use an js vars instead of ids seperate by "¤"
	 */
	public function displayFlags($languages, $default_language, $ids, $id, $return = false, $use_vars_instead_of_ids = false)
	{
		if (count($languages) == 1)
			return false;
		$output = '
		<div class="displayed_flag">
			<img src="../img/l/'.$default_language.'.jpg" class="pointer" id="language_current_'.$id.'" onclick="toggleLanguageFlags(this);" alt="" />
		</div>
		<div id="languages_'.$id.'" class="language_flags">
			'.$this->l('Choose language:').'<br /><br />';
		foreach ($languages as $language)
			if ($use_vars_instead_of_ids)
				$output .= '<img src="../img/l/'.(int)($language['id_lang']).'.jpg" class="pointer" alt="'.$language['name'].'" title="'.$language['name'].'" onclick="changeLanguage(\''.$id.'\', '.$ids.', '.$language['id_lang'].', \''.$language['iso_code'].'\');" /> ';
			else
			$output .= '<img src="../img/l/'.(int)($language['id_lang']).'.jpg" class="pointer" alt="'.$language['name'].'" title="'.$language['name'].'" onclick="changeLanguage(\''.$id.'\', \''.$ids.'\', '.$language['id_lang'].', \''.$language['iso_code'].'\');" /> ';
		$output .= '</div>';

		if ($return)
			return $output;
		echo $output;
	}

	/**
	 * @param $key
	 * @param $filter
	 * @return mixed
	 */
	protected function filterToField($key, $filter)
	{
		foreach ($this->fieldsDisplay as $field)
			if (array_key_exists('filter_key', $field) && $field['filter_key'] == $key)
				return $field;
		if (array_key_exists($filter, $this->fieldsDisplay))
			return $this->fieldsDisplay[$filter];
		return false;
	}

	protected function warnDomainName()
	{
		if ($_SERVER['HTTP_HOST'] != Configuration::get('PS_SHOP_DOMAIN') && $_SERVER['HTTP_HOST'] != Configuration::get('PS_SHOP_DOMAIN_SSL') && !defined('_PS_HOST_MODE_'))
			$this->displayWarning($this->l('You are currently connected with the following domain name:').' <span style="color: #CC0000;">'.$_SERVER['HTTP_HOST'].'</span><br />'.
			$this->l('This one is different from the main shop\'s domain name set in "Preferences > SEO & URLs":').' <span style="color: #CC0000;">'.Configuration::get('PS_SHOP_DOMAIN').'</span><br />
			<a href="index.php?tab=AdminMeta&token='.Tools::getAdminTokenLite('AdminMeta').'#SEO%20%26%20URLs">'.
			$this->l('Click here if you want to modify the main shop\'s domain name').'</a>');
	}

	protected function displayAssoShop()
	{
		if (!Shop::isFeatureActive() || (!$this->_object && Shop::getContext() != Shop::CONTEXT_ALL))
			return;

		$assos = array();
		$sql = 'SELECT id_shop, `'.bqSQL($this->identifier).'`
				FROM `'._DB_PREFIX_.bqSQL($this->table).'_shop`';
		foreach (Db::getInstance()->executeS($sql) as $row)
			$assos[$row['id_shop']][] = $row[$this->identifier];

		$html = <<<EOF
			<script type="text/javascript">
			$().ready(function()
			{
				// Click on "all shop"
				$('.input_all_shop').click(function()
				{
					var checked = $(this).prop('checked');
					$('.input_shop_group').attr('checked', checked);
					$('.input_shop').attr('checked', checked);
				});

				// Click on a group shop
				$('.input_shop_group').click(function()
				{
					$('.input_shop[value='+$(this).val()+']').attr('checked', $(this).prop('checked'));
					check_all_shop();
				});

				// Click on a shop
				$('.input_shop').click(function()
				{
					check_shop_group_status($(this).val());
					check_all_shop();
				});

				// Initialize checkbox
				$('.input_shop').each(function(k, v)
				{
					check_shop_group_status($(v).val());
					check_all_shop();
				});
			});

			function check_shop_group_status(id_group)
			{
				var groupChecked = true;
				$('.input_shop[value='+id_group+']').each(function(k, v)
				{
					if (!$(v).prop('checked'))
						groupChecked = false;
				});
				$('.input_shop_group[value='+id_group+']').attr('checked', groupChecked);
			}

			function check_all_shop()
			{
				var allChecked = true;
				$('.input_shop_group').each(function(k, v)
				{
					if (!$(v).prop('checked'))
						allChecked = false;
				});
				$('.input_all_shop').attr('checked', allChecked);
			}
			</script>
EOF;

		$html .= '<div class="assoShop">';
		$html .= '<table class="table" cellpadding="0" cellspacing="0" width="100%">
					<tr><th>'.$this->l('Shop').'</th></tr>';
		$html .= '<tr><td><label class="t"><input class="input_all_shop" type="checkbox" /> '.$this->l('All shops').'</label></td></tr>';
		foreach (Shop::getTree() as $groupID => $groupData)
		{
			$html .= '<tr class="alt_row">';
			$html .= '<td><img style="vertical-align: middle;" alt="" src="../img/admin/lv2_b.gif" /><label class="t"><input class="input_shop_group" type="checkbox" name="checkBoxShopGroupAsso_'.$this->table.'_'.$this->_object->id.'_'.$groupID.'" value="'.$groupID.'" '.($groupChecked ? 'checked="checked"' : '').' /> '.$groupData['name'].'</label></td>';
			$html .= '</tr>';

			$total = count($groupData['shops']);
			$j = 0;
			foreach ($groupData['shops'] as $shopID => $shopData)
			{
				$checked = ((isset($assos[$shopID]) && in_array($this->_object->id, $assos[$shopID])) || !$this->_object->id);
				$html .= '<tr>';
				$html .= '<td><img style="vertical-align: middle;" alt="" src="../img/admin/lv3_'.(($j < $total - 1) ? 'b' : 'f').'.png" /><label class="child">';
				$html .= '<input class="input_shop" type="checkbox" value="'.$groupID.'" name="checkBoxShopAsso_'.$this->table.'_'.$this->_object->id.'_'.$shopID.'" id="checkedBox_'.$shopID.'" '.($checked ? 'checked="checked"' : '').' /> ';
				$html .= $shopData['name'].'</label></td>';
				$html .= '</tr>';
				$j++;
			}
		}
		$html .= '</table></div>';
		echo $html;
	}

	/**
	 * Get current URL
	 *
	 * @param array $remove List of keys to remove from URL
	 * @return string
	 */
	protected function getCurrentUrl($remove = array())
	{
		$url = $_SERVER['REQUEST_URI'];
		if (!$remove)
			return $url;

		if (!is_array($remove))
			$remove = array($remove);

		$url = preg_replace('#(?<=&|\?)('.implode('|', $remove).')=.*?(&|$)#i', '', $url);
		$len = Tools::strlen($url);
		if ($url[$len - 1] == '&')
			$url = Tools::substr($url, 0, $len - 1);
		return $url;
	}
}<|MERGE_RESOLUTION|>--- conflicted
+++ resolved
@@ -1722,89 +1722,50 @@
 
 	protected function _displayEnableLink($token, $id, $value, $active, $id_category = null, $id_product = null)
 	{
-<<<<<<< HEAD
 		$href = Tools::safeOutput(self::$currentIndex.'&'.$this->identifier.'='.(int)$id.'&'.$active.$this->table.
-	        ((int)$id_category && (int)$id_product ? '&id_category='.(int)$id_category : '').'&token='.($token!=NULL ? $token : $this->token));
+	        ((int)$id_category && (int)$id_product ? '&id_category='.(int)$id_category : '').'&token='.($token != null ? $token : $this->token));
 
 	    echo '<a href="'.$href.'">
 	        <img src="../img/admin/'.((bool)$value ? 'enabled.gif' : 'disabled.gif').'"
 	        alt="'.((bool)$value ? $this->l('Enabled') : $this->l('Disabled')).'" title="'.((bool)$value ? $this->l('Enabled') : $this->l('Disabled')).'" /></a>';
 	}
 
-    protected function _displayDuplicate($token = NULL, $id)
+    protected function _displayDuplicate($token = null, $id)
     {
 		$_cacheLang['Duplicate'] = $this->l('Duplicate');
-		$_cacheLang['Copy images too?'] = $this->l('This will copy the images too. If you wish to proceed, click "OK". If not, click "Cancel".', __CLASS__, TRUE, FALSE);
-		$duplicate = Tools::safeOutput(self::$currentIndex.'&'.$this->identifier.'='.$id.'&duplicate'.$this->table.'&token='.($token!=NULL ? $token : $this->token));
+		$_cacheLang['Copy images too?'] = $this->l('This will copy the images too. If you wish to proceed, click "OK". If not, click "Cancel".', __CLASS__, true, false);
+		$duplicate = Tools::safeOutput(self::$currentIndex.'&'.$this->identifier.'='.$id.'&duplicate'.$this->table.'&token='.($token != null ? $token : $this->token));
 
 		echo '<a class="pointer" onclick="if (confirm(\''.$_cacheLang['Copy images too?'].'\')) document.location = \''.$duplicate.'\'; else document.location = \''.$duplicate.'&noimage=1\';">
     		<img src="../img/admin/duplicate.png" alt="'.$_cacheLang['Duplicate'].'" title="'.$_cacheLang['Duplicate'].'" /></a>';
     }
-=======
-		echo '<a href="'.self::$currentIndex.'&'.$this->identifier.'='.$id.'&'.$active.$this->table.
-			((int)$id_category && (int)$id_product ? '&id_category='.$id_category : '').'&token='.($token != null ? $token : $this->token).'">
-			<img src="../img/admin/'.($value ? 'enabled.gif' : 'disabled.gif').'"
-			alt="'.($value ? $this->l('Enabled') : $this->l('Disabled')).'" title="'.($value ? $this->l('Enabled') : $this->l('Disabled')).'" /></a>';
-	}
-
-	protected function _displayDuplicate($token = null, $id)
-	{
-		$_cacheLang['Duplicate'] = $this->l('Duplicate');
-		$_cacheLang['Copy images too?'] = $this->l('This will copy the images too. If you wish to proceed, click "OK". If not, click "Cancel".', __CLASS__, true, false);
-
-		$duplicate = self::$currentIndex.'&'.$this->identifier.'='.$id.'&duplicate'.$this->table;
-
-		echo '
-			<a class="pointer" onclick="if (confirm(\''.$_cacheLang['Copy images too?'].'\')) document.location = \''.$duplicate.'&token='.($token != null ? $token : $this->token).'\'; else document.location = \''.$duplicate.'&noimage=1&token='.($token ? $token : $this->token).'\';">
-			<img src="../img/admin/duplicate.png" alt="'.$_cacheLang['Duplicate'].'" title="'.$_cacheLang['Duplicate'].'" /></a>';
-	}
->>>>>>> d850a159
 
 	protected function _displayViewLink($token = null, $id)
 	{
 		$_cacheLang['View'] = $this->l('View');
-		$href = Tools::safeOutput(self::$currentIndex.'&'.$this->identifier.'='.(int)$id.'&view'.$this->table.'&token='.($token!=NULL ? $token : $this->token));
-
-<<<<<<< HEAD
+		$href = Tools::safeOutput(self::$currentIndex.'&'.$this->identifier.'='.(int)$id.'&view'.$this->table.'&token='.($token != null ? $token : $this->token));
+
     	echo '<a href="'.$href'">
-=======
-		echo '
-			<a href="'.self::$currentIndex.'&'.$this->identifier.'='.$id.'&view'.$this->table.'&token='.($token != null ? $token : $this->token).'">
->>>>>>> d850a159
 			<img src="../img/admin/details.gif" alt="'.$_cacheLang['View'].'" title="'.$_cacheLang['View'].'" /></a>';
 	}
 
 	protected function _displayEditLink($token = null, $id)
 	{
 		$_cacheLang['Edit'] = $this->l('Edit');
-		$href = Tools::safeOutput(self::$currentIndex.'&'.$this->identifier.'='.(int)$id.'&update'.$this->table.'&token='.($token!=NULL ? $token : $this->token));
-
-<<<<<<< HEAD
+		$href = Tools::safeOutput(self::$currentIndex.'&'.$this->identifier.'='.(int)$id.'&update'.$this->table.'&token='.($token != null ? $token : $this->token));
+
 		echo '<a href="'.$href.'">
     		<img src="../img/admin/edit.gif" alt="" title="'.$_cacheLang['Edit'].'" /></a>';
-=======
-		echo '
-			<a href="'.self::$currentIndex.'&'.$this->identifier.'='.$id.'&update'.$this->table.'&token='.($token != null ? $token : $this->token).'">
-			<img src="../img/admin/edit.gif" alt="" title="'.$_cacheLang['Edit'].'" /></a>';
->>>>>>> d850a159
 	}
 
 	protected function _displayDeleteLink($token = null, $id)
 	{
 		$_cacheLang['Delete'] = $this->l('Delete');
-<<<<<<< HEAD
-		$_cacheLang['DeleteItem'] = $this->l('Delete item #', __CLASS__, TRUE, FALSE);
-		$href = Tools::safeOutput(self::$currentIndex.'&'.$this->identifier.'='.(int)$id.'&delete'.$this->table.'&token='.($token!=NULL ? $token : $this->token));
+		$_cacheLang['DeleteItem'] = $this->l('Delete item #', __CLASS__, true, false);
+		$href = Tools::safeOutput(self::$currentIndex.'&'.$this->identifier.'='.(int)$id.'&delete'.$this->table.'&token='.($token != null ? $token : $this->token));
 
 		echo '<a href="'.$href.'" onclick="return confirm(\''.$_cacheLang['DeleteItem'].(int)$id.' ?'.
     				(!is_null($this->specificConfirmDelete) ? '\r'.$this->specificConfirmDelete : '').'\');">
-=======
-		$_cacheLang['DeleteItem'] = $this->l('Delete item #', __CLASS__, true, false);
-
-		echo '
-			<a href="'.self::$currentIndex.'&'.$this->identifier.'='.$id.'&delete'.$this->table.'&token='.($token != null ? $token : $this->token).'" onclick="return confirm(\''.$_cacheLang['DeleteItem'].$id.' ?'.
-				(!is_null($this->specificConfirmDelete) ? '\r'.$this->specificConfirmDelete : '').'\');">
->>>>>>> d850a159
 			<img src="../img/admin/delete.gif" alt="'.$_cacheLang['Delete'].'" title="'.$_cacheLang['Delete'].'" /></a>';
 	}
 
