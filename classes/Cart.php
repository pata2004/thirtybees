<?php
/*
* 2007-2015 PrestaShop
*
* NOTICE OF LICENSE
*
* This source file is subject to the Open Software License (OSL 3.0)
* that is bundled with this package in the file LICENSE.txt.
* It is also available through the world-wide-web at this URL:
* http://opensource.org/licenses/osl-3.0.php
* If you did not receive a copy of the license and are unable to
* obtain it through the world-wide-web, please send an email
* to license@prestashop.com so we can send you a copy immediately.
*
* DISCLAIMER
*
* Do not edit or add to this file if you wish to upgrade PrestaShop to newer
* versions in the future. If you wish to customize PrestaShop for your
* needs please refer to http://www.prestashop.com for more information.
*
*  @author PrestaShop SA <contact@prestashop.com>
*  @copyright  2007-2015 PrestaShop SA
*  @license    http://opensource.org/licenses/osl-3.0.php  Open Software License (OSL 3.0)
*  International Registered Trademark & Property of PrestaShop SA
*/

class CartCore extends ObjectModel
{
	public $id;

	public $id_shop_group;

	public $id_shop;

	/** @var integer Customer delivery address ID */
	public $id_address_delivery;

	/** @var integer Customer invoicing address ID */
	public $id_address_invoice;

	/** @var integer Customer currency ID */
	public $id_currency;

	/** @var integer Customer ID */
	public $id_customer;

	/** @var integer Guest ID */
	public $id_guest;

	/** @var integer Language ID */
	public $id_lang;

	/** @var boolean True if the customer wants a recycled package */
	public $recyclable = 0;

	/** @var boolean True if the customer wants a gift wrapping */
	public $gift = 0;

	/** @var string Gift message if specified */
	public $gift_message;

	/** @var boolean Mobile Theme */
	public $mobile_theme;

	/** @var string Object creation date */
	public $date_add;

	/** @var string secure_key */
	public $secure_key;

	/** @var integer Carrier ID */
	public $id_carrier = 0;

	/** @var string Object last modification date */
	public $date_upd;

	public $checkedTos = false;
	public $pictures;
	public $textFields;

	public $delivery_option;

	/** @var boolean Allow to seperate order in multiple package in order to recieve as soon as possible the available products */
	public $allow_seperated_package = false;

	protected static $_nbProducts = array();
	protected static $_isVirtualCart = array();

	protected $_products = null;
	protected static $_totalWeight = array();
	protected $_taxCalculationMethod = PS_TAX_EXC;
	protected static $_carriers = null;
	protected static $_taxes_rate = null;
	protected static $_attributesLists = array();
	protected static $_customer = null;

	/**
	 * @see ObjectModel::$definition
	 */
	public static $definition = array(
		'table' => 'cart',
		'primary' => 'id_cart',
		'fields' => array(
			'id_shop_group' => 			array('type' => self::TYPE_INT, 'validate' => 'isUnsignedId'),
			'id_shop' => 				array('type' => self::TYPE_INT, 'validate' => 'isUnsignedId'),
			'id_address_delivery' => 	array('type' => self::TYPE_INT, 'validate' => 'isUnsignedId'),
			'id_address_invoice' => 	array('type' => self::TYPE_INT, 'validate' => 'isUnsignedId'),
			'id_carrier' => 			array('type' => self::TYPE_INT, 'validate' => 'isUnsignedId'),
			'id_currency' => 			array('type' => self::TYPE_INT, 'validate' => 'isUnsignedId', 'required' => true),
			'id_customer' => 			array('type' => self::TYPE_INT, 'validate' => 'isUnsignedId'),
			'id_guest' => 				array('type' => self::TYPE_INT, 'validate' => 'isUnsignedId'),
			'id_lang' => 				array('type' => self::TYPE_INT, 'validate' => 'isUnsignedId', 'required' => true),
			'recyclable' => 			array('type' => self::TYPE_BOOL, 'validate' => 'isBool'),
			'gift' => 					array('type' => self::TYPE_BOOL, 'validate' => 'isBool'),
			'gift_message' => 			array('type' => self::TYPE_STRING, 'validate' => 'isMessage'),
			'mobile_theme' => 			array('type' => self::TYPE_BOOL, 'validate' => 'isBool'),
			'delivery_option' => 		array('type' => self::TYPE_STRING),
			'secure_key' => 			array('type' => self::TYPE_STRING, 'size' => 32),
			'allow_seperated_package' =>array('type' => self::TYPE_BOOL, 'validate' => 'isBool'),
			'date_add' => 				array('type' => self::TYPE_DATE, 'validate' => 'isDateFormat'),
			'date_upd' => 				array('type' => self::TYPE_DATE, 'validate' => 'isDateFormat'),
		),
	);

	protected $webserviceParameters = array(
		'fields' => array(
			'id_address_delivery' => array('xlink_resource' => 'addresses'),
			'id_address_invoice' => array('xlink_resource' => 'addresses'),
			'id_currency' => array('xlink_resource' => 'currencies'),
			'id_customer' => array('xlink_resource' => 'customers'),
			'id_guest' => array('xlink_resource' => 'guests'),
			'id_lang' => array('xlink_resource' => 'languages'),
		),
		'associations' => array(
			'cart_rows' => array('resource' => 'cart_row', 'virtual_entity' => true, 'fields' => array(
				'id_product' => array('required' => true, 'xlink_resource' => 'products'),
				'id_product_attribute' => array('required' => true, 'xlink_resource' => 'combinations'),
				'id_address_delivery' => array('required' => true, 'xlink_resource' => 'addresses'),
				'quantity' => array('required' => true),
				)
			),
		),
	);

	const ONLY_PRODUCTS = 1;
	const ONLY_DISCOUNTS = 2;
	const BOTH = 3;
	const BOTH_WITHOUT_SHIPPING = 4;
	const ONLY_SHIPPING = 5;
	const ONLY_WRAPPING = 6;
	const ONLY_PRODUCTS_WITHOUT_SHIPPING = 7;
	const ONLY_PHYSICAL_PRODUCTS_WITHOUT_SHIPPING = 8;

	public function __construct($id = null, $id_lang = null)
	{
		parent::__construct($id);

		if (!is_null($id_lang))
			$this->id_lang = (int)(Language::getLanguage($id_lang) !== false) ? $id_lang : Configuration::get('PS_LANG_DEFAULT');

		if ($this->id_customer)
		{
			if (isset(Context::getContext()->customer) && Context::getContext()->customer->id == $this->id_customer)
				$customer = Context::getContext()->customer;
			else
				$customer = new Customer((int)$this->id_customer);

			Cart::$_customer = $customer;

			if ((!$this->secure_key || $this->secure_key == '-1') && $customer->secure_key)
			{
				$this->secure_key = $customer->secure_key;
				$this->save();
			}
		}

		$this->setTaxCalculationMethod();
	}

	public function setTaxCalculationMethod()
	{
		$this->_taxCalculationMethod = Group::getPriceDisplayMethod(Group::getCurrent()->id);
	}

	public function add($autodate = true, $null_values = false)
	{
		if (!$this->id_lang)
			$this->id_lang = Configuration::get('PS_LANG_DEFAULT');
		if (!$this->id_shop)
			$this->id_shop = Context::getContext()->shop->id;

		$return = parent::add($autodate, $null_values);
		Hook::exec('actionCartSave');

		return $return;
	}

	public function update($null_values = false)
	{
		if (isset(self::$_nbProducts[$this->id]))
			unset(self::$_nbProducts[$this->id]);

		if (isset(self::$_totalWeight[$this->id]))
			unset(self::$_totalWeight[$this->id]);

		$this->_products = null;
		$return = parent::update($null_values);
		Hook::exec('actionCartSave');

		return $return;
	}

	/**
	 * Update the address id of the cart
	 *
	 * @param int $id_address Current address id to change
	 * @param int $id_address_new New address id
	 */
	public function updateAddressId($id_address, $id_address_new)
	{
		$to_update = false;
		if (!isset($this->id_address_invoice) || $this->id_address_invoice == $id_address)
		{
			$to_update = true;
			$this->id_address_invoice = $id_address_new;
		}
		if (!isset($this->id_address_delivery) || $this->id_address_delivery == $id_address)
		{
			$to_update = true;
			$this->id_address_delivery = $id_address_new;
		}
		if ($to_update)
			$this->update();

		$sql = 'UPDATE `'._DB_PREFIX_.'cart_product`
		SET `id_address_delivery` = '.(int)$id_address_new.'
		WHERE  `id_cart` = '.(int)$this->id.'
			AND `id_address_delivery` = '.(int)$id_address;
		Db::getInstance()->execute($sql);

		$sql = 'UPDATE `'._DB_PREFIX_.'customization`
			SET `id_address_delivery` = '.(int)$id_address_new.'
			WHERE  `id_cart` = '.(int)$this->id.'
				AND `id_address_delivery` = '.(int)$id_address;
		Db::getInstance()->execute($sql);
	}

	public function delete()
	{
		if ($this->OrderExists()) //NOT delete a cart which is associated with an order
			return false;

		$uploaded_files = Db::getInstance()->executeS('
			SELECT cd.`value`
			FROM `'._DB_PREFIX_.'customized_data` cd
			INNER JOIN `'._DB_PREFIX_.'customization` c ON (cd.`id_customization`= c.`id_customization`)
			WHERE cd.`type`= 0 AND c.`id_cart`='.(int)$this->id
		);

		foreach ($uploaded_files as $must_unlink)
		{
			unlink(_PS_UPLOAD_DIR_.$must_unlink['value'].'_small');
			unlink(_PS_UPLOAD_DIR_.$must_unlink['value']);
		}

		Db::getInstance()->execute('
			DELETE FROM `'._DB_PREFIX_.'customized_data`
			WHERE `id_customization` IN (
				SELECT `id_customization`
				FROM `'._DB_PREFIX_.'customization`
				WHERE `id_cart`='.(int)$this->id.'
			)'
		);

		Db::getInstance()->execute('
			DELETE FROM `'._DB_PREFIX_.'customization`
			WHERE `id_cart` = '.(int)$this->id
		);

		if (!Db::getInstance()->execute('DELETE FROM `'._DB_PREFIX_.'cart_cart_rule` WHERE `id_cart` = '.(int)$this->id)
		 || !Db::getInstance()->execute('DELETE FROM `'._DB_PREFIX_.'cart_product` WHERE `id_cart` = '.(int)$this->id))
			return false;

		return parent::delete();
	}

	public static function getTaxesAverageUsed($id_cart)
	{
		$cart = new Cart((int)$id_cart);
		if (!Validate::isLoadedObject($cart))
			die(Tools::displayError());

		if (!Configuration::get('PS_TAX'))
			return 0;

		$products = $cart->getProducts();
		$total_products_moy = 0;
		$ratio_tax = 0;

		if (!count($products))
			return 0;

		foreach ($products as $product) // products refer to the cart details
		{
			if (Configuration::get('PS_TAX_ADDRESS_TYPE') == 'id_address_invoice')
				$address_id = (int)$cart->id_address_invoice;
			else
				$address_id = (int)$product['id_address_delivery']; // Get delivery address of the product from the cart
			if (!Address::addressExists($address_id))
				$address_id = null;

			$total_products_moy += $product['total_wt'];
			$ratio_tax += $product['total_wt'] * Tax::getProductTaxRate(
				(int)$product['id_product'],
				(int)$address_id
			);
		}

		if ($total_products_moy > 0)
			return $ratio_tax / $total_products_moy;

		return 0;
	}

	/**
	 * @deprecated 1.5.0, use Cart->getCartRules()
	 */
	public function getDiscounts($lite = false, $refresh = false)
	{
		Tools::displayAsDeprecated();
		return $this->getCartRules();
	}

	public function getCartRules($filter = CartRule::FILTER_ACTION_ALL)
	{
		// If the cart has not been saved, then there can't be any cart rule applied
		if (!CartRule::isFeatureActive() || !$this->id)
			return array();

		$cache_key = 'Cart::getCartRules_'.$this->id.'-'.$filter;
		if (!Cache::isStored($cache_key))
		{
			$result = Db::getInstance()->executeS('
				SELECT cr.*, crl.`id_lang`, crl.`name`, cd.`id_cart`
				FROM `'._DB_PREFIX_.'cart_cart_rule` cd
				LEFT JOIN `'._DB_PREFIX_.'cart_rule` cr ON cd.`id_cart_rule` = cr.`id_cart_rule`
				LEFT JOIN `'._DB_PREFIX_.'cart_rule_lang` crl ON (
					cd.`id_cart_rule` = crl.`id_cart_rule`
					AND crl.id_lang = '.(int)$this->id_lang.'
				)
				WHERE `id_cart` = '.(int)$this->id.'
				'.($filter == CartRule::FILTER_ACTION_SHIPPING ? 'AND free_shipping = 1' : '').'
				'.($filter == CartRule::FILTER_ACTION_GIFT ? 'AND gift_product != 0' : '').'
				'.($filter == CartRule::FILTER_ACTION_REDUCTION ? 'AND (reduction_percent != 0 OR reduction_amount != 0)' : '')
				.' ORDER by cr.priority ASC'
			);
			Cache::store($cache_key, $result);
		}
		$result = Cache::retrieve($cache_key);

		// Define virtual context to prevent case where the cart is not the in the global context
		$virtual_context = Context::getContext()->cloneContext();
		$virtual_context->cart = $this;

		foreach ($result as &$row)
		{
			$row['obj'] = new CartRule($row['id_cart_rule'], (int)$this->id_lang);
			$row['value_real'] = $row['obj']->getContextualValue(true, $virtual_context, $filter);
			$row['value_tax_exc'] = $row['obj']->getContextualValue(false, $virtual_context, $filter);
			// Retro compatibility < 1.5.0.2
			$row['id_discount'] = $row['id_cart_rule'];
			$row['description'] = $row['name'];
		}

		return $result;
	}

	public function getDiscountsCustomer($id_cart_rule)
	{
		if (!CartRule::isFeatureActive())
			return 0;
		$cache_id = 'Cart::getDiscountsCustomer_'.(int)$this->id.'-'.(int)$id_cart_rule;
		if (!Cache::isStored($cache_id))
		{
			$result = (int)Db::getInstance()->getValue('
				SELECT COUNT(*)
				FROM `'._DB_PREFIX_.'cart_cart_rule`
				WHERE `id_cart_rule` = '.(int)$id_cart_rule.' AND `id_cart` = '.(int)$this->id);
			Cache::store($cache_id, $result);
		}
		return Cache::retrieve($cache_id);
	}

	public function getLastProduct()
	{
		$sql = '
			SELECT `id_product`, `id_product_attribute`, id_shop
			FROM `'._DB_PREFIX_.'cart_product`
			WHERE `id_cart` = '.(int)$this->id.'
			ORDER BY `date_add` DESC';

		$result = Db::getInstance()->getRow($sql);
		if ($result && isset($result['id_product']) && $result['id_product'])
			foreach ($this->getProducts() as $product)
			if ($result['id_product'] == $product['id_product']
				&& (
					!$result['id_product_attribute']
					|| $result['id_product_attribute'] == $product['id_product_attribute']
				))
				return $product;

		return false;
	}

	/**
	 * Return cart products
	 *
	 * @result array Products
	 */
	public function getProducts($refresh = false, $id_product = false, $id_country = null)
	{
		if (!$this->id)
			return array();
		// Product cache must be strictly compared to NULL, or else an empty cart will add dozens of queries
		if ($this->_products !== null && !$refresh)
		{
			// Return product row with specified ID if it exists
			if (is_int($id_product))
			{
				foreach ($this->_products as $product)
					if ($product['id_product'] == $id_product)
						return array($product);
				return array();
			}
			return $this->_products;
		}

		// Build query
		$sql = new DbQuery();

		// Build SELECT
		$sql->select('cp.`id_product_attribute`, cp.`id_product`, cp.`quantity` AS cart_quantity, cp.id_shop, pl.`name`, p.`is_virtual`,
						pl.`description_short`, pl.`available_now`, pl.`available_later`, product_shop.`id_category_default`, p.`id_supplier`,
						p.`id_manufacturer`, product_shop.`on_sale`, product_shop.`ecotax`, product_shop.`additional_shipping_cost`,
						product_shop.`available_for_order`, product_shop.`price`, product_shop.`active`, product_shop.`unity`, product_shop.`unit_price_ratio`,
						stock.`quantity` AS quantity_available, p.`width`, p.`height`, p.`depth`, stock.`out_of_stock`, p.`weight`,
						p.`date_add`, p.`date_upd`, IFNULL(stock.quantity, 0) as quantity, pl.`link_rewrite`, cl.`link_rewrite` AS category,
						CONCAT(LPAD(cp.`id_product`, 10, 0), LPAD(IFNULL(cp.`id_product_attribute`, 0), 10, 0), IFNULL(cp.`id_address_delivery`, 0)) AS unique_id, cp.id_address_delivery,
						product_shop.advanced_stock_management, ps.product_supplier_reference supplier_reference, IFNULL(sp.`reduction_type`, 0) AS reduction_type');

		// Build FROM
		$sql->from('cart_product', 'cp');

		// Build JOIN
		$sql->leftJoin('product', 'p', 'p.`id_product` = cp.`id_product`');
		$sql->innerJoin('product_shop', 'product_shop', '(product_shop.`id_shop` = cp.`id_shop` AND product_shop.`id_product` = p.`id_product`)');
		$sql->leftJoin('product_lang', 'pl', '
			p.`id_product` = pl.`id_product`
			AND pl.`id_lang` = '.(int)$this->id_lang.Shop::addSqlRestrictionOnLang('pl', 'cp.id_shop')
		);

		$sql->leftJoin('category_lang', 'cl', '
			product_shop.`id_category_default` = cl.`id_category`
			AND cl.`id_lang` = '.(int)$this->id_lang.Shop::addSqlRestrictionOnLang('cl', 'cp.id_shop')
		);

		$sql->leftJoin('product_supplier', 'ps', 'ps.`id_product` = cp.`id_product` AND ps.`id_product_attribute` = cp.`id_product_attribute` AND ps.`id_supplier` = p.`id_supplier`');

		$sql->leftJoin('specific_price', 'sp', 'sp.`id_product` = cp.`id_product`'); // AND 'sp.`id_shop` = cp.`id_shop`

		// @todo test if everything is ok, then refactorise call of this method
		$sql->join(Product::sqlStock('cp', 'cp'));

		// Build WHERE clauses
		$sql->where('cp.`id_cart` = '.(int)$this->id);
		if ($id_product)
			$sql->where('cp.`id_product` = '.(int)$id_product);
		$sql->where('p.`id_product` IS NOT NULL');

		// Build GROUP BY
		$sql->groupBy('unique_id');

		// Build ORDER BY
		$sql->orderBy('cp.`date_add`, p.`id_product`, cp.`id_product_attribute` ASC');

		if (Customization::isFeatureActive())
		{
			$sql->select('cu.`id_customization`, cu.`quantity` AS customization_quantity');
			$sql->leftJoin('customization', 'cu',
				'p.`id_product` = cu.`id_product` AND cp.`id_product_attribute` = cu.`id_product_attribute` AND cu.`id_cart` = '.(int)$this->id);
		}
		else
			$sql->select('NULL AS customization_quantity, NULL AS id_customization');

		if (Combination::isFeatureActive())
		{
			$sql->select('
				product_attribute_shop.`price` AS price_attribute, product_attribute_shop.`ecotax` AS ecotax_attr,
				IF (IFNULL(pa.`reference`, \'\') = \'\', p.`reference`, pa.`reference`) AS reference,
				(p.`weight`+ pa.`weight`) weight_attribute,
				IF (IFNULL(pa.`ean13`, \'\') = \'\', p.`ean13`, pa.`ean13`) AS ean13,
				IF (IFNULL(pa.`upc`, \'\') = \'\', p.`upc`, pa.`upc`) AS upc,
				pai.`id_image` as pai_id_image, il.`legend` as pai_legend,
				IFNULL(product_attribute_shop.`minimal_quantity`, product_shop.`minimal_quantity`) as minimal_quantity,
				IF(product_attribute_shop.wholesale_price > 0,  product_attribute_shop.wholesale_price, product_shop.`wholesale_price`) wholesale_price
			');

			$sql->leftJoin('product_attribute', 'pa', 'pa.`id_product_attribute` = cp.`id_product_attribute`');
			$sql->leftJoin('product_attribute_shop', 'product_attribute_shop', '(product_attribute_shop.`id_shop` = cp.`id_shop` AND product_attribute_shop.`id_product_attribute` = pa.`id_product_attribute`)');
			$sql->leftJoin('product_attribute_image', 'pai', 'pai.`id_product_attribute` = pa.`id_product_attribute`');
			$sql->leftJoin('image_lang', 'il', 'il.`id_image` = pai.`id_image` AND il.`id_lang` = '.(int)$this->id_lang);
		}
		else
			$sql->select(
				'p.`reference` AS reference, p.`ean13`,
				p.`upc` AS upc, product_shop.`minimal_quantity` AS minimal_quantity, product_shop.`wholesale_price` wholesale_price'
			);
		$result = Db::getInstance()->executeS($sql);

		// Reset the cache before the following return, or else an empty cart will add dozens of queries
		$products_ids = array();
		$pa_ids = array();
		if ($result)
			foreach ($result as $row)
			{
				$products_ids[] = $row['id_product'];
				$pa_ids[] = $row['id_product_attribute'];
			}
		// Thus you can avoid one query per product, because there will be only one query for all the products of the cart
		Product::cacheProductsFeatures($products_ids);
		Cart::cacheSomeAttributesLists($pa_ids, $this->id_lang);

		$this->_products = array();
		if (empty($result))
			return array();

		$cart_shop_context = Context::getContext()->cloneContext();
		foreach ($result as &$row)
		{
			if (isset($row['ecotax_attr']) && $row['ecotax_attr'] > 0)
				$row['ecotax'] = (float)$row['ecotax_attr'];

			$row['stock_quantity'] = (int)$row['quantity'];
			// for compatibility with 1.2 themes
			$row['quantity'] = (int)$row['cart_quantity'];

			if (isset($row['id_product_attribute']) && (int)$row['id_product_attribute'] && isset($row['weight_attribute']))
				$row['weight'] = (float)$row['weight_attribute'];

			if (Configuration::get('PS_TAX_ADDRESS_TYPE') == 'id_address_invoice')
				$address_id = (int)$this->id_address_invoice;
			else
				$address_id = (int)$row['id_address_delivery'];
			if (!Address::addressExists($address_id))
				$address_id = null;

			if ($cart_shop_context->shop->id != $row['id_shop'])
				$cart_shop_context->shop = new Shop((int)$row['id_shop']);

			$address = Address::initialize($address_id, true);
			$id_tax_rules_group = Product::getIdTaxRulesGroupByIdProduct((int)$row['id_product'], $cart_shop_context);
			$tax_calculator = TaxManagerFactory::getManager($address, $id_tax_rules_group)->getTaxCalculator();

			$row['price'] = Product::getPriceStatic(
				(int)$row['id_product'],
				false,
				isset($row['id_product_attribute']) ? (int)$row['id_product_attribute'] : null,
				6,
				null,
				false,
				true,
				$row['cart_quantity'],
				false,
				(int)$this->id_customer ? (int)$this->id_customer : null,
				(int)$this->id,
				$address_id,
				$specific_price_output,
				false,
				true,
				$cart_shop_context
			);

			switch (Configuration::get('PS_ROUND_TYPE'))
			{
				case Order::ROUND_TOTAL:
				case Order::ROUND_LINE:
					$row['total'] = Tools::ps_round($row['price'] * (int)$row['cart_quantity'], _PS_PRICE_COMPUTE_PRECISION_);
					$row['total_wt'] = Tools::ps_round($tax_calculator->addTaxes($row['price']) * (int)$row['cart_quantity'], _PS_PRICE_COMPUTE_PRECISION_);
					break;

				case Order::ROUND_ITEM:
				default:
					$row['total'] = Tools::ps_round($row['price'], _PS_PRICE_COMPUTE_PRECISION_) * (int)$row['cart_quantity'];
					$row['total_wt'] = Tools::ps_round($tax_calculator->addTaxes($row['price']), _PS_PRICE_COMPUTE_PRECISION_) * (int)$row['cart_quantity'];
					break;
			}
			$row['price_wt'] = $tax_calculator->addTaxes($row['price']);
			$row['description_short'] = Tools::nl2br($row['description_short']);

			if (!isset($row['pai_id_image']) || $row['pai_id_image'] == 0)
			{
				$cache_id = 'Cart::getProducts_'.'-pai_id_image-'.(int)$row['id_product'].'-'.(int)$this->id_lang.'-'.(int)$row['id_shop'];
				if (!Cache::isStored($cache_id))
				{
					$row2 = Db::getInstance()->getRow('
						SELECT image_shop.`id_image` id_image, il.`legend`
						FROM `'._DB_PREFIX_.'image` i
						JOIN `'._DB_PREFIX_.'image_shop` image_shop ON (i.id_image = image_shop.id_image AND image_shop.cover=1 AND image_shop.id_shop='.(int)$row['id_shop'].')
						LEFT JOIN `'._DB_PREFIX_.'image_lang` il ON (image_shop.`id_image` = il.`id_image` AND il.`id_lang` = '.(int)$this->id_lang.')
						WHERE i.`id_product` = '.(int)$row['id_product'].' AND image_shop.`cover` = 1'
					);
					Cache::store($cache_id, $row2);
				}
				$row2 = Cache::retrieve($cache_id);
				if (!$row2)
					$row2 = array('id_image' => false, 'legend' => false);
				else
					$row = array_merge($row, $row2);
			}
			else
			{
				$row['id_image'] = $row['pai_id_image'];
				$row['legend'] = $row['pai_legend'];
			}

			$row['reduction_applies'] = ($specific_price_output && (float)$specific_price_output['reduction']);
			$row['quantity_discount_applies'] = ($specific_price_output && $row['cart_quantity'] >= (int)$specific_price_output['from_quantity']);
			$row['id_image'] = Product::defineProductImage($row, $this->id_lang);
			$row['allow_oosp'] = Product::isAvailableWhenOutOfStock($row['out_of_stock']);
			$row['features'] = Product::getFeaturesStatic((int)$row['id_product']);

			if (array_key_exists($row['id_product_attribute'].'-'.$this->id_lang, self::$_attributesLists))
				$row = array_merge($row, self::$_attributesLists[$row['id_product_attribute'].'-'.$this->id_lang]);

			$row = Product::getTaxesInformations($row, $cart_shop_context);

			$this->_products[] = $row;
		}

		return $this->_products;
	}

	public static function cacheSomeAttributesLists($ipa_list, $id_lang)
	{
		if (!Combination::isFeatureActive())
			return;

		$pa_implode = array();

		foreach ($ipa_list as $id_product_attribute)
			if ((int)$id_product_attribute && !array_key_exists($id_product_attribute.'-'.$id_lang, self::$_attributesLists))
			{
				$pa_implode[] = (int)$id_product_attribute;
				self::$_attributesLists[(int)$id_product_attribute.'-'.$id_lang] = array('attributes' => '', 'attributes_small' => '');
			}

		if (!count($pa_implode))
			return;

		$result = Db::getInstance()->executeS('
			SELECT pac.`id_product_attribute`, agl.`public_name` AS public_group_name, al.`name` AS attribute_name
			FROM `'._DB_PREFIX_.'product_attribute_combination` pac
			LEFT JOIN `'._DB_PREFIX_.'attribute` a ON a.`id_attribute` = pac.`id_attribute`
			LEFT JOIN `'._DB_PREFIX_.'attribute_group` ag ON ag.`id_attribute_group` = a.`id_attribute_group`
			LEFT JOIN `'._DB_PREFIX_.'attribute_lang` al ON (
				a.`id_attribute` = al.`id_attribute`
				AND al.`id_lang` = '.(int)$id_lang.'
			)
			LEFT JOIN `'._DB_PREFIX_.'attribute_group_lang` agl ON (
				ag.`id_attribute_group` = agl.`id_attribute_group`
				AND agl.`id_lang` = '.(int)$id_lang.'
			)
			WHERE pac.`id_product_attribute` IN ('.implode(',', $pa_implode).')
			ORDER BY ag.`position` ASC, a.`position` ASC'
		);

		foreach ($result as $row)
		{
			self::$_attributesLists[$row['id_product_attribute'].'-'.$id_lang]['attributes'] .= $row['public_group_name'].' : '.$row['attribute_name'].', ';
			self::$_attributesLists[$row['id_product_attribute'].'-'.$id_lang]['attributes_small'] .= $row['attribute_name'].', ';
		}

		foreach ($pa_implode as $id_product_attribute)
		{
			self::$_attributesLists[$id_product_attribute.'-'.$id_lang]['attributes'] = rtrim(
				self::$_attributesLists[$id_product_attribute.'-'.$id_lang]['attributes'],
				', '
			);

			self::$_attributesLists[$id_product_attribute.'-'.$id_lang]['attributes_small'] = rtrim(
				self::$_attributesLists[$id_product_attribute.'-'.$id_lang]['attributes_small'],
				', '
			);
		}
	}

	/**
	 * Return cart products quantity
	 *
	 * @result integer Products quantity
	 */
	public function nbProducts()
	{
		if (!$this->id)
			return 0;

		return Cart::getNbProducts($this->id);
	}

	public static function getNbProducts($id)
	{
		// Must be strictly compared to NULL, or else an empty cart will bypass the cache and add dozens of queries
		if (isset(self::$_nbProducts[$id]) && self::$_nbProducts[$id] !== null)
			return self::$_nbProducts[$id];

		self::$_nbProducts[$id] = (int)Db::getInstance()->getValue('
			SELECT SUM(`quantity`)
			FROM `'._DB_PREFIX_.'cart_product`
			WHERE `id_cart` = '.(int)$id
		);

		return self::$_nbProducts[$id];
	}

	/**
	 * @deprecated 1.5.0, use Cart->addCartRule()
	 */
	public function addDiscount($id_cart_rule)
	{
		Tools::displayAsDeprecated();
		return $this->addCartRule($id_cart_rule);
	}

	public function addCartRule($id_cart_rule)
	{
		// You can't add a cart rule that does not exist
		$cartRule = new CartRule($id_cart_rule, Context::getContext()->language->id);

		if (!Validate::isLoadedObject($cartRule))
			return false;

		if (Db::getInstance()->getValue('SELECT id_cart_rule FROM '._DB_PREFIX_.'cart_cart_rule WHERE id_cart_rule = '.(int)$id_cart_rule.' AND id_cart = '.(int)$this->id))
			return false;

		// Add the cart rule to the cart
		if (!Db::getInstance()->insert('cart_cart_rule', array(
			'id_cart_rule' => (int)$id_cart_rule,
			'id_cart' => (int)$this->id
		)))
			return false;

		Cache::clean('Cart::getCartRules_'.$this->id.'-'.CartRule::FILTER_ACTION_ALL);
		Cache::clean('Cart::getCartRules_'.$this->id.'-'.CartRule::FILTER_ACTION_SHIPPING);
		Cache::clean('Cart::getCartRules_'.$this->id.'-'.CartRule::FILTER_ACTION_REDUCTION);
		Cache::clean('Cart::getCartRules_'.$this->id.'-'.CartRule::FILTER_ACTION_GIFT);

		if ((int)$cartRule->gift_product)
			$this->updateQty(1, $cartRule->gift_product, $cartRule->gift_product_attribute, false, 'up', 0, null, false);

		return true;
	}

	public function containsProduct($id_product, $id_product_attribute = 0, $id_customization = 0, $id_address_delivery = 0)
	{
		$sql = 'SELECT cp.`quantity` FROM `'._DB_PREFIX_.'cart_product` cp';

		if ($id_customization)
			$sql .= '
				LEFT JOIN `'._DB_PREFIX_.'customization` c ON (
					c.`id_product` = cp.`id_product`
					AND c.`id_product_attribute` = cp.`id_product_attribute`
				)';

		$sql .= '
			WHERE cp.`id_product` = '.(int)$id_product.'
			AND cp.`id_product_attribute` = '.(int)$id_product_attribute.'
			AND cp.`id_cart` = '.(int)$this->id;
		if (Configuration::get('PS_ALLOW_MULTISHIPPING') && $this->isMultiAddressDelivery())
			$sql .= ' AND cp.`id_address_delivery` = '.(int)$id_address_delivery;

		if ($id_customization)
			$sql .= ' AND c.`id_customization` = '.(int)$id_customization;

		return Db::getInstance()->getRow($sql);
	}

	/**
	 * Update product quantity
	 *
	 * @param integer $quantity Quantity to add (or substract)
	 * @param integer $id_product Product ID
	 * @param integer $id_product_attribute Attribute ID if needed
	 * @param string $operator Indicate if quantity must be increased or decreased
	 */
	public function updateQty($quantity, $id_product, $id_product_attribute = null, $id_customization = false,
		$operator = 'up', $id_address_delivery = 0, Shop $shop = null, $auto_add_cart_rule = true)
	{
		if (!$shop)
			$shop = Context::getContext()->shop;

		if (Context::getContext()->customer->id)
		{
			if ($id_address_delivery == 0 && (int)$this->id_address_delivery) // The $id_address_delivery is null, use the cart delivery address
				$id_address_delivery = $this->id_address_delivery;
			elseif ($id_address_delivery == 0) // The $id_address_delivery is null, get the default customer address
				$id_address_delivery = (int)Address::getFirstCustomerAddressId((int)Context::getContext()->customer->id);
			elseif (!Customer::customerHasAddress(Context::getContext()->customer->id, $id_address_delivery)) // The $id_address_delivery must be linked with customer
				$id_address_delivery = 0;
		}

		$quantity = (int)$quantity;
		$id_product = (int)$id_product;
		$id_product_attribute = (int)$id_product_attribute;
		$product = new Product($id_product, false, Configuration::get('PS_LANG_DEFAULT'), $shop->id);

		if ($id_product_attribute)
		{
			$combination = new Combination((int)$id_product_attribute);
			if ($combination->id_product != $id_product)
				return false;
		}

		/* If we have a product combination, the minimal quantity is set with the one of this combination */
		if (!empty($id_product_attribute))
			$minimal_quantity = (int)Attribute::getAttributeMinimalQty($id_product_attribute);
		else
			$minimal_quantity = (int)$product->minimal_quantity;

		if (!Validate::isLoadedObject($product))
			die(Tools::displayError());

		if (isset(self::$_nbProducts[$this->id]))
			unset(self::$_nbProducts[$this->id]);

		if (isset(self::$_totalWeight[$this->id]))
			unset(self::$_totalWeight[$this->id]);

		Hook::exec('actionBeforeCartUpdateQty', array(
			'cart' => $this,
			'product' => $product,
			'id_product_attribute' => $id_product_attribute,
			'id_customization' => $id_customization,
			'quantity' => $quantity,
			'operator' => $operator,
			'id_address_delivery' => $id_address_delivery,
			'shop' => $shop,
			'auto_add_cart_rule' => $auto_add_cart_rule,
		));

		if ((int)$quantity <= 0)
			return $this->deleteProduct($id_product, $id_product_attribute, (int)$id_customization);
		elseif (!$product->available_for_order || (Configuration::get('PS_CATALOG_MODE') && !defined('_PS_ADMIN_DIR_')))
			return false;
		else
		{
			/* Check if the product is already in the cart */
			$result = $this->containsProduct($id_product, $id_product_attribute, (int)$id_customization, (int)$id_address_delivery);

			/* Update quantity if product already exist */
			if ($result)
			{
				if ($operator == 'up')
				{
					$sql = 'SELECT stock.out_of_stock, IFNULL(stock.quantity, 0) as quantity
							FROM '._DB_PREFIX_.'product p
							'.Product::sqlStock('p', $id_product_attribute, true, $shop).'
							WHERE p.id_product = '.$id_product;

					$result2 = Db::getInstance()->getRow($sql);
					$product_qty = (int)$result2['quantity'];
					// Quantity for product pack
					if (Pack::isPack($id_product))
						$product_qty = Pack::getQuantity($id_product, $id_product_attribute);
					$new_qty = (int)$result['quantity'] + (int)$quantity;
					$qty = '+ '.(int)$quantity;

					if (!Product::isAvailableWhenOutOfStock((int)$result2['out_of_stock']))
						if ($new_qty > $product_qty)
							return false;
				}
				elseif ($operator == 'down')
				{
					$qty = '- '.(int)$quantity;
					$new_qty = (int)$result['quantity'] - (int)$quantity;
					if ($new_qty < $minimal_quantity && $minimal_quantity > 1)
						return -1;
				}
				else
					return false;

				/* Delete product from cart */
				if ($new_qty <= 0)
					return $this->deleteProduct((int)$id_product, (int)$id_product_attribute, (int)$id_customization);
				elseif ($new_qty < $minimal_quantity)
					return -1;
				else
					Db::getInstance()->execute('
						UPDATE `'._DB_PREFIX_.'cart_product`
						SET `quantity` = `quantity` '.$qty.', `date_add` = NOW()
						WHERE `id_product` = '.(int)$id_product.
						(!empty($id_product_attribute) ? ' AND `id_product_attribute` = '.(int)$id_product_attribute : '').'
						AND `id_cart` = '.(int)$this->id.(Configuration::get('PS_ALLOW_MULTISHIPPING') && $this->isMultiAddressDelivery() ? ' AND `id_address_delivery` = '.(int)$id_address_delivery : '').'
						LIMIT 1'
					);
			}
			/* Add product to the cart */
			elseif ($operator == 'up')
			{
				$sql = 'SELECT stock.out_of_stock, IFNULL(stock.quantity, 0) as quantity
						FROM '._DB_PREFIX_.'product p
						'.Product::sqlStock('p', $id_product_attribute, true, $shop).'
						WHERE p.id_product = '.$id_product;

				$result2 = Db::getInstance()->getRow($sql);

				// Quantity for product pack
				if (Pack::isPack($id_product))
					$result2['quantity'] = Pack::getQuantity($id_product, $id_product_attribute);

				if (!Product::isAvailableWhenOutOfStock((int)$result2['out_of_stock']))
					if ((int)$quantity > $result2['quantity'])
						return false;

				if ((int)$quantity < $minimal_quantity)
					return -1;

				$result_add = Db::getInstance()->insert('cart_product', array(
					'id_product' => 			(int)$id_product,
					'id_product_attribute' => 	(int)$id_product_attribute,
					'id_cart' => 				(int)$this->id,
					'id_address_delivery' => 	(int)$id_address_delivery,
					'id_shop' => 				$shop->id,
					'quantity' => 				(int)$quantity,
					'date_add' => 				date('Y-m-d H:i:s')
				));

				if (!$result_add)
					return false;
			}
		}

		// refresh cache of self::_products
		$this->_products = $this->getProducts(true);
		$this->update();
		$context = Context::getContext()->cloneContext();
		$context->cart = $this;
		Cache::clean('getContextualValue_*');
		if ($auto_add_cart_rule)
			CartRule::autoAddToCart($context);

		if ($product->customizable)
			return $this->_updateCustomizationQuantity((int)$quantity, (int)$id_customization, (int)$id_product, (int)$id_product_attribute, (int)$id_address_delivery, $operator);
		else
			return true;
	}

	/*
	** Customization management
	*/
	protected function _updateCustomizationQuantity($quantity, $id_customization, $id_product, $id_product_attribute, $id_address_delivery, $operator = 'up')
	{
		// Link customization to product combination when it is first added to cart
		if (empty($id_customization))
		{
			$customization = $this->getProductCustomization($id_product, null, true);
			foreach ($customization as $field)
			{
				if ($field['quantity'] == 0)
				{
					Db::getInstance()->execute('
					UPDATE `'._DB_PREFIX_.'customization`
					SET `quantity` = '.(int)$quantity.',
						`id_product_attribute` = '.(int)$id_product_attribute.',
						`id_address_delivery` = '.(int)$id_address_delivery.',
						`in_cart` = 1
					WHERE `id_customization` = '.(int)$field['id_customization']);
				}
			}
		}

		/* Deletion */
		if (!empty($id_customization) && (int)$quantity < 1)
			return $this->_deleteCustomization((int)$id_customization, (int)$id_product, (int)$id_product_attribute);

		/* Quantity update */
		if (!empty($id_customization))
		{
			$result = Db::getInstance()->getRow('SELECT `quantity` FROM `'._DB_PREFIX_.'customization` WHERE `id_customization` = '.(int)$id_customization);
			if ($result && Db::getInstance()->NumRows())
			{
				if ($operator == 'down' && (int)$result['quantity'] - (int)$quantity < 1)
					return Db::getInstance()->execute('DELETE FROM `'._DB_PREFIX_.'customization` WHERE `id_customization` = '.(int)$id_customization);

				return Db::getInstance()->execute('
					UPDATE `'._DB_PREFIX_.'customization`
					SET
						`quantity` = `quantity` '.($operator == 'up' ? '+ ' : '- ').(int)$quantity.',
						`id_address_delivery` = '.(int)$id_address_delivery.'
					WHERE `id_customization` = '.(int)$id_customization);
			}
			else
				Db::getInstance()->execute('
					UPDATE `'._DB_PREFIX_.'customization`
					SET `id_address_delivery` = '.(int)$id_address_delivery.'
					WHERE `id_customization` = '.(int)$id_customization);
		}
		// refresh cache of self::_products
		$this->_products = $this->getProducts(true);
		$this->update();
		return true;
	}

	/**
	 * Add customization item to database
	 *
	 * @param int $id_product
	 * @param int $id_product_attribute
	 * @param int $index
	 * @param int $type
	 * @param string $field
	 * @param int $quantity
	 * @return boolean success
	 */
	public function _addCustomization($id_product, $id_product_attribute, $index, $type, $field, $quantity)
	{
		$exising_customization = Db::getInstance()->executeS('
			SELECT cu.`id_customization`, cd.`index`, cd.`value`, cd.`type` FROM `'._DB_PREFIX_.'customization` cu
			LEFT JOIN `'._DB_PREFIX_.'customized_data` cd
			ON cu.`id_customization` = cd.`id_customization`
			WHERE cu.id_cart = '.(int)$this->id.'
			AND cu.id_product = '.(int)$id_product.'
			AND in_cart = 0'
		);

		if ($exising_customization)
		{
			// If the customization field is alreay filled, delete it
			foreach ($exising_customization as $customization)
			{
				if ($customization['type'] == $type && $customization['index'] == $index)
				{
					Db::getInstance()->execute('
						DELETE FROM `'._DB_PREFIX_.'customized_data`
						WHERE id_customization = '.(int)$customization['id_customization'].'
						AND type = '.(int)$customization['type'].'
						AND `index` = '.(int)$customization['index']);
					if ($type == Product::CUSTOMIZE_FILE)
					{
						@unlink(_PS_UPLOAD_DIR_.$customization['value']);
						@unlink(_PS_UPLOAD_DIR_.$customization['value'].'_small');
					}
					break;
				}
			}
			$id_customization = $exising_customization[0]['id_customization'];
		}
		else
		{
			Db::getInstance()->execute(
				'INSERT INTO `'._DB_PREFIX_.'customization` (`id_cart`, `id_product`, `id_product_attribute`, `quantity`)
				VALUES ('.(int)$this->id.', '.(int)$id_product.', '.(int)$id_product_attribute.', '.(int)$quantity.')'
			);
			$id_customization = Db::getInstance()->Insert_ID();
		}

		$query = 'INSERT INTO `'._DB_PREFIX_.'customized_data` (`id_customization`, `type`, `index`, `value`)
			VALUES ('.(int)$id_customization.', '.(int)$type.', '.(int)$index.', \''.pSQL($field).'\')';

		if (!Db::getInstance()->execute($query))
			return false;
		return true;
	}

	/**
	 * Check if order has already been placed
	 *
	 * @return boolean result
	 */
	public function orderExists()
	{
		$cache_id = 'Cart::orderExists_'.(int)$this->id;
		if (!Cache::isStored($cache_id))
		{
			$result = (bool)Db::getInstance()->getValue('SELECT count(*) FROM `'._DB_PREFIX_.'orders` WHERE `id_cart` = '.(int)$this->id);
			Cache::store($cache_id, $result);
		}
		return Cache::retrieve($cache_id);
	}

	/**
	 * @deprecated 1.5.0, use Cart->removeCartRule()
	 */
	public function deleteDiscount($id_cart_rule)
	{
		Tools::displayAsDeprecated();
		return $this->removeCartRule($id_cart_rule);
	}

	public function removeCartRule($id_cart_rule)
	{
		Cache::clean('Cart::getCartRules_'.$this->id.'-'.CartRule::FILTER_ACTION_ALL);
		Cache::clean('Cart::getCartRules_'.$this->id.'-'.CartRule::FILTER_ACTION_SHIPPING);
		Cache::clean('Cart::getCartRules_'.$this->id.'-'.CartRule::FILTER_ACTION_REDUCTION);
		Cache::clean('Cart::getCartRules_'.$this->id.'-'.CartRule::FILTER_ACTION_GIFT);

 		$result = Db::getInstance()->delete('cart_cart_rule', '`id_cart_rule` = '.(int)$id_cart_rule.' AND `id_cart` = '.(int)$this->id, 1);

		$cart_rule = new CartRule($id_cart_rule, Configuration::get('PS_LANG_DEFAULT'));
		if ((int)$cart_rule->gift_product)
			$this->updateQty(1, $cart_rule->gift_product, $cart_rule->gift_product_attribute, null, 'down', 0, null, false);

		return $result;
	}

	/**
	 * Delete a product from the cart
	 *
	 * @param integer $id_product Product ID
	 * @param integer $id_product_attribute Attribute ID if needed
	 * @param integer $id_customization Customization id
	 * @return boolean result
	 */
	public function deleteProduct($id_product, $id_product_attribute = null, $id_customization = null, $id_address_delivery = 0)
	{
		if (isset(self::$_nbProducts[$this->id]))
			unset(self::$_nbProducts[$this->id]);

		if (isset(self::$_totalWeight[$this->id]))
			unset(self::$_totalWeight[$this->id]);

		if ((int)$id_customization)
		{
			$product_total_quantity = (int)Db::getInstance()->getValue(
				'SELECT `quantity`
				FROM `'._DB_PREFIX_.'cart_product`
				WHERE `id_product` = '.(int)$id_product.'
				AND `id_cart` = '.(int)$this->id.'
				AND `id_product_attribute` = '.(int)$id_product_attribute);

			$customization_quantity = (int)Db::getInstance()->getValue('
			SELECT `quantity`
			FROM `'._DB_PREFIX_.'customization`
			WHERE `id_cart` = '.(int)$this->id.'
			AND `id_product` = '.(int)$id_product.'
			AND `id_product_attribute` = '.(int)$id_product_attribute.'
			'.((int)$id_address_delivery ? 'AND `id_address_delivery` = '.(int)$id_address_delivery : ''));

			if (!$this->_deleteCustomization((int)$id_customization, (int)$id_product, (int)$id_product_attribute, (int)$id_address_delivery))
				return false;

			// refresh cache of self::_products
			$this->_products = $this->getProducts(true);
			return ($customization_quantity == $product_total_quantity && $this->deleteProduct((int)$id_product, (int)$id_product_attribute, null, (int)$id_address_delivery));
		}

		/* Get customization quantity */
		$result = Db::getInstance()->getRow('
			SELECT SUM(`quantity`) AS \'quantity\'
			FROM `'._DB_PREFIX_.'customization`
			WHERE `id_cart` = '.(int)$this->id.'
			AND `id_product` = '.(int)$id_product.'
			AND `id_product_attribute` = '.(int)$id_product_attribute);

		if ($result === false)
			return false;

		/* If the product still possesses customization it does not have to be deleted */
		if (Db::getInstance()->NumRows() && (int)$result['quantity'])
			return Db::getInstance()->execute('
				UPDATE `'._DB_PREFIX_.'cart_product`
				SET `quantity` = '.(int)$result['quantity'].'
				WHERE `id_cart` = '.(int)$this->id.'
				AND `id_product` = '.(int)$id_product.
				($id_product_attribute != null ? ' AND `id_product_attribute` = '.(int)$id_product_attribute : '')
			);

		/* Product deletion */
		$result = Db::getInstance()->execute('
		DELETE FROM `'._DB_PREFIX_.'cart_product`
		WHERE `id_product` = '.(int)$id_product.'
		'.(!is_null($id_product_attribute) ? ' AND `id_product_attribute` = '.(int)$id_product_attribute : '').'
		AND `id_cart` = '.(int)$this->id.'
		'.((int)$id_address_delivery ? 'AND `id_address_delivery` = '.(int)$id_address_delivery : ''));

		if ($result)
		{
			$return = $this->update();
			// refresh cache of self::_products
			$this->_products = $this->getProducts(true);
			CartRule::autoRemoveFromCart();
			CartRule::autoAddToCart();

			return $return;
		}

		return false;
	}

	/**
	 * Delete a customization from the cart. If customization is a Picture,
	 * then the image is also deleted
	 *
	 * @param integer $id_customization
	 * @return boolean result
	 */
	protected function _deleteCustomization($id_customization, $id_product, $id_product_attribute, $id_address_delivery = 0)
	{
		$result = true;
		$customization = Db::getInstance()->getRow('SELECT *
			FROM `'._DB_PREFIX_.'customization`
			WHERE `id_customization` = '.(int)$id_customization);

		if ($customization)
		{
			$cust_data = Db::getInstance()->getRow('SELECT *
				FROM `'._DB_PREFIX_.'customized_data`
				WHERE `id_customization` = '.(int)$id_customization);

			// Delete customization picture if necessary
			if (isset($cust_data['type']) && $cust_data['type'] == 0)
				$result &= (@unlink(_PS_UPLOAD_DIR_.$cust_data['value']) && @unlink(_PS_UPLOAD_DIR_.$cust_data['value'].'_small'));

			$result &= Db::getInstance()->execute(
				'DELETE FROM `'._DB_PREFIX_.'customized_data`
				WHERE `id_customization` = '.(int)$id_customization
			);

			if ($result)
				$result &= Db::getInstance()->execute(
					'UPDATE `'._DB_PREFIX_.'cart_product`
					SET `quantity` = `quantity` - '.(int)$customization['quantity'].'
					WHERE `id_cart` = '.(int)$this->id.'
					AND `id_product` = '.(int)$id_product.
					((int)$id_product_attribute ? ' AND `id_product_attribute` = '.(int)$id_product_attribute : '').'
					AND `id_address_delivery` = '.(int)$id_address_delivery
				);

			if (!$result)
				return false;

			return Db::getInstance()->execute(
				'DELETE FROM `'._DB_PREFIX_.'customization`
				WHERE `id_customization` = '.(int)$id_customization
			);
		}

		return true;
	}

	public static function getTotalCart($id_cart, $use_tax_display = false, $type = Cart::BOTH)
	{
		$cart = new Cart($id_cart);
		if (!Validate::isLoadedObject($cart))
			die(Tools::displayError());

		$with_taxes = $use_tax_display ? $cart->_taxCalculationMethod != PS_TAX_EXC : true;
		return Tools::displayPrice($cart->getOrderTotal($with_taxes, $type), Currency::getCurrencyInstance((int)$cart->id_currency), false);
	}


	public static function getOrderTotalUsingTaxCalculationMethod($id_cart)
	{
		return Cart::getTotalCart($id_cart, true);
	}

	/**
	* This function returns the total cart amount
	*
	* Possible values for $type:
	* Cart::ONLY_PRODUCTS
	* Cart::ONLY_DISCOUNTS
	* Cart::BOTH
	* Cart::BOTH_WITHOUT_SHIPPING
	* Cart::ONLY_SHIPPING
	* Cart::ONLY_WRAPPING
	* Cart::ONLY_PRODUCTS_WITHOUT_SHIPPING
	* Cart::ONLY_PHYSICAL_PRODUCTS_WITHOUT_SHIPPING
	*
	* @param boolean $withTaxes With or without taxes
	* @param integer $type Total type
	* @param boolean $use_cache Allow using cache of the method CartRule::getContextualValue
	* @return float Order total
	*/
	public function getOrderTotal($with_taxes = true, $type = Cart::BOTH, $products = null, $id_carrier = null, $use_cache = true)
	{
		static $address = null;

		if (!$this->id)
			return 0;

		$type = (int)$type;
		$array_type = array(
			Cart::ONLY_PRODUCTS,
			Cart::ONLY_DISCOUNTS,
			Cart::BOTH,
			Cart::BOTH_WITHOUT_SHIPPING,
			Cart::ONLY_SHIPPING,
			Cart::ONLY_WRAPPING,
			Cart::ONLY_PRODUCTS_WITHOUT_SHIPPING,
			Cart::ONLY_PHYSICAL_PRODUCTS_WITHOUT_SHIPPING,
		);

		// Define virtual context to prevent case where the cart is not the in the global context
		$virtual_context = Context::getContext()->cloneContext();
		$virtual_context->cart = $this;

		if (!in_array($type, $array_type))
			die(Tools::displayError());

		$with_shipping = in_array($type, array(Cart::BOTH, Cart::ONLY_SHIPPING));

		// if cart rules are not used
		if ($type == Cart::ONLY_DISCOUNTS && !CartRule::isFeatureActive())
			return 0;

		// no shipping cost if is a cart with only virtuals products
		$virtual = $this->isVirtualCart();
		if ($virtual && $type == Cart::ONLY_SHIPPING)
			return 0;

		if ($virtual && $type == Cart::BOTH)
			$type = Cart::BOTH_WITHOUT_SHIPPING;

		if ($with_shipping || $type == Cart::ONLY_DISCOUNTS)
		{
			if (is_null($products) && is_null($id_carrier))
				$shipping_fees = $this->getTotalShippingCost(null, (boolean)$with_taxes);
			else
				$shipping_fees = $this->getPackageShippingCost($id_carrier, (bool)$with_taxes, null, $products);
		}
		else
			$shipping_fees = 0;

		if ($type == Cart::ONLY_SHIPPING)
			return $shipping_fees;

		if ($type == Cart::ONLY_PRODUCTS_WITHOUT_SHIPPING)
			$type = Cart::ONLY_PRODUCTS;

		$param_product = true;
		if (is_null($products))
		{
			$param_product = false;
			$products = $this->getProducts();
		}

		if ($type == Cart::ONLY_PHYSICAL_PRODUCTS_WITHOUT_SHIPPING)
		{
			foreach ($products as $key => $product)
				if ($product['is_virtual'])
					unset($products[$key]);
			$type = Cart::ONLY_PRODUCTS;
		}

		$order_total = 0;
		if (Tax::excludeTaxeOption())
			$with_taxes = false;

		$products_total = array();
		$ecotax_total = 0;

		foreach ($products as $product) // products refer to the cart details
		{
			if ($virtual_context->shop->id != $product['id_shop'])
				$virtual_context->shop = new Shop((int)$product['id_shop']);

			if (Configuration::get('PS_TAX_ADDRESS_TYPE') == 'id_address_invoice')
				$id_address = (int)$this->id_address_invoice;
			else
				$id_address = (int)$product['id_address_delivery']; // Get delivery address of the product from the cart
			if (!Address::addressExists($id_address))
				$id_address = null;

			$price = Product::getPriceStatic(
				(int)$product['id_product'],
				false,
				(int)$product['id_product_attribute'],
				6,
				null,
				false,
				true,
				$product['cart_quantity'],
				false,
				(int)$this->id_customer ? (int)$this->id_customer : null,
				(int)$this->id,
				$id_address,
				$null,
				false,
				true,
				$virtual_context
			);

			if (Configuration::get('PS_USE_ECOTAX'))
			{
				$ecotax = $product['ecotax'];
				if (isset($product['attribute_ecotax']) && $product['attribute_ecotax'] > 0)
					$ecotax = $product['attribute_ecotax'];
			}
			else
				$ecotax = 0;

			$address = Address::initialize($id_address, true);

			if ($with_taxes)
			{
				$id_tax_rules_group = Product::getIdTaxRulesGroupByIdProduct((int)$product['id_product'], $virtual_context);
				$tax_calculator = TaxManagerFactory::getManager($address, $id_tax_rules_group)->getTaxCalculator();

				if ($ecotax)
					$ecotax_tax_calculator = TaxManagerFactory::getManager($address, (int)Configuration::get('PS_ECOTAX_TAX_RULES_GROUP_ID'))->getTaxCalculator();
			}
			else
				$id_tax_rules_group = 0;

			if (in_array(Configuration::get('PS_ROUND_TYPE'), array(Order::ROUND_ITEM, Order::ROUND_LINE)))
			{
				if (!isset($products_total[$id_tax_rules_group]))
					$products_total[$id_tax_rules_group] = 0;
			}
			else
				if (!isset($products_total[$id_tax_rules_group.'_'.$id_address]))
					$products_total[$id_tax_rules_group.'_'.$id_address] = 0;

			switch (Configuration::get('PS_ROUND_TYPE'))
			{
				case Order::ROUND_TOTAL:
					$products_total[$id_tax_rules_group.'_'.$id_address] += $price * (int)$product['cart_quantity'];

					if ($ecotax)
						$ecotax_total += $ecotax * (int)$product['cart_quantity'];
					break;
				case Order::ROUND_LINE:
					$product_price = $price * $product['cart_quantity'];
					$products_total[$id_tax_rules_group] += Tools::ps_round($product_price, _PS_PRICE_COMPUTE_PRECISION_);

					if ($with_taxes)
						$products_total[$id_tax_rules_group] += Tools::ps_round($tax_calculator->getTaxesTotalAmount($product_price), _PS_PRICE_COMPUTE_PRECISION_);

					if ($ecotax)
					{
						$ecotax_price = $ecotax * (int)$product['cart_quantity'];
						$ecotax_total += Tools::ps_round($ecotax_price, _PS_PRICE_COMPUTE_PRECISION_);

						if ($with_taxes)
							$ecotax_total += Tools::ps_round($ecotax_tax_calculator->getTaxesTotalAmount($ecotax_price), _PS_PRICE_COMPUTE_PRECISION_);
					}
					break;
				case Order::ROUND_ITEM:
				default:
					$product_price = $with_taxes ? $tax_calculator->addTaxes($price) : $price;
					$products_total[$id_tax_rules_group] += Tools::ps_round($product_price, _PS_PRICE_COMPUTE_PRECISION_) * (int)$product['cart_quantity'];

					if ($ecotax)
					{
						$ecotax_price = $with_taxes ? $ecotax_tax_calculator->addTaxes($ecotax) : $ecotax;
						$ecotax_total += Tools::ps_round($ecotax_price, _PS_PRICE_COMPUTE_PRECISION_) * (int)$product['cart_quantity'];
					}
					break;
			}
		}

		foreach ($products_total as $key => $price)
		{
			if ($with_taxes && Configuration::get('PS_ROUND_TYPE') == Order::ROUND_TOTAL)
			{
				$tmp = explode('_', $key);
				$address = Address::initialize((int)$tmp[1], true);
				$tax_calculator = TaxManagerFactory::getManager($address, $tmp[0])->getTaxCalculator();
				$order_total += Tools::ps_round($price, _PS_PRICE_COMPUTE_PRECISION_) + Tools::ps_round($tax_calculator->getTaxesTotalAmount($price), _PS_PRICE_COMPUTE_PRECISION_);
			}
			else
				$order_total += $price;
		}

		if ($ecotax_total && $with_taxes && Configuration::get('PS_ROUND_TYPE') == Order::ROUND_TOTAL)
			$ecotax_total = Tools::ps_round($ecotax_total, _PS_PRICE_COMPUTE_PRECISION_) + Tools::ps_round($ecotax_tax_calculator->getTaxesTotalAmount($ecotax_total), _PS_PRICE_COMPUTE_PRECISION_);

		$order_total += $ecotax_total;
		$order_total_products = $order_total;

		if ($type == Cart::ONLY_DISCOUNTS)
			$order_total = 0;

		// Wrapping Fees
		$wrapping_fees = 0;
		if ($this->gift)
			$wrapping_fees = Tools::convertPrice(Tools::ps_round($this->getGiftWrappingPrice($with_taxes), _PS_PRICE_COMPUTE_PRECISION_), Currency::getCurrencyInstance((int)$this->id_currency));
		if ($type == Cart::ONLY_WRAPPING)
			return $wrapping_fees;

		$order_total_discount = 0;
		if (!in_array($type, array(Cart::ONLY_SHIPPING, Cart::ONLY_PRODUCTS)) && CartRule::isFeatureActive())
		{
			// First, retrieve the cart rules associated to this "getOrderTotal"
			if ($with_shipping || $type == Cart::ONLY_DISCOUNTS)
				$cart_rules = $this->getCartRules(CartRule::FILTER_ACTION_ALL);
			else
			{
				$cart_rules = $this->getCartRules(CartRule::FILTER_ACTION_REDUCTION);
				// Cart Rules array are merged manually in order to avoid doubles
				foreach ($this->getCartRules(CartRule::FILTER_ACTION_GIFT) as $tmp_cart_rule)
				{
					$flag = false;
					foreach ($cart_rules as $cart_rule)
						if ($tmp_cart_rule['id_cart_rule'] == $cart_rule['id_cart_rule'])
							$flag = true;
					if (!$flag)
						$cart_rules[] = $tmp_cart_rule;
				}
			}

			$id_address_delivery = 0;
			if (isset($products[0]))
				$id_address_delivery = (is_null($products) ? $this->id_address_delivery : $products[0]['id_address_delivery']);
			$package = array('id_carrier' => $id_carrier, 'id_address' => $id_address_delivery, 'products' => $products);

			// Then, calculate the contextual value for each one
			$flag = false;
			foreach ($cart_rules as $cart_rule)
			{
				// If the cart rule offers free shipping, add the shipping cost
				if (($with_shipping || $type == Cart::ONLY_DISCOUNTS) && $cart_rule['obj']->free_shipping && !$flag)
				{
					$order_total_discount += Tools::ps_round($cart_rule['obj']->getContextualValue($with_taxes, $virtual_context, CartRule::FILTER_ACTION_SHIPPING, ($param_product ? $package : null), $use_cache), _PS_PRICE_COMPUTE_PRECISION_);
					$flag = true;
				}

				// If the cart rule is a free gift, then add the free gift value only if the gift is in this package
				if ((int)$cart_rule['obj']->gift_product)
				{
					$in_order = false;
					if (is_null($products))
						$in_order = true;
					else
						foreach ($products as $product)
							if ($cart_rule['obj']->gift_product == $product['id_product'] && $cart_rule['obj']->gift_product_attribute == $product['id_product_attribute'])
								$in_order = true;

					if ($in_order)
						$order_total_discount += $cart_rule['obj']->getContextualValue($with_taxes, $virtual_context, CartRule::FILTER_ACTION_GIFT, $package, $use_cache);
				}

				// If the cart rule offers a reduction, the amount is prorated (with the products in the package)
				if ($cart_rule['obj']->reduction_percent > 0 || $cart_rule['obj']->reduction_amount > 0)
					$order_total_discount += Tools::ps_round($cart_rule['obj']->getContextualValue($with_taxes, $virtual_context, CartRule::FILTER_ACTION_REDUCTION, $package, $use_cache), _PS_PRICE_COMPUTE_PRECISION_);
			}
			$order_total_discount = min(Tools::ps_round($order_total_discount, 2), $wrapping_fees + $order_total_products + $shipping_fees);
			$order_total -= $order_total_discount;
		}

		if ($type == Cart::BOTH)
			$order_total += $shipping_fees + $wrapping_fees;

		if ($order_total < 0 && $type != Cart::ONLY_DISCOUNTS)
			return 0;

		if ($type == Cart::ONLY_DISCOUNTS)
			return $order_total_discount;

		return Tools::ps_round((float)$order_total, _PS_PRICE_COMPUTE_PRECISION_);
	}

	/**
	* Get the gift wrapping price
	* @param boolean $with_taxes With or without taxes
	* @return float wrapping price
	*/
	public function getGiftWrappingPrice($with_taxes = true, $id_address = null)
	{
		static $address = array();

		$wrapping_fees = (float)Configuration::get('PS_GIFT_WRAPPING_PRICE');
		if ($with_taxes && $wrapping_fees > 0)
		{
			if (!isset($address[$this->id]))
			{
				if ($id_address === null)
					$id_address = (int)$this->{Configuration::get('PS_TAX_ADDRESS_TYPE')};
				try
				{
					$address[$this->id] = Address::initialize($id_address);
				}
				catch (Exception $e)
				{
					$address[$this->id] = new Address();
					$address[$this->id]->id_country = Configuration::get('PS_COUNTRY_DEFAULT');
				}
			}

			$tax_manager = TaxManagerFactory::getManager($address[$this->id], (int)Configuration::get('PS_GIFT_WRAPPING_TAX_RULES_GROUP'));
			$tax_calculator = $tax_manager->getTaxCalculator();
			$wrapping_fees = $tax_calculator->addTaxes($wrapping_fees);
		}

		return $wrapping_fees;
	}

	/**
	 * Get the number of packages
	 *
	 * @return int number of packages
	 */
	public function getNbOfPackages()
	{
		static $nb_packages = array();

		if (!isset($nb_packages[$this->id]))
		{
			$nb_packages[$this->id] = 0;
			foreach ($this->getPackageList() as $by_address)
				$nb_packages[$this->id] += count($by_address);
		}

		return $nb_packages[$this->id];
	}

	/**
	 * Get products grouped by package and by addresses to be sent individualy (one package = one shipping cost).
	 *
	 * @return array array(
	 *                   0 => array( // First address
	 *                       0 => array(  // First package
	 *                           'product_list' => array(...),
	 *                           'carrier_list' => array(...),
	 *                           'id_warehouse' => array(...),
	 *                       ),
	 *                   ),
	 *               );
	 * @todo Add avaibility check
	 */
	public function getPackageList($flush = false)
	{
		static $cache = array();
		if (isset($cache[(int)$this->id.'_'.(int)$this->id_address_delivery]) && $cache[(int)$this->id.'_'.(int)$this->id_address_delivery] !== false && !$flush)
			return $cache[(int)$this->id.'_'.(int)$this->id_address_delivery];

		$product_list = $this->getProducts();
		// Step 1 : Get product informations (warehouse_list and carrier_list), count warehouse
		// Determine the best warehouse to determine the packages
		// For that we count the number of time we can use a warehouse for a specific delivery address
		$warehouse_count_by_address = array();
		$warehouse_carrier_list = array();

		$stock_management_active = Configuration::get('PS_ADVANCED_STOCK_MANAGEMENT');

		foreach ($product_list as &$product)
		{
			if ((int)$product['id_address_delivery'] == 0)
				$product['id_address_delivery'] = (int)$this->id_address_delivery;

			if (!isset($warehouse_count_by_address[$product['id_address_delivery']]))
				$warehouse_count_by_address[$product['id_address_delivery']] = array();

			$product['warehouse_list'] = array();

			if ($stock_management_active &&
				(int)$product['advanced_stock_management'] == 1)
			{
				$warehouse_list = Warehouse::getProductWarehouseList($product['id_product'], $product['id_product_attribute'], $this->id_shop);
				if (count($warehouse_list) == 0)
					$warehouse_list = Warehouse::getProductWarehouseList($product['id_product'], $product['id_product_attribute']);
				// Does the product is in stock ?
				// If yes, get only warehouse where the product is in stock

				$warehouse_in_stock = array();
				$manager = StockManagerFactory::getManager();

				foreach ($warehouse_list as $key => $warehouse)
				{
					$product_real_quantities = $manager->getProductRealQuantities(
						$product['id_product'],
						$product['id_product_attribute'],
						array($warehouse['id_warehouse']),
						true
					);

					if ($product_real_quantities > 0 || Pack::isPack((int)$product['id_product']))
						$warehouse_in_stock[] = $warehouse;
				}

				if (!empty($warehouse_in_stock))
				{
					$warehouse_list = $warehouse_in_stock;
					$product['in_stock'] = true;
				}
				else
					$product['in_stock'] = false;
			}
			else
			{
				//simulate default warehouse
				$warehouse_list = array(0);
				$product['in_stock'] = StockAvailable::getQuantityAvailableByProduct($product['id_product'], $product['id_product_attribute']) > 0;
			}

			foreach ($warehouse_list as $warehouse)
			{
				if (!isset($warehouse_carrier_list[$warehouse['id_warehouse']]))
				{
					$warehouse_object = new Warehouse($warehouse['id_warehouse']);
					$warehouse_carrier_list[$warehouse['id_warehouse']] = $warehouse_object->getCarriers();
				}

				$product['warehouse_list'][] = $warehouse['id_warehouse'];
				if (!isset($warehouse_count_by_address[$product['id_address_delivery']][$warehouse['id_warehouse']]))
					$warehouse_count_by_address[$product['id_address_delivery']][$warehouse['id_warehouse']] = 0;

				$warehouse_count_by_address[$product['id_address_delivery']][$warehouse['id_warehouse']]++;
			}
		}
		unset($product);

		arsort($warehouse_count_by_address);

		// Step 2 : Group product by warehouse
		$grouped_by_warehouse = array();
		foreach ($product_list as &$product)
		{
			if (!isset($grouped_by_warehouse[$product['id_address_delivery']]))
				$grouped_by_warehouse[$product['id_address_delivery']] = array(
					'in_stock' => array(),
					'out_of_stock' => array(),
				);

			$product['carrier_list'] = array();
			$id_warehouse = 0;
			foreach ($warehouse_count_by_address[$product['id_address_delivery']] as $id_war => $val)
			{
				if (in_array((int)$id_war, $product['warehouse_list']))
				{
					$product['carrier_list'] = array_merge($product['carrier_list'], Carrier::getAvailableCarrierList(new Product($product['id_product']), $id_war, $product['id_address_delivery'], null, $this));
					if (!$id_warehouse)
						$id_warehouse = (int)$id_war;
				}
			}

			if (!isset($grouped_by_warehouse[$product['id_address_delivery']]['in_stock'][$id_warehouse]))
			{
				$grouped_by_warehouse[$product['id_address_delivery']]['in_stock'][$id_warehouse] = array();
				$grouped_by_warehouse[$product['id_address_delivery']]['out_of_stock'][$id_warehouse] = array();
			}

			if (!$this->allow_seperated_package)
				$key = 'in_stock';
			else
			{
				$key = $product['in_stock'] ? 'in_stock' : 'out_of_stock';
				if ($product['in_stock'])
				{
					$out_stock_part = $product['cart_quantity'] - $product['in_stock'];
					$product_bis = $product;
					$product_bis['cart_quantity'] = $out_stock_part;
					$product_bis['in_stock'] = 0;
					$product['cart_quantity'] -= $out_stock_part;
					$grouped_by_warehouse[$product['id_address_delivery']]['out_of_stock'][$id_warehouse][] = $product_bis;
				}
			}

			if (empty($product['carrier_list']))
				$product['carrier_list'] = array(0);

			$grouped_by_warehouse[$product['id_address_delivery']][$key][$id_warehouse][] = $product;
		}
		unset($product);

		// Step 3 : grouped product from grouped_by_warehouse by available carriers
		$grouped_by_carriers = array();
		foreach ($grouped_by_warehouse as $id_address_delivery => $products_in_stock_list)
		{
			if (!isset($grouped_by_carriers[$id_address_delivery]))
				$grouped_by_carriers[$id_address_delivery] = array(
					'in_stock' => array(),
					'out_of_stock' => array(),
				);
			foreach ($products_in_stock_list as $key => $warehouse_list)
			{
				if (!isset($grouped_by_carriers[$id_address_delivery][$key]))
					$grouped_by_carriers[$id_address_delivery][$key] = array();
				foreach ($warehouse_list as $id_warehouse => $product_list)
				{
					if (!isset($grouped_by_carriers[$id_address_delivery][$key][$id_warehouse]))
						$grouped_by_carriers[$id_address_delivery][$key][$id_warehouse] = array();
					foreach ($product_list as $product)
					{
						$package_carriers_key = implode(',', $product['carrier_list']);

						if (!isset($grouped_by_carriers[$id_address_delivery][$key][$id_warehouse][$package_carriers_key]))
							$grouped_by_carriers[$id_address_delivery][$key][$id_warehouse][$package_carriers_key] = array(
								'product_list' => array(),
								'carrier_list' => $product['carrier_list'],
								'warehouse_list' => $product['warehouse_list']
							);

						$grouped_by_carriers[$id_address_delivery][$key][$id_warehouse][$package_carriers_key]['product_list'][] = $product;
					}
				}
			}
		}

		$package_list = array();
		// Step 4 : merge product from grouped_by_carriers into $package to minimize the number of package
		foreach ($grouped_by_carriers as $id_address_delivery => $products_in_stock_list)
		{
			if (!isset($package_list[$id_address_delivery]))
				$package_list[$id_address_delivery] = array(
					'in_stock' => array(),
					'out_of_stock' => array(),
				);

			foreach ($products_in_stock_list as $key => $warehouse_list)
			{
				if (!isset($package_list[$id_address_delivery][$key]))
					$package_list[$id_address_delivery][$key] = array();
				// Count occurance of each carriers to minimize the number of packages
				$carrier_count = array();
				foreach ($warehouse_list as $id_warehouse => $products_grouped_by_carriers)
				{
					foreach ($products_grouped_by_carriers as $data)
					{
						foreach ($data['carrier_list'] as $id_carrier)
						{
							if (!isset($carrier_count[$id_carrier]))
								$carrier_count[$id_carrier] = 0;
							$carrier_count[$id_carrier]++;
						}
					}
				}
				arsort($carrier_count);
				foreach ($warehouse_list as $id_warehouse => $products_grouped_by_carriers)
				{
					if (!isset($package_list[$id_address_delivery][$key][$id_warehouse]))
						$package_list[$id_address_delivery][$key][$id_warehouse] = array();
					foreach ($products_grouped_by_carriers as $data)
					{
						foreach ($carrier_count as $id_carrier => $rate)
						{
							if (in_array($id_carrier, $data['carrier_list']))
							{
								if (!isset($package_list[$id_address_delivery][$key][$id_warehouse][$id_carrier]))
									$package_list[$id_address_delivery][$key][$id_warehouse][$id_carrier] = array(
										'carrier_list' => $data['carrier_list'],
										'warehouse_list' => $data['warehouse_list'],
										'product_list' => array(),
									);
								$package_list[$id_address_delivery][$key][$id_warehouse][$id_carrier]['carrier_list'] =
									array_intersect($package_list[$id_address_delivery][$key][$id_warehouse][$id_carrier]['carrier_list'], $data['carrier_list']);
								$package_list[$id_address_delivery][$key][$id_warehouse][$id_carrier]['product_list'] =
									array_merge($package_list[$id_address_delivery][$key][$id_warehouse][$id_carrier]['product_list'], $data['product_list']);

								break;
							}
						}
					}
				}
			}
		}

		// Step 5 : Reduce depth of $package_list
		$final_package_list = array();
		foreach ($package_list as $id_address_delivery => $products_in_stock_list)
		{
			if (!isset($final_package_list[$id_address_delivery]))
				$final_package_list[$id_address_delivery] = array();

			foreach ($products_in_stock_list as $key => $warehouse_list)
				foreach ($warehouse_list as $id_warehouse => $products_grouped_by_carriers)
					foreach ($products_grouped_by_carriers as $data)
					{
						$final_package_list[$id_address_delivery][] = array(
							'product_list' => $data['product_list'],
							'carrier_list' => $data['carrier_list'],
							'warehouse_list' => $data['warehouse_list'],
							'id_warehouse' => $id_warehouse,
						);
					}
		}
		$cache[(int)$this->id.'_'.(int)$this->id_address_delivery] = $final_package_list;
		return $final_package_list;
	}

	public function getPackageIdWarehouse($package, $id_carrier = null)
	{
		if ($id_carrier === null)
			if (isset($package['id_carrier']))
				$id_carrier = (int)$package['id_carrier'];

		if ($id_carrier == null)
			return $package['id_warehouse'];

		foreach ($package['warehouse_list'] as $id_warehouse)
		{
			$warehouse = new Warehouse((int)$id_warehouse);
			$available_warehouse_carriers = $warehouse->getCarriers();
			if (in_array($id_carrier, $available_warehouse_carriers))
				return (int)$id_warehouse;
		}
		return 0;
	}

	/**
	 * Get all deliveries options available for the current cart
	 * @param Country $default_country
	 * @param boolean $flush Force flushing cache
	 *
	 * @return array array(
	 *                   0 => array( // First address
	 *                       '12,' => array(  // First delivery option available for this address
	 *                           carrier_list => array(
	 *                               12 => array( // First carrier for this option
	 *                                   'instance' => Carrier Object,
	 *                                   'logo' => <url to the carriers logo>,
	 *                                   'price_with_tax' => 12.4,
	 *                                   'price_without_tax' => 12.4,
	 *                                   'package_list' => array(
	 *                                       1,
	 *                                       3,
	 *                                   ),
	 *                               ),
	 *                           ),
	 *                           is_best_grade => true, // Does this option have the biggest grade (quick shipping) for this shipping address
	 *                           is_best_price => true, // Does this option have the lower price for this shipping address
	 *                           unique_carrier => true, // Does this option use a unique carrier
	 *                           total_price_with_tax => 12.5,
	 *                           total_price_without_tax => 12.5,
	 *                           position => 5, // Average of the carrier position
	 *                       ),
	 *                   ),
	 *               );
	 *               If there are no carriers available for an address, return an empty  array
	 */
	public function getDeliveryOptionList(Country $default_country = null, $flush = false)
	{
		static $cache = array();
		if (isset($cache[$this->id]) && !$flush)
			return $cache[$this->id];

		$delivery_option_list = array();
		$carriers_price = array();
		$carrier_collection = array();
		$package_list = $this->getPackageList();

		// Foreach addresses
		foreach ($package_list as $id_address => $packages)
		{
			// Initialize vars
			$delivery_option_list[$id_address] = array();
			$carriers_price[$id_address] = array();
			$common_carriers = null;
			$best_price_carriers = array();
			$best_grade_carriers = array();
			$carriers_instance = array();

			// Get country
			if ($id_address)
			{
				$address = new Address($id_address);
				$country = new Country($address->id_country);
			}
			else
				$country = $default_country;

			// Foreach packages, get the carriers with best price, best position and best grade
			foreach ($packages as $id_package => $package)
			{
				// No carriers available
				if (count($packages) == 1 && count($package['carrier_list']) == 1 && current($package['carrier_list']) == 0)
				{
					$cache[$this->id] = array();
					return $cache[$this->id];
				}

				$carriers_price[$id_address][$id_package] = array();

				// Get all common carriers for each packages to the same address
				if (is_null($common_carriers))
					$common_carriers = $package['carrier_list'];
				else
					$common_carriers = array_intersect($common_carriers, $package['carrier_list']);

				$best_price = null;
				$best_price_carrier = null;
				$best_grade = null;
				$best_grade_carrier = null;

				// Foreach carriers of the package, calculate his price, check if it the best price, position and grade
				foreach ($package['carrier_list'] as $id_carrier)
				{
					if (!isset($carriers_instance[$id_carrier]))
						$carriers_instance[$id_carrier] = new Carrier($id_carrier);

					$price_with_tax = $this->getPackageShippingCost($id_carrier, true, $country, $package['product_list']);
					$price_without_tax = $this->getPackageShippingCost($id_carrier, false, $country, $package['product_list']);
					if (is_null($best_price) || $price_with_tax < $best_price)
					{
						$best_price = $price_with_tax;
						$best_price_carrier = $id_carrier;
					}
					$carriers_price[$id_address][$id_package][$id_carrier] = array(
						'without_tax' => $price_without_tax,
						'with_tax' => $price_with_tax);

					$grade = $carriers_instance[$id_carrier]->grade;
					if (is_null($best_grade) || $grade > $best_grade)
					{
						$best_grade = $grade;
						$best_grade_carrier = $id_carrier;
					}
				}

				$best_price_carriers[$id_package] = $best_price_carrier;
				$best_grade_carriers[$id_package] = $best_grade_carrier;
			}

			// Reset $best_price_carrier, it's now an array
			$best_price_carrier = array();
			$key = '';

			// Get the delivery option with the lower price
			foreach ($best_price_carriers as $id_package => $id_carrier)
			{
				$key .= $id_carrier.',';
				if (!isset($best_price_carrier[$id_carrier]))
					$best_price_carrier[$id_carrier] = array(
						'price_with_tax' => 0,
						'price_without_tax' => 0,
						'package_list' => array(),
						'product_list' => array(),
					);
				$best_price_carrier[$id_carrier]['price_with_tax'] += $carriers_price[$id_address][$id_package][$id_carrier]['with_tax'];
				$best_price_carrier[$id_carrier]['price_without_tax'] += $carriers_price[$id_address][$id_package][$id_carrier]['without_tax'];
				$best_price_carrier[$id_carrier]['package_list'][] = $id_package;
				$best_price_carrier[$id_carrier]['product_list'] = array_merge($best_price_carrier[$id_carrier]['product_list'], $packages[$id_package]['product_list']);
				$best_price_carrier[$id_carrier]['instance'] = $carriers_instance[$id_carrier];
				$real_best_price = !isset($real_best_price) || $real_best_price > $carriers_price[$id_address][$id_package][$id_carrier]['with_tax'] ?
					$carriers_price[$id_address][$id_package][$id_carrier]['with_tax'] : $real_best_price;
				$real_best_price_wt = !isset($real_best_price_wt) || $real_best_price_wt > $carriers_price[$id_address][$id_package][$id_carrier]['without_tax'] ?
					$carriers_price[$id_address][$id_package][$id_carrier]['without_tax'] : $real_best_price_wt;
			}

			// Add the delivery option with best price as best price
			$delivery_option_list[$id_address][$key] = array(
				'carrier_list' => $best_price_carrier,
				'is_best_price' => true,
				'is_best_grade' => false,
				'unique_carrier' => (count($best_price_carrier) <= 1)
			);

			// Reset $best_grade_carrier, it's now an array
			$best_grade_carrier = array();
			$key = '';

			// Get the delivery option with the best grade
			foreach ($best_grade_carriers as $id_package => $id_carrier)
			{
				$key .= $id_carrier.',';
				if (!isset($best_grade_carrier[$id_carrier]))
					$best_grade_carrier[$id_carrier] = array(
						'price_with_tax' => 0,
						'price_without_tax' => 0,
						'package_list' => array(),
						'product_list' => array(),
					);
				$best_grade_carrier[$id_carrier]['price_with_tax'] += $carriers_price[$id_address][$id_package][$id_carrier]['with_tax'];
				$best_grade_carrier[$id_carrier]['price_without_tax'] += $carriers_price[$id_address][$id_package][$id_carrier]['without_tax'];
				$best_grade_carrier[$id_carrier]['package_list'][] = $id_package;
				$best_grade_carrier[$id_carrier]['product_list'] = array_merge($best_grade_carrier[$id_carrier]['product_list'], $packages[$id_package]['product_list']);
				$best_grade_carrier[$id_carrier]['instance'] = $carriers_instance[$id_carrier];
			}

			// Add the delivery option with best grade as best grade
			if (!isset($delivery_option_list[$id_address][$key]))
				$delivery_option_list[$id_address][$key] = array(
					'carrier_list' => $best_grade_carrier,
					'is_best_price' => false,
					'unique_carrier' => (count($best_grade_carrier) <= 1)
				);
			$delivery_option_list[$id_address][$key]['is_best_grade'] = true;

			// Get all delivery options with a unique carrier
			foreach ($common_carriers as $id_carrier)
			{
				$key = '';
				$package_list = array();
				$product_list = array();
				$price_with_tax = 0;
				$price_without_tax = 0;

				foreach ($packages as $id_package => $package)
				{
					$key .= $id_carrier.',';
					$price_with_tax += $carriers_price[$id_address][$id_package][$id_carrier]['with_tax'];
					$price_without_tax += $carriers_price[$id_address][$id_package][$id_carrier]['without_tax'];
					$package_list[] = $id_package;
					$product_list = array_merge($product_list, $package['product_list']);
				}

				if (!isset($delivery_option_list[$id_address][$key]))
					$delivery_option_list[$id_address][$key] = array(
						'is_best_price' => false,
						'is_best_grade' => false,
						'unique_carrier' => true,
						'carrier_list' => array(
							$id_carrier => array(
								'price_with_tax' => $price_with_tax,
								'price_without_tax' => $price_without_tax,
								'instance' => $carriers_instance[$id_carrier],
								'package_list' => $package_list,
								'product_list' => $product_list,
							)
						)
					);
				else
					$delivery_option_list[$id_address][$key]['unique_carrier'] = (count($delivery_option_list[$id_address][$key]['carrier_list']) <= 1);
			}
		}

		$cart_rules = CartRule::getCustomerCartRules(Context::getContext()->cookie->id_lang, Context::getContext()->cookie->id_customer, true, true, false, $this);
		$result = Db::getInstance('SELECT * FROM '._DB_PREFIX_.'cart_cart_rule WHERE id_cart='.$this->id);
		$cart_rules_in_cart = array();

		foreach ($result as $row)
			$cart_rules_in_cart[] = $row['id_cart_rules'];

		$total_products_wt = $this->getOrderTotal(true, Cart::ONLY_PRODUCTS);
		$total_products = $this->getOrderTotal(false, Cart::ONLY_PRODUCTS);

		$free_carriers_rules = array();

		foreach ($cart_rules as $cart_rule)
		{
			$total_price = $cart_rule['minimum_amount_tax'] ? $total_products_wt : $total_products;
			$total_price += $cart_rule['minimum_amount_tax'] && $cart_rule['minimum_amount_shipping'] ? $real_best_price : 0;
			$total_price += !$cart_rule['minimum_amount_tax'] && $cart_rule['minimum_amount_shipping'] ? $real_best_price_wt : 0;
			if ($cart_rule['free_shipping'] && $cart_rule['carrier_restriction'] && $cart_rule['minimum_amount'] <= $total_price)
			{
				$cr = new CartRule((int)$cart_rule['id_cart_rule']);
				if (Validate::isLoadedObject($cr) &&
					$cr->checkValidity(Context::getContext(), in_array((int)$cart_rule['id_cart_rule'], $cart_rules_in_cart), false, false))
				{
					$carriers = $cr->getAssociatedRestrictions('carrier', true, false);
					if (is_array($carriers) && count($carriers) && isset($carriers['selected']))
						foreach ($carriers['selected'] as $carrier)
							if (isset($carrier['id_carrier']) && $carrier['id_carrier'])
								$free_carriers_rules[] = (int)$carrier['id_carrier'];
				}
			}
		}

		// For each delivery options :
		//    - Set the carrier list
		//    - Calculate the price
		//    - Calculate the average position
		foreach ($delivery_option_list as $id_address => $delivery_option)
			foreach ($delivery_option as $key => $value)
			{
				$total_price_with_tax = 0;
				$total_price_without_tax = 0;
				$position = 0;
				foreach ($value['carrier_list'] as $id_carrier => $data)
				{
					$total_price_with_tax += $data['price_with_tax'];
					$total_price_without_tax += $data['price_without_tax'];
					$total_price_without_tax_with_rules = (in_array($id_carrier, $free_carriers_rules)) ? 0 : $total_price_without_tax ;

					if (!isset($carrier_collection[$id_carrier]))
						$carrier_collection[$id_carrier] = new Carrier($id_carrier);
					$delivery_option_list[$id_address][$key]['carrier_list'][$id_carrier]['instance'] = $carrier_collection[$id_carrier];

					if (file_exists(_PS_SHIP_IMG_DIR_.$id_carrier.'.jpg'))
						$delivery_option_list[$id_address][$key]['carrier_list'][$id_carrier]['logo'] = _THEME_SHIP_DIR_.$id_carrier.'.jpg';
					else
						$delivery_option_list[$id_address][$key]['carrier_list'][$id_carrier]['logo'] = false;

					$position += $carrier_collection[$id_carrier]->position;
				}
				$delivery_option_list[$id_address][$key]['total_price_with_tax'] = $total_price_with_tax;
				$delivery_option_list[$id_address][$key]['total_price_without_tax'] = $total_price_without_tax;
				$delivery_option_list[$id_address][$key]['is_free'] = !$total_price_without_tax_with_rules ? true : false;
				$delivery_option_list[$id_address][$key]['position'] = $position / count($value['carrier_list']);
			}

		// Sort delivery option list
		foreach ($delivery_option_list as &$array)
			uasort ($array, array('Cart', 'sortDeliveryOptionList'));

		$cache[$this->id] = $delivery_option_list;
		return $cache[$this->id];
	}

	/**
	 *
	 * Sort list of option delivery by parameters define in the BO
	 * @param $option1
	 * @param $option2
	 * @return int -1 if $option 1 must be placed before and 1 if the $option1 must be placed after the $option2
	 */
	public static function sortDeliveryOptionList($option1, $option2)
	{
		static $order_by_price = null;
		static $order_way = null;
		if (is_null($order_by_price))
			$order_by_price = !Configuration::get('PS_CARRIER_DEFAULT_SORT');
		if (is_null($order_way))
			$order_way = Configuration::get('PS_CARRIER_DEFAULT_ORDER');

		if ($order_by_price)
			if ($order_way)
				return ($option1['total_price_with_tax'] < $option2['total_price_with_tax']) * 2 - 1; // return -1 or 1
			else
				return ($option1['total_price_with_tax'] >= $option2['total_price_with_tax']) * 2 - 1; // return -1 or 1
		else
			if ($order_way)
				return ($option1['position'] < $option2['position']) * 2 - 1; // return -1 or 1
			else
				return ($option1['position'] >= $option2['position']) * 2 - 1; // return -1 or 1
	}

	public function carrierIsSelected($id_carrier, $id_address)
	{
		$delivery_option = $this->getDeliveryOption();
		$delivery_option_list = $this->getDeliveryOptionList();

		if (!isset($delivery_option[$id_address]))
			return false;

		if (!isset($delivery_option_list[$id_address][$delivery_option[$id_address]]))
			return false;

		if (!in_array($id_carrier, array_keys($delivery_option_list[$id_address][$delivery_option[$id_address]]['carrier_list'])))
			return false;

		return true;
	}

	/**
	 * Get all deliveries options available for the current cart formated like Carriers::getCarriersForOrder
	 * This method was wrote for retrocompatibility with 1.4 theme
	 * New theme need to use Cart::getDeliveryOptionList() to generate carriers option in the checkout process
	 *
	 * @since 1.5.0
	 *
	 * @param Country $default_country
	 * @param boolean $flush Force flushing cache
	 *
	 */
	public function simulateCarriersOutput(Country $default_country = null, $flush = false)
	{
		$delivery_option_list = $this->getDeliveryOptionList($default_country, $flush);

		// This method cannot work if there is multiple address delivery
		if (count($delivery_option_list) > 1 || empty($delivery_option_list))
			return array();

		$carriers = array();
		foreach (reset($delivery_option_list) as $key => $option)
		{
			$price = $option['total_price_with_tax'];
			$price_tax_exc = $option['total_price_without_tax'];

			if ($option['unique_carrier'])
			{
				$carrier = reset($option['carrier_list']);
				$name = $carrier['instance']->name;
				$img = $carrier['logo'];
				$delay = $carrier['instance']->delay;
				$delay = isset($delay[Context::getContext()->language->id]) ? $delay[Context::getContext()->language->id] : $delay[(int)Configuration::get('PS_LANG_DEFAULT')];
			}
			else
			{
				$nameList = array();
				foreach ($option['carrier_list'] as $carrier)
					$nameList[] = $carrier['instance']->name;
				$name = join(' -', $nameList);
				$img = ''; // No images if multiple carriers
				$delay = '';
			}
			$carriers[] = array(
				'name' => $name,
				'img' => $img,
				'delay' => $delay,
				'price' => $price,
				'price_tax_exc' => $price_tax_exc,
				'id_carrier' => Cart::intifier($key), // Need to translate to an integer for retrocompatibility reason, in 1.4 template we used intval
				'is_module' => false,
			);
		}
		return $carriers;
	}

	public function simulateCarrierSelectedOutput($use_cache = true)
	{
		$delivery_option = $this->getDeliveryOption(null, false, $use_cache);

		if (count($delivery_option) > 1 || empty($delivery_option))
			return 0;

		return Cart::intifier(reset($delivery_option));
	}

	/**
	 * Translate a string option_delivery identifier ('24,3,') in a int (3240002000)
	 *
	 * The  option_delivery identifier is a list of integers separated by a ','.
	 * This method replace the delimiter by a sequence of '0'.
	 * The size of this sequence is fixed by the first digit of the return
	 *
	 * @return int
	 */
	public static function intifier($string, $delimiter = ',')
	{
		$elm = explode($delimiter, $string);
		$max = max($elm);
		return strlen($max).implode(str_repeat('0', strlen($max) + 1), $elm);
	}

	/**
	 * Translate a int option_delivery identifier (3240002000) in a string ('24,3,')
	 */
	public static function desintifier($int, $delimiter = ',')
	{
		$delimiter_len = $int[0];
		$int = strrev(substr($int, 1));
		$elm = explode(str_repeat('0', $delimiter_len + 1), $int);
		return strrev(implode($delimiter, $elm));
	}

	/**
	 * Does the cart use multiple address
	 * @return boolean
	 */
	public function isMultiAddressDelivery()
	{
		static $cache = array();

		if (!isset($cache[$this->id]))
		{
			$sql = new DbQuery();
			$sql->select('count(distinct id_address_delivery)');
			$sql->from('cart_product', 'cp');
			$sql->where('id_cart = '.(int)$this->id);

			$cache[$this->id] = Db::getInstance()->getValue($sql) > 1;
		}
		return $cache[$this->id];
	}

	/**
	 * Get all delivery addresses object for the current cart
	 */
	public function getAddressCollection()
	{
		$collection = array();
		$cache_id = 'Cart::getAddressCollection'.(int)$this->id;
		if (!Cache::isStored($cache_id))
		{
			$result = Db::getInstance()->executeS(
				'SELECT DISTINCT `id_address_delivery`
				FROM `'._DB_PREFIX_.'cart_product`
				WHERE id_cart = '.(int)$this->id
			);
			Cache::store($cache_id, $result);
		}
		$result = Cache::retrieve($cache_id);

		$result[] = array('id_address_delivery' => (int)$this->id_address_delivery);

		foreach ($result as $row)
			if ((int)$row['id_address_delivery'] != 0)
				$collection[(int)$row['id_address_delivery']] = new Address((int)$row['id_address_delivery']);
		return $collection;
	}

	/**
	* Set the delivery option and id_carrier, if there is only one carrier
	*/
	public function setDeliveryOption($delivery_option = null)
	{
		if (empty($delivery_option) || count($delivery_option) == 0)
		{
			$this->delivery_option = '';
			$this->id_carrier = 0;
			return;
		}
		Cache::clean('getContextualValue_*');
		$delivery_option_list = $this->getDeliveryOptionList(null, true);

		foreach ($delivery_option_list as $id_address => $options)
			if (!isset($delivery_option[$id_address]))
				foreach ($options as $key => $option)
					if ($option['is_best_price'])
					{
						$delivery_option[$id_address] = $key;
						break;
					}

		if (count($delivery_option) == 1)
			$this->id_carrier = $this->getIdCarrierFromDeliveryOption($delivery_option);

		$this->delivery_option = serialize($delivery_option);
	}

	protected function getIdCarrierFromDeliveryOption($delivery_option)
	{
		$delivery_option_list = $this->getDeliveryOptionList();
		foreach ($delivery_option as $key => $value)
			if (isset($delivery_option_list[$key]) && isset($delivery_option_list[$key][$value]))
				if (count($delivery_option_list[$key][$value]['carrier_list']) == 1)
					return current(array_keys($delivery_option_list[$key][$value]['carrier_list']));

		return 0;
	}

	/**
	* Get the delivery option seleted, or if no delivery option was selected, the cheapest option for each address
	* @return array delivery option
	*/
	public function getDeliveryOption($default_country = null, $dontAutoSelectOptions = false, $use_cache = true)
	{
		static $cache = array();
		$cache_id = (int)(is_object($default_country) ? $default_country->id : 0).'-'.(int)$dontAutoSelectOptions;
		if (isset($cache[$cache_id]) && $use_cache)
			return $cache[$cache_id];

		$delivery_option_list = $this->getDeliveryOptionList($default_country);

		// The delivery option was selected
		if (isset($this->delivery_option) && $this->delivery_option != '')
		{
			$delivery_option = Tools::unSerialize($this->delivery_option);
			$validated = true;
			foreach ($delivery_option as $id_address => $key)
				if (!isset($delivery_option_list[$id_address][$key]))
				{
					$validated = false;
					break;
				}

			if ($validated)
			{
				$cache[$cache_id] = $delivery_option;
				return $delivery_option;
			}
		}

		if ($dontAutoSelectOptions)
			return false;

		// No delivery option selected or delivery option selected is not valid, get the better for all options
		$delivery_option = array();
		foreach ($delivery_option_list as $id_address => $options)
		{
			foreach ($options as $key => $option)
				if (Configuration::get('PS_CARRIER_DEFAULT') == -1 && $option['is_best_price'])
				{
					$delivery_option[$id_address] = $key;
					break;
				}
				elseif (Configuration::get('PS_CARRIER_DEFAULT') == -2 && $option['is_best_grade'])
				{
					$delivery_option[$id_address] = $key;
					break;
				}
				elseif ($option['unique_carrier'] && in_array(Configuration::get('PS_CARRIER_DEFAULT'), array_keys($option['carrier_list'])))
				{
					$delivery_option[$id_address] = $key;
					break;
				}

			reset($options);
			if (!isset($delivery_option[$id_address]))
				$delivery_option[$id_address] = key($options);
		}

		$cache[$cache_id] = $delivery_option;

		return $delivery_option;
	}

	/**
	* Return shipping total for the cart
	*
	* @param array $delivery_option Array of the delivery option for each address
	* @param booleal $use_tax
	* @param Country $default_country
	* @return float Shipping total
	*/
	public function getTotalShippingCost($delivery_option = null, $use_tax = true, Country $default_country = null)
	{
		if(isset(Context::getContext()->cookie->id_country))
			$default_country = new Country(Context::getContext()->cookie->id_country);
		if (is_null($delivery_option))
			$delivery_option = $this->getDeliveryOption($default_country, false, false);

		$total_shipping = 0;
		$delivery_option_list = $this->getDeliveryOptionList($default_country);
		foreach ($delivery_option as $id_address => $key)
		{
			if (!isset($delivery_option_list[$id_address]) || !isset($delivery_option_list[$id_address][$key]))
				continue;
			if ($use_tax)
				$total_shipping += $delivery_option_list[$id_address][$key]['total_price_with_tax'];
			else
				$total_shipping += $delivery_option_list[$id_address][$key]['total_price_without_tax'];
		}

		return $total_shipping;
	}
	/**
	* Return shipping total of a specific carriers for the cart
	*
	* @param int $id_carrier
	* @param array $delivery_option Array of the delivery option for each address
	* @param booleal $useTax
	* @param Country $default_country
	* @return float Shipping total
	*/
	public function getCarrierCost($id_carrier, $useTax = true, Country $default_country = null, $delivery_option = null)
	{
		if (is_null($delivery_option))
			$delivery_option = $this->getDeliveryOption($default_country);

		$total_shipping = 0;
		$delivery_option_list = $this->getDeliveryOptionList();


		foreach ($delivery_option as $id_address => $key)
		{
			if (!isset($delivery_option_list[$id_address]) || !isset($delivery_option_list[$id_address][$key]))
				continue;
			if (isset($delivery_option_list[$id_address][$key]['carrier_list'][$id_carrier]))
			{
				if ($useTax)
					$total_shipping += $delivery_option_list[$id_address][$key]['carrier_list'][$id_carrier]['price_with_tax'];
				else
					$total_shipping += $delivery_option_list[$id_address][$key]['carrier_list'][$id_carrier]['price_without_tax'];
			}
		}

		return $total_shipping;
	}


	/**
	 * @deprecated 1.5.0, use Cart->getPackageShippingCost()
	 */
	public function getOrderShippingCost($id_carrier = null, $use_tax = true, Country $default_country = null, $product_list = null)
	{
		Tools::displayAsDeprecated();
		return $this->getPackageShippingCost($id_carrier, $use_tax, $default_country, $product_list);
	}

	/**
	 * Return package shipping cost
	 *
	 * @param integer $id_carrier Carrier ID (default : current carrier)
	 * @param booleal $use_tax
	 * @param Country $default_country
	 * @param Array $product_list
	 * @param array $product_list List of product concerned by the shipping. If null, all the product of the cart are used to calculate the shipping cost
	 *
	 * @return float Shipping total
	 */
	public function getPackageShippingCost($id_carrier = null, $use_tax = true, Country $default_country = null, $product_list = null, $id_zone = null)
	{
		if ($this->isVirtualCart())
			return 0;

		if (!$default_country)
			$default_country = Context::getContext()->country;

		if (!is_null($product_list))
			foreach ($product_list as $key => $value)
				if ($value['is_virtual'] == 1)
					unset($product_list[$key]);

		$complete_product_list = $this->getProducts();
		if (is_null($product_list))
			$products = $complete_product_list;
		else
			$products = $product_list;

		if (Configuration::get('PS_TAX_ADDRESS_TYPE') == 'id_address_invoice')
			$address_id = (int)$this->id_address_invoice;
		elseif (count($product_list))
		{
			$prod = current($product_list);
			$address_id = (int)$prod['id_address_delivery'];
		}
		else
			$address_id = null;
		if (!Address::addressExists($address_id))
			$address_id = null;

		$cache_id = 'getPackageShippingCost_'.(int)$this->id.'_'.(int)$address_id.'_'.(int)$id_carrier.'_'.(int)$use_tax.'_'.(int)$default_country->id;
		if ($products)
			foreach ($products as $product)
				$cache_id .= '_'.(int)$product['id_product'].'_'.(int)$product['id_product_attribute'];

		if (Cache::isStored($cache_id))
			return Cache::retrieve($cache_id);

		// Order total in default currency without fees
		$order_total = $this->getOrderTotal(true, Cart::ONLY_PHYSICAL_PRODUCTS_WITHOUT_SHIPPING, $product_list);

		// Start with shipping cost at 0
		$shipping_cost = 0;
		// If no product added, return 0
		if (!count($products))
		{
			Cache::store($cache_id, $shipping_cost);
			return $shipping_cost;
		}

		if (!isset($id_zone))
		{
			// Get id zone
			if (!$this->isMultiAddressDelivery()
				&& isset($this->id_address_delivery) // Be carefull, id_address_delivery is not usefull one 1.5
				&& $this->id_address_delivery
				&& Customer::customerHasAddress($this->id_customer, $this->id_address_delivery
			))
				$id_zone = Address::getZoneById((int)$this->id_address_delivery);
			else
			{
				if (!Validate::isLoadedObject($default_country))
					$default_country = new Country(Configuration::get('PS_COUNTRY_DEFAULT'), Configuration::get('PS_LANG_DEFAULT'));

				$id_zone = (int)$default_country->id_zone;
			}
		}

		if ($id_carrier && !$this->isCarrierInRange((int)$id_carrier, (int)$id_zone))
			$id_carrier = '';

		if (empty($id_carrier) && $this->isCarrierInRange((int)Configuration::get('PS_CARRIER_DEFAULT'), (int)$id_zone))
			$id_carrier = (int)Configuration::get('PS_CARRIER_DEFAULT');

		$total_package_without_shipping_tax_inc = $this->getOrderTotal(true, Cart::BOTH_WITHOUT_SHIPPING, $product_list);
		if (empty($id_carrier))
		{
			if ((int)$this->id_customer)
			{
				$customer = new Customer((int)$this->id_customer);
				$result = Carrier::getCarriers((int)Configuration::get('PS_LANG_DEFAULT'), true, false, (int)$id_zone, $customer->getGroups());
				unset($customer);
			}
			else
				$result = Carrier::getCarriers((int)Configuration::get('PS_LANG_DEFAULT'), true, false, (int)$id_zone);

			foreach ($result as $k => $row)
			{
				if ($row['id_carrier'] == Configuration::get('PS_CARRIER_DEFAULT'))
					continue;

				if (!isset(self::$_carriers[$row['id_carrier']]))
					self::$_carriers[$row['id_carrier']] = new Carrier((int)$row['id_carrier']);

				$carrier = self::$_carriers[$row['id_carrier']];

				// Get only carriers that are compliant with shipping method
				if (($carrier->getShippingMethod() == Carrier::SHIPPING_METHOD_WEIGHT && $carrier->getMaxDeliveryPriceByWeight((int)$id_zone) === false)
				|| ($carrier->getShippingMethod() == Carrier::SHIPPING_METHOD_PRICE && $carrier->getMaxDeliveryPriceByPrice((int)$id_zone) === false))
				{
					unset($result[$k]);
					continue;
				}

				// If out-of-range behavior carrier is set on "Desactivate carrier"
				if ($row['range_behavior'])
				{
					$check_delivery_price_by_weight = Carrier::checkDeliveryPriceByWeight($row['id_carrier'], $this->getTotalWeight(), (int)$id_zone);

					$total_order = $total_package_without_shipping_tax_inc;
					$check_delivery_price_by_price = Carrier::checkDeliveryPriceByPrice($row['id_carrier'], $total_order, (int)$id_zone, (int)$this->id_currency);

					// Get only carriers that have a range compatible with cart
					if (($carrier->getShippingMethod() == Carrier::SHIPPING_METHOD_WEIGHT && !$check_delivery_price_by_weight)
					|| ($carrier->getShippingMethod() == Carrier::SHIPPING_METHOD_PRICE && !$check_delivery_price_by_price))
					{
						unset($result[$k]);
						continue;
					}
				}

				if ($carrier->getShippingMethod() == Carrier::SHIPPING_METHOD_WEIGHT)
					$shipping = $carrier->getDeliveryPriceByWeight($this->getTotalWeight($product_list), (int)$id_zone);
				else
					$shipping = $carrier->getDeliveryPriceByPrice($order_total, (int)$id_zone, (int)$this->id_currency);

				if (!isset($min_shipping_price))
					$min_shipping_price = $shipping;

				if ($shipping <= $min_shipping_price)
				{
					$id_carrier = (int)$row['id_carrier'];
					$min_shipping_price = $shipping;
				}
			}
		}

		if (empty($id_carrier))
			$id_carrier = Configuration::get('PS_CARRIER_DEFAULT');

		if (!isset(self::$_carriers[$id_carrier]))
			self::$_carriers[$id_carrier] = new Carrier((int)$id_carrier, Configuration::get('PS_LANG_DEFAULT'));

		$carrier = self::$_carriers[$id_carrier];

		// No valid Carrier or $id_carrier <= 0 ?
		if (!Validate::isLoadedObject($carrier))
		{
			Cache::store($cache_id, 0);
			return 0;
		}

		if (!$carrier->active)
		{
			Cache::store($cache_id, $shipping_cost);
			return $shipping_cost;
		}

		// Free fees if free carrier
		if ($carrier->is_free == 1)
		{
			Cache::store($cache_id, 0);
			return 0;
		}

		// Select carrier tax
		if ($use_tax && !Tax::excludeTaxeOption())
		{
			$address = Address::initialize((int)$address_id);
			$carrier_tax = $carrier->getTaxesRate($address);
		}

		$configuration = Configuration::getMultiple(array(
			'PS_SHIPPING_FREE_PRICE',
			'PS_SHIPPING_HANDLING',
			'PS_SHIPPING_METHOD',
			'PS_SHIPPING_FREE_WEIGHT'
		));

		// Free fees
		$free_fees_price = 0;
		if (isset($configuration['PS_SHIPPING_FREE_PRICE']))
			$free_fees_price = Tools::convertPrice((float)$configuration['PS_SHIPPING_FREE_PRICE'], Currency::getCurrencyInstance((int)$this->id_currency));
		$orderTotalwithDiscounts = $this->getOrderTotal(true, Cart::BOTH_WITHOUT_SHIPPING, null, null, false);
		if ($orderTotalwithDiscounts >= (float)($free_fees_price) && (float)($free_fees_price) > 0)
		{
			Cache::store($cache_id, $shipping_cost);
			return $shipping_cost;
		}

		if (isset($configuration['PS_SHIPPING_FREE_WEIGHT'])
			&& $this->getTotalWeight() >= (float)$configuration['PS_SHIPPING_FREE_WEIGHT']
			&& (float)$configuration['PS_SHIPPING_FREE_WEIGHT'] > 0)
		{
			Cache::store($cache_id, $shipping_cost);
			return $shipping_cost;
		}

		// Get shipping cost using correct method
		if ($carrier->range_behavior)
		{
			if(!isset($id_zone))
			{
				// Get id zone
				if (isset($this->id_address_delivery)
					&& $this->id_address_delivery
					&& Customer::customerHasAddress($this->id_customer, $this->id_address_delivery))
					$id_zone = Address::getZoneById((int)$this->id_address_delivery);
				else
					$id_zone = (int)$default_country->id_zone;
			}

			if (($carrier->getShippingMethod() == Carrier::SHIPPING_METHOD_WEIGHT && !Carrier::checkDeliveryPriceByWeight($carrier->id, $this->getTotalWeight(), (int)$id_zone))
			|| ($carrier->getShippingMethod() == Carrier::SHIPPING_METHOD_PRICE && !Carrier::checkDeliveryPriceByPrice($carrier->id, $total_package_without_shipping_tax_inc, $id_zone, (int)$this->id_currency)
			))
				$shipping_cost += 0;
			else
			{
				if ($carrier->getShippingMethod() == Carrier::SHIPPING_METHOD_WEIGHT)
					$shipping_cost += $carrier->getDeliveryPriceByWeight($this->getTotalWeight($product_list), $id_zone);
				else // by price
					$shipping_cost += $carrier->getDeliveryPriceByPrice($order_total, $id_zone, (int)$this->id_currency);
			}
		}
		else
		{
			if ($carrier->getShippingMethod() == Carrier::SHIPPING_METHOD_WEIGHT)
				$shipping_cost += $carrier->getDeliveryPriceByWeight($this->getTotalWeight($product_list), $id_zone);
			else
				$shipping_cost += $carrier->getDeliveryPriceByPrice($order_total, $id_zone, (int)$this->id_currency);

		}
		// Adding handling charges
		if (isset($configuration['PS_SHIPPING_HANDLING']) && $carrier->shipping_handling)
			$shipping_cost += (float)$configuration['PS_SHIPPING_HANDLING'];

		// Additional Shipping Cost per product
		foreach ($products as $product)
			if (!$product['is_virtual'])
				$shipping_cost += $product['additional_shipping_cost'] * $product['cart_quantity'];

		$shipping_cost = Tools::convertPrice($shipping_cost, Currency::getCurrencyInstance((int)$this->id_currency));

		//get external shipping cost from module
		if ($carrier->shipping_external)
		{
			$module_name = $carrier->external_module_name;
			$module = Module::getInstanceByName($module_name);

			if (Validate::isLoadedObject($module))
			{
				if (array_key_exists('id_carrier', $module))
					$module->id_carrier = $carrier->id;
				if ($carrier->need_range)
					if (method_exists($module, 'getPackageShippingCost'))
						$shipping_cost = $module->getPackageShippingCost($this, $shipping_cost, $products);
					else
						$shipping_cost = $module->getOrderShippingCost($this, $shipping_cost);
				else
					$shipping_cost = $module->getOrderShippingCostExternal($this);

				// Check if carrier is available
				if ($shipping_cost === false)
				{
					Cache::store($cache_id, false);
					return false;
				}
			}
			else
			{
				Cache::store($cache_id, false);
				return false;
			}
		}

		// Apply tax
		if ($use_tax && isset($carrier_tax))
			$shipping_cost *= 1 + ($carrier_tax / 100);

		$shipping_cost = (float)Tools::ps_round((float)$shipping_cost, 2);
		Cache::store($cache_id, $shipping_cost);

		return $shipping_cost;
	}

	/**
	* Return cart weight
	* @return float Cart weight
	*/
	public function getTotalWeight($products = null)
	{
		if (!is_null($products))
		{
			$total_weight = 0;
			foreach ($products as $product)
			{
				if (!isset($product['weight_attribute']) || is_null($product['weight_attribute']))
					$total_weight += $product['weight'] * $product['cart_quantity'];
				else
					$total_weight += $product['weight_attribute'] * $product['cart_quantity'];
			}
			return $total_weight;
		}

		if (!isset(self::$_totalWeight[$this->id]))
		{
			if (Combination::isFeatureActive())
				$weight_product_with_attribute = Db::getInstance()->getValue('
				SELECT SUM((p.`weight` + pa.`weight`) * cp.`quantity`) as nb
				FROM `'._DB_PREFIX_.'cart_product` cp
				LEFT JOIN `'._DB_PREFIX_.'product` p ON (cp.`id_product` = p.`id_product`)
				LEFT JOIN `'._DB_PREFIX_.'product_attribute` pa ON (cp.`id_product_attribute` = pa.`id_product_attribute`)
				WHERE (cp.`id_product_attribute` IS NOT NULL AND cp.`id_product_attribute` != 0)
				AND cp.`id_cart` = '.(int)$this->id);
			else
				$weight_product_with_attribute = 0;

			$weight_product_without_attribute = Db::getInstance()->getValue('
			SELECT SUM(p.`weight` * cp.`quantity`) as nb
			FROM `'._DB_PREFIX_.'cart_product` cp
			LEFT JOIN `'._DB_PREFIX_.'product` p ON (cp.`id_product` = p.`id_product`)
			WHERE (cp.`id_product_attribute` IS NULL OR cp.`id_product_attribute` = 0)
			AND cp.`id_cart` = '.(int)$this->id);

			self::$_totalWeight[$this->id] = round((float)$weight_product_with_attribute + (float)$weight_product_without_attribute, 3);
		}

		return self::$_totalWeight[$this->id];
	}

	/**
	 * @deprecated 1.5.0
	 */
	public function checkDiscountValidity($obj, $discounts, $order_total, $products, $check_cart_discount = false)
	{
		Tools::displayAsDeprecated();
		$context = Context::getContext()->cloneContext();
		$context->cart = $this;

		return $obj->checkValidity($context);
	}

	/**
	* Return useful informations for cart
	*
	* @return array Cart details
	*/
	public function getSummaryDetails($id_lang = null, $refresh = false)
	{
		$context = Context::getContext();
		if (!$id_lang)
			$id_lang = $context->language->id;

		$delivery = new Address((int)$this->id_address_delivery);
		$invoice = new Address((int)$this->id_address_invoice);

		// New layout system with personalization fields
		$formatted_addresses = array(
			'delivery' => AddressFormat::getFormattedLayoutData($delivery),
			'invoice' => AddressFormat::getFormattedLayoutData($invoice)
		);

		$base_total_tax_inc = $this->getOrderTotal(true);
		$base_total_tax_exc = $this->getOrderTotal(false);

		$total_tax = $base_total_tax_inc - $base_total_tax_exc;

		if ($total_tax < 0)
			$total_tax = 0;

		$currency = new Currency($this->id_currency);

		$products = $this->getProducts($refresh);
		$gift_products = array();
		$cart_rules = $this->getCartRules();
		$total_shipping = $this->getTotalShippingCost();
 		$total_shipping_tax_exc = $this->getTotalShippingCost(null, false);
		$total_products_wt = $this->getOrderTotal(true, Cart::ONLY_PRODUCTS);
		$total_products = $this->getOrderTotal(false, Cart::ONLY_PRODUCTS);
		$total_discounts = $this->getOrderTotal(true, Cart::ONLY_DISCOUNTS);
		$total_discounts_tax_exc = $this->getOrderTotal(false, Cart::ONLY_DISCOUNTS);

		// The cart content is altered for display
		foreach ($cart_rules as &$cart_rule)
		{

			// If the cart rule is automatic (wihtout any code) and include free shipping, it should not be displayed as a cart rule but only set the shipping cost to 0
			if ($cart_rule['free_shipping'] && (empty($cart_rule['code']) || preg_match('/^'.CartRule::BO_ORDER_CODE_PREFIX.'[0-9]+/', $cart_rule['code'])))
			{
				$cart_rule['value_real'] -= $total_shipping;
				$cart_rule['value_tax_exc'] -= $total_shipping_tax_exc;
				$cart_rule['value_real'] = Tools::ps_round($cart_rule['value_real'], (int)$context->currency->decimals * _PS_PRICE_COMPUTE_PRECISION_);
				$cart_rule['value_tax_exc'] = Tools::ps_round($cart_rule['value_tax_exc'], (int)$context->currency->decimals * _PS_PRICE_COMPUTE_PRECISION_);
				if ($total_discounts > $cart_rule['value_real'])
					$total_discounts -= $total_shipping;
				if ($total_discounts_tax_exc > $cart_rule['value_tax_exc'])
					$total_discounts_tax_exc -= $total_shipping_tax_exc;

				// Update total shipping
				$total_shipping = 0;
				$total_shipping_tax_exc = 0;
			}
			if ($cart_rule['gift_product'])
			{
				foreach ($products as $key => &$product)
					if (empty($product['gift']) && $product['id_product'] == $cart_rule['gift_product'] && $product['id_product_attribute'] == $cart_rule['gift_product_attribute'])
					{
						// Update total products
						$total_products_wt = Tools::ps_round($total_products_wt - $product['price_wt'], (int)$context->currency->decimals * _PS_PRICE_COMPUTE_PRECISION_);
						$total_products = Tools::ps_round($total_products - $product['price'], (int)$context->currency->decimals * _PS_PRICE_COMPUTE_PRECISION_);

						// Update total discounts
						$total_discounts = Tools::ps_round($total_discounts - $product['price_wt'], (int)$context->currency->decimals * _PS_PRICE_COMPUTE_PRECISION_);
						$total_discounts_tax_exc = Tools::ps_round($total_discounts_tax_exc - $product['price'], (int)$context->currency->decimals * _PS_PRICE_COMPUTE_PRECISION_);

						// Update cart rule value
						$cart_rule['value_real'] = Tools::ps_round($cart_rule['value_real'] - $product['price_wt'], (int)$context->currency->decimals * _PS_PRICE_COMPUTE_PRECISION_);
						$cart_rule['value_tax_exc'] = Tools::ps_round($cart_rule['value_tax_exc'] - $product['price'], (int)$context->currency->decimals * _PS_PRICE_COMPUTE_PRECISION_);

						// Update product quantity
						$product['total_wt'] = Tools::ps_round($product['total_wt'] - $product['price_wt'], (int)$currency->decimals * _PS_PRICE_COMPUTE_PRECISION_);
						$product['total'] = Tools::ps_round($product['total'] - $product['price'], (int)$currency->decimals * _PS_PRICE_COMPUTE_PRECISION_);
						$product['cart_quantity']--;

						if (!$product['cart_quantity'])
							unset($products[$key]);

						// Add a new product line
						$gift_product = $product;
						$gift_product['cart_quantity'] = 1;
						$gift_product['price'] = 0;
						$gift_product['price_wt'] = 0;
						$gift_product['total_wt'] = 0;
						$gift_product['total'] = 0;
						$gift_product['gift'] = true;
						$gift_products[] = $gift_product;

						break; // One gift product per cart rule
					}
			}
		}

		foreach ($cart_rules as $key => &$cart_rule)
			if ($cart_rule['value_real'] == 0)
				unset($cart_rules[$key]);

		return array(
			'delivery' => $delivery,
			'delivery_state' => State::getNameById($delivery->id_state),
			'invoice' => $invoice,
			'invoice_state' => State::getNameById($invoice->id_state),
			'formattedAddresses' => $formatted_addresses,
			'products' => array_values($products),
			'gift_products' => $gift_products,
			'discounts' => array_values($cart_rules),
			'is_virtual_cart' => (int)$this->isVirtualCart(),
			'total_discounts' => $total_discounts,
			'total_discounts_tax_exc' => $total_discounts_tax_exc,
			'total_wrapping' => $this->getOrderTotal(true, Cart::ONLY_WRAPPING),
			'total_wrapping_tax_exc' => $this->getOrderTotal(false, Cart::ONLY_WRAPPING),
			'total_shipping' => $total_shipping,
			'total_shipping_tax_exc' => $total_shipping_tax_exc,
			'total_products_wt' => $total_products_wt,
			'total_products' => $total_products,
			'total_price' => $base_total_tax_inc,
			'total_tax' => $total_tax,
			'total_price_without_tax' => $base_total_tax_exc,
			'is_multi_address_delivery' => $this->isMultiAddressDelivery() || ((int)Tools::getValue('multi-shipping') == 1),
			'free_ship' => $total_shipping ? 0 : 1,
			'carrier' => new Carrier($this->id_carrier, $id_lang),
		);
	}

	public function checkQuantities($return_product = false)
	{
		if (Configuration::get('PS_CATALOG_MODE') && !defined('_PS_ADMIN_DIR_'))
			return false;

		foreach ($this->getProducts() as $product)
		{
			if (!$this->allow_seperated_package && !$product['allow_oosp'] && StockAvailable::dependsOnStock($product['id_product']) &&
				$product['advanced_stock_management'] && (bool)Context::getContext()->customer->isLogged() && ($delivery = $this->getDeliveryOption()) && !empty($delivery))
				$product['stock_quantity'] = StockManager::getStockByCarrier((int)$product['id_product'], (int)$product['id_product_attribute'], $delivery);
			if (!$product['active'] || !$product['available_for_order']
				|| (!$product['allow_oosp'] && $product['stock_quantity'] < $product['cart_quantity']))
				return $return_product ? $product : false;
		}

		return true;
	}

	public function checkProductsAccess()
	{
		if (Configuration::get('PS_CATALOG_MODE'))
			return true;

		foreach ($this->getProducts() as $product)
			if (!Product::checkAccessStatic($product['id_product'], $this->id_customer))
				return $product['id_product'];

		return false;
	}


	public static function lastNoneOrderedCart($id_customer)
	{
		$sql = 'SELECT c.`id_cart`
				FROM '._DB_PREFIX_.'cart c
				WHERE c.`id_cart` NOT IN (SELECT o.`id_cart` FROM '._DB_PREFIX_.'orders o WHERE o.`id_customer` = '.(int)$id_customer.')
				AND c.`id_customer` = '.(int)$id_customer.'
					'.Shop::addSqlRestriction(Shop::SHARE_ORDER, 'c').'
				ORDER BY c.`date_upd` DESC';

		if (!$id_cart = Db::getInstance()->getValue($sql))
			return false;

		return (int)$id_cart;
	}

	/**
	* Check if cart contains only virtual products
	*
	* @return boolean true if is a virtual cart or false
	*/
	public function isVirtualCart($strict = false)
	{
		if (!ProductDownload::isFeatureActive())
			return false;

		if (!isset(self::$_isVirtualCart[$this->id]))
		{
			$products = $this->getProducts();
			if (!count($products))
				return false;

			$is_virtual = 1;
			foreach ($products as $product)
			{
				if (empty($product['is_virtual']))
					$is_virtual = 0;
			}
			self::$_isVirtualCart[$this->id] = (int)$is_virtual;
		}

		return self::$_isVirtualCart[$this->id];
	}

	/**
	 * Build cart object from provided id_order
	 *
	 * @param int $id_order
	 * @return Cart|bool
	 */
	public static function getCartByOrderId($id_order)
	{
		if ($id_cart = Cart::getCartIdByOrderId($id_order))
			return new Cart((int)$id_cart);

		return false;
	}

	public static function getCartIdByOrderId($id_order)
	{
		$result = Db::getInstance()->getRow('SELECT `id_cart` FROM '._DB_PREFIX_.'orders WHERE `id_order` = '.(int)$id_order);
		if (!$result || empty($result) || !array_key_exists('id_cart', $result))
			return false;
		return $result['id_cart'];
	}

	/**
	 * Add customer's text
	 *
	 * @params int $id_product
	 * @params int $index
	 * @params int $type
	 * @params string $textValue
	 *
	 * @return bool Always true
	 */
	public function addTextFieldToProduct($id_product, $index, $type, $text_value)
	{
		return $this->_addCustomization($id_product, 0, $index, $type, $text_value, 0);
	}

	/**
	 * Add customer's pictures
	 *
	 * @return bool Always true
	 */
	public function addPictureToProduct($id_product, $index, $type, $file)
	{
		return $this->_addCustomization($id_product, 0, $index, $type, $file, 0);
	}

	public function deletePictureToProduct($id_product, $index)
	{
		Tools::displayAsDeprecated();
		return $this->deleteCustomizationToProduct($id_product, 0);
	}

	/**
	 * Remove a customer's customization
	 *
	 * @param int $id_product
	 * @param int $index
	 * @return bool
	 */
	public function deleteCustomizationToProduct($id_product, $index)
	{
		$result = true;

		$cust_data = Db::getInstance()->getRow('
			SELECT cu.`id_customization`, cd.`index`, cd.`value`, cd.`type` FROM `'._DB_PREFIX_.'customization` cu
			LEFT JOIN `'._DB_PREFIX_.'customized_data` cd
			ON cu.`id_customization` = cd.`id_customization`
			WHERE cu.`id_cart` = '.(int)$this->id.'
			AND cu.`id_product` = '.(int)$id_product.'
			AND `index` = '.(int)$index.'
			AND `in_cart` = 0'
		);

		// Delete customization picture if necessary
		if ($cust_data['type'] == 0)
			$result &= (@unlink(_PS_UPLOAD_DIR_.$cust_data['value']) && @unlink(_PS_UPLOAD_DIR_.$cust_data['value'].'_small'));

		$result &= Db::getInstance()->execute('DELETE
			FROM `'._DB_PREFIX_.'customized_data`
			WHERE `id_customization` = '.(int)$cust_data['id_customization'].'
			AND `index` = '.(int)$index
		);
		return $result;
	}

	/**
	 * Return custom pictures in this cart for a specified product
	 *
	 * @param int $id_product
	 * @param int $type only return customization of this type
	 * @param bool $not_in_cart only return customizations that are not in cart already
	 * @return array result rows
	 */
	public function getProductCustomization($id_product, $type = null, $not_in_cart = false)
	{
		if (!Customization::isFeatureActive())
			return array();

		$result = Db::getInstance()->executeS('
			SELECT cu.id_customization, cd.index, cd.value, cd.type, cu.in_cart, cu.quantity
			FROM `'._DB_PREFIX_.'customization` cu
			LEFT JOIN `'._DB_PREFIX_.'customized_data` cd ON (cu.`id_customization` = cd.`id_customization`)
			WHERE cu.id_cart = '.(int)$this->id.'
			AND cu.id_product = '.(int)$id_product.
			($type === Product::CUSTOMIZE_FILE ? ' AND type = '.(int)Product::CUSTOMIZE_FILE : '').
			($type === Product::CUSTOMIZE_TEXTFIELD ? ' AND type = '.(int)Product::CUSTOMIZE_TEXTFIELD : '').
			($not_in_cart ? ' AND in_cart = 0' : '')
		);
		return $result;
	}

	public static function getCustomerCarts($id_customer, $with_order = true)
	{
		return Db::getInstance(_PS_USE_SQL_SLAVE_)->executeS('
		SELECT *
		FROM '._DB_PREFIX_.'cart c
		WHERE c.`id_customer` = '.(int)$id_customer.'
		'.(!$with_order ? 'AND id_cart NOT IN (SELECT id_cart FROM '._DB_PREFIX_.'orders o)' : '').'
		ORDER BY c.`date_add` DESC');
	}

	public static function replaceZeroByShopName($echo, $tr)
	{
		return ($echo == '0' ? Configuration::get('PS_SHOP_NAME') : $echo);
	}

	public function duplicate()
	{
		if (!Validate::isLoadedObject($this))
			return false;

		$cart = new Cart($this->id);
		$cart->id = null;
		$cart->id_shop = $this->id_shop;
		$cart->id_shop_group = $this->id_shop_group;

		if (!Customer::customerHasAddress((int)$cart->id_customer, (int)$cart->id_address_delivery))
			$cart->id_address_delivery = (int)Address::getFirstCustomerAddressId((int)$cart->id_customer);

		if (!Customer::customerHasAddress((int)$cart->id_customer, (int)$cart->id_address_invoice))
			$cart->id_address_invoice = (int)Address::getFirstCustomerAddressId((int)$cart->id_customer);

		if ($cart->id_customer)
			$cart->secure_key = Cart::$_customer->secure_key;

		$cart->add();

		if (!Validate::isLoadedObject($cart))
			return false;

		$success = true;
		$products = Db::getInstance(_PS_USE_SQL_SLAVE_)->executeS('SELECT * FROM `'._DB_PREFIX_.'cart_product` WHERE `id_cart` = '.(int)$this->id);

		$product_gift = Db::getInstance(_PS_USE_SQL_SLAVE_)->executeS('SELECT cr.`gift_product`, cr.`gift_product_attribute` FROM `'._DB_PREFIX_.'cart_rule` cr LEFT JOIN `'._DB_PREFIX_.'order_cart_rule` ocr ON (ocr.`id_order` = '.(int)$this->id.') WHERE ocr.`id_cart_rule` = cr.`id_cart_rule`');

		$id_address_delivery = Configuration::get('PS_ALLOW_MULTISHIPPING') ? $cart->id_address_delivery : 0;

		foreach ($products as $product)
		{
			if ($id_address_delivery)
				if (Customer::customerHasAddress((int)$cart->id_customer, $product['id_address_delivery']))
					$id_address_delivery = $product['id_address_delivery'];

			foreach ($product_gift as $gift)
				if (isset($gift['gift_product']) && isset($gift['gift_product_attribute']) && (int)$gift['gift_product'] == (int)$product['id_product'] && (int)$gift['gift_product_attribute'] == (int)$product['id_product_attribute'])
					$product['quantity'] = (int)$product['quantity'] - 1;

			$success &= $cart->updateQty(
				(int)$product['quantity'],
				(int)$product['id_product'],
				(int)$product['id_product_attribute'],
				null,
				'up',
				(int)$id_address_delivery,
				new Shop((int)$cart->id_shop),
				false
			);
		}

		// Customized products
		$customs = Db::getInstance(_PS_USE_SQL_SLAVE_)->executeS('
			SELECT *
			FROM '._DB_PREFIX_.'customization c
			LEFT JOIN '._DB_PREFIX_.'customized_data cd ON cd.id_customization = c.id_customization
			WHERE c.id_cart = '.(int)$this->id
		);

		// Get datas from customization table
		$customs_by_id = array();
		foreach ($customs as $custom)
		{
			if (!isset($customs_by_id[$custom['id_customization']]))
				$customs_by_id[$custom['id_customization']] = array(
					'id_product_attribute' => $custom['id_product_attribute'],
					'id_product' => $custom['id_product'],
					'quantity' => $custom['quantity']
				);
		}

		// Insert new customizations
		$custom_ids = array();
		foreach ($customs_by_id as $customization_id => $val)
		{
			Db::getInstance()->execute('
				INSERT INTO `'._DB_PREFIX_.'customization` (id_cart, id_product_attribute, id_product, `id_address_delivery`, quantity, `quantity_refunded`, `quantity_returned`, `in_cart`)
				VALUES('.(int)$cart->id.', '.(int)$val['id_product_attribute'].', '.(int)$val['id_product'].', '.(int)$id_address_delivery.', '.(int)$val['quantity'].', 0, 0, 1)'
			);
			$custom_ids[$customization_id] = Db::getInstance(_PS_USE_SQL_SLAVE_)->Insert_ID();
		}

		// Insert customized_data
		if (count($customs))
		{
			$first = true;
			$sql_custom_data = 'INSERT INTO '._DB_PREFIX_.'customized_data (`id_customization`, `type`, `index`, `value`) VALUES ';
			foreach ($customs as $custom)
			{
				if (!$first)
					$sql_custom_data .= ',';
				else
					$first = false;

				$sql_custom_data .= '('.(int)$custom_ids[$custom['id_customization']].', '.(int)$custom['type'].', '.
					(int)$custom['index'].', \''.pSQL($custom['value']).'\')';
			}
			Db::getInstance()->execute($sql_custom_data);
		}

		return array('cart' => $cart, 'success' => $success);
	}

	public function getWsCartRows()
	{
		return Db::getInstance()->executeS('
			SELECT id_product, id_product_attribute, quantity, id_address_delivery
			FROM `'._DB_PREFIX_.'cart_product`
			WHERE id_cart = '.(int)$this->id.' AND id_shop = '.(int)Context::getContext()->shop->id
		);
	}

	public function setWsCartRows($values)
	{
		if ($this->deleteAssociations())
		{
			$query = 'INSERT INTO `'._DB_PREFIX_.'cart_product`(`id_cart`, `id_product`, `id_product_attribute`, `id_address_delivery`, `quantity`, `date_add`, `id_shop`) VALUES ';

			foreach ($values as $value)
				$query .= '('.(int)$this->id.', '.(int)$value['id_product'].', '.
					(isset($value['id_product_attribute']) ? (int)$value['id_product_attribute'] : 'NULL').', '.
					(isset($value['id_address_delivery']) ? (int)$value['id_address_delivery'] : 0).', '.
					(int)$value['quantity'].', NOW(), '.(int)Context::getContext()->shop->id.'),';

			Db::getInstance()->execute(rtrim($query, ','));
		}

		return true;
	}

	public function setProductAddressDelivery($id_product, $id_product_attribute, $old_id_address_delivery, $new_id_address_delivery)
	{
		// Check address is linked with the customer
		if (!Customer::customerHasAddress(Context::getContext()->customer->id, $new_id_address_delivery))
			return false;

		if ($new_id_address_delivery == $old_id_address_delivery)
			return false;

		// Checking if the product with the old address delivery exists
		$sql = new DbQuery();
		$sql->select('count(*)');
		$sql->from('cart_product', 'cp');
		$sql->where('id_product = '.(int)$id_product);
		$sql->where('id_product_attribute = '.(int)$id_product_attribute);
		$sql->where('id_address_delivery = '.(int)$old_id_address_delivery);
		$sql->where('id_cart = '.(int)$this->id);
		$result = Db::getInstance()->getValue($sql);

		if ($result == 0)
			return false;

		// Checking if there is no others similar products with this new address delivery
		$sql = new DbQuery();
		$sql->select('sum(quantity) as qty');
		$sql->from('cart_product', 'cp');
		$sql->where('id_product = '.(int)$id_product);
		$sql->where('id_product_attribute = '.(int)$id_product_attribute);
		$sql->where('id_address_delivery = '.(int)$new_id_address_delivery);
		$sql->where('id_cart = '.(int)$this->id);
		$result = Db::getInstance()->getValue($sql);

		// Removing similar products with this new address delivery
		$sql = 'DELETE FROM '._DB_PREFIX_.'cart_product
			WHERE id_product = '.(int)$id_product.'
			AND id_product_attribute = '.(int)$id_product_attribute.'
			AND id_address_delivery = '.(int)$new_id_address_delivery.'
			AND id_cart = '.(int)$this->id.'
			LIMIT 1';
		Db::getInstance()->execute($sql);

		// Changing the address
		$sql = 'UPDATE '._DB_PREFIX_.'cart_product
			SET `id_address_delivery` = '.(int)$new_id_address_delivery.',
			`quantity` = `quantity` + '.(int)$result.'
			WHERE id_product = '.(int)$id_product.'
			AND id_product_attribute = '.(int)$id_product_attribute.'
			AND id_address_delivery = '.(int)$old_id_address_delivery.'
			AND id_cart = '.(int)$this->id.'
			LIMIT 1';
		Db::getInstance()->execute($sql);

		// Changing the address of the customizations
		$sql = 'UPDATE '._DB_PREFIX_.'customization
			SET `id_address_delivery` = '.(int)$new_id_address_delivery.'
			WHERE id_product = '.(int)$id_product.'
			AND id_product_attribute = '.(int)$id_product_attribute.'
			AND id_address_delivery = '.(int)$old_id_address_delivery.'
			AND id_cart = '.(int)$this->id;
		Db::getInstance()->execute($sql);

		return true;
	}

	public function duplicateProduct($id_product, $id_product_attribute, $id_address_delivery,
		$new_id_address_delivery, $quantity = 1, $keep_quantity = false)
	{
		// Check address is linked with the customer
		if (!Customer::customerHasAddress(Context::getContext()->customer->id, $new_id_address_delivery))
			return false;

		// Checking the product do not exist with the new address
		$sql = new DbQuery();
		$sql->select('count(*)');
		$sql->from('cart_product', 'c');
		$sql->where('id_product = '.(int)$id_product);
		$sql->where('id_product_attribute = '.(int)$id_product_attribute);
		$sql->where('id_address_delivery = '.(int)$new_id_address_delivery);
		$sql->where('id_cart = '.(int)$this->id);
		$result = Db::getInstance()->getValue($sql);

		if ($result > 0)
			return false;

		// Duplicating cart_product line
		$sql = 'INSERT INTO '._DB_PREFIX_.'cart_product
			(`id_cart`, `id_product`, `id_shop`, `id_product_attribute`, `quantity`, `date_add`, `id_address_delivery`)
			values(
				'.(int)$this->id.',
				'.(int)$id_product.',
				'.(int)$this->id_shop.',
				'.(int)$id_product_attribute.',
				'.(int)$quantity.',
				NOW(),
				'.(int)$new_id_address_delivery.')';

		Db::getInstance()->execute($sql);

		if (!$keep_quantity)
		{
			$sql = new DbQuery();
			$sql->select('quantity');
			$sql->from('cart_product', 'c');
			$sql->where('id_product = '.(int)$id_product);
			$sql->where('id_product_attribute = '.(int)$id_product_attribute);
			$sql->where('id_address_delivery = '.(int)$id_address_delivery);
			$sql->where('id_cart = '.(int)$this->id);
			$duplicatedQuantity = Db::getInstance()->getValue($sql);

			if ($duplicatedQuantity > $quantity)
			{
				$sql = 'UPDATE '._DB_PREFIX_.'cart_product
					SET `quantity` = `quantity` - '.(int)$quantity.'
					WHERE id_cart = '.(int)$this->id.'
					AND id_product = '.(int)$id_product.'
					AND id_shop = '.(int)$this->id_shop.'
					AND id_product_attribute = '.(int)$id_product_attribute.'
					AND id_address_delivery = '.(int)$id_address_delivery;
				Db::getInstance()->execute($sql);
			}
		}

		// Checking if there is customizations
		$sql = new DbQuery();
		$sql->select('*');
		$sql->from('customization', 'c');
		$sql->where('id_product = '.(int)$id_product);
		$sql->where('id_product_attribute = '.(int)$id_product_attribute);
		$sql->where('id_address_delivery = '.(int)$id_address_delivery);
		$sql->where('id_cart = '.(int)$this->id);
		$results = Db::getInstance()->executeS($sql);

		foreach ($results as $customization)
		{
			// Duplicate customization
			$sql = 'INSERT INTO '._DB_PREFIX_.'customization
				(`id_product_attribute`, `id_address_delivery`, `id_cart`, `id_product`, `quantity`, `in_cart`)
				VALUES (
					'.(int)$customization['id_product_attribute'].',
					'.(int)$new_id_address_delivery.',
					'.(int)$customization['id_cart'].',
					'.(int)$customization['id_product'].',
					'.(int)$quantity.',
					'.(int)$customization['in_cart'].')';
<<<<<<< HEAD

=======
			Db::getInstance()->execute($sql);

			$sql = 'INSERT INTO '._DB_PREFIX_.'customized_data(`id_customization`, `type`, `index`, `value`)
				(
					SELECT '.(int)Db::getInstance()->Insert_ID().' `id_customization`, `type`, `index`, `value`
					FROM '._DB_PREFIX_.'customized_data
					WHERE id_customization = '.(int)$customization['id_customization'].'
				)';
>>>>>>> 7f116e90
			Db::getInstance()->execute($sql);

			// Save last insert ID before doing another query
			$last_id = (int)Db::getInstance()->Insert_ID();

			// Get data from duplicated customizations
			$sql = new DbQuery();
			$sql->select('`type`, `index`, `value`');
			$sql->from('customized_data');
			$sql->where('id_customization = '.$customization['id_customization']);
			$last_row = Db::getInstance()->getRow($sql);

			// Insert new copied data with new customization ID into customized_data table
			$last_row['id_customization'] = $last_id;
			Db::getInstance()->insert('customized_data', $last_row);

		}

		$customization_count = count($results);
		if ($customization_count > 0)
		{
			$sql = 'UPDATE '._DB_PREFIX_.'cart_product
				SET `quantity` = `quantity` + '.(int)$customization_count * $quantity.'
				WHERE id_cart = '.(int)$this->id.'
				AND id_product = '.(int)$id_product.'
				AND id_shop = '.(int)$this->id_shop.'
				AND id_product_attribute = '.(int)$id_product_attribute.'
				AND id_address_delivery = '.(int)$new_id_address_delivery;
			Db::getInstance()->execute($sql);
		}

		return true;
	}

	/**
	 * Update products cart address delivery with the address delivery of the cart
	 */
	public function setNoMultishipping()
	{
		$emptyCache = false;
		if (Configuration::get('PS_ALLOW_MULTISHIPPING'))
		{
			// Upgrading quantities
			$sql = 'SELECT sum(`quantity`) as quantity, id_product, id_product_attribute, count(*) as count
					FROM `'._DB_PREFIX_.'cart_product`
					WHERE `id_cart` = '.(int)$this->id.'
						AND `id_shop` = '.(int)$this->id_shop.'
					GROUP BY id_product, id_product_attribute
					HAVING count > 1';

			foreach (Db::getInstance()->executeS($sql) as $product)
			{
				$sql = 'UPDATE `'._DB_PREFIX_.'cart_product`
					SET `quantity` = '.$product['quantity'].'
					WHERE  `id_cart` = '.(int)$this->id.'
						AND `id_shop` = '.(int)$this->id_shop.'
						AND id_product = '.$product['id_product'].'
						AND id_product_attribute = '.$product['id_product_attribute'];
				if (Db::getInstance()->execute($sql))
					$emptyCache = true;
			}

			// Merging multiple lines
			$sql = 'DELETE cp1
				FROM `'._DB_PREFIX_.'cart_product` cp1
					INNER JOIN `'._DB_PREFIX_.'cart_product` cp2
					ON (
						(cp1.id_cart = cp2.id_cart)
						AND (cp1.id_product = cp2.id_product)
						AND (cp1.id_product_attribute = cp2.id_product_attribute)
						AND (cp1.id_address_delivery <> cp2.id_address_delivery)
						AND (cp1.date_add > cp2.date_add)
					)';
					Db::getInstance()->execute($sql);
		}

		// Update delivery address for each product line
		$sql = 'UPDATE `'._DB_PREFIX_.'cart_product`
		SET `id_address_delivery` = (
			SELECT `id_address_delivery` FROM `'._DB_PREFIX_.'cart`
			WHERE `id_cart` = '.(int)$this->id.' AND `id_shop` = '.(int)$this->id_shop.'
		)
		WHERE `id_cart` = '.(int)$this->id.'
		'.(Configuration::get('PS_ALLOW_MULTISHIPPING') ? ' AND `id_shop` = '.(int)$this->id_shop : '');

		$cache_id = 'Cart::setNoMultishipping'.(int)$this->id.'-'.(int)$this->id_shop.((isset($this->id_address_delivery) && $this->id_address_delivery) ? '-'.(int)$this->id_address_delivery : '');
		if (!Cache::isStored($cache_id))
		{
			if ($result = (bool)Db::getInstance()->execute($sql))
				$emptyCache = true;
			Cache::store($cache_id, $result);
		}

		if (Customization::isFeatureActive())
			Db::getInstance()->execute('
			UPDATE `'._DB_PREFIX_.'customization`
			SET `id_address_delivery` = (
				SELECT `id_address_delivery` FROM `'._DB_PREFIX_.'cart`
				WHERE `id_cart` = '.(int)$this->id.'
			)
			WHERE `id_cart` = '.(int)$this->id);

		if ($emptyCache)
			$this->_products = null;
	}

	/**
	 * Set an address to all products on the cart without address delivery
	 */
	public function autosetProductAddress()
	{
		$id_address_delivery = 0;
		// Get the main address of the customer
		if ((int)$this->id_address_delivery > 0)
			$id_address_delivery = (int)$this->id_address_delivery;
		else
			$id_address_delivery = (int)Address::getFirstCustomerAddressId(Context::getContext()->customer->id);

		if (!$id_address_delivery)
			return;

		// Update
		$sql = 'UPDATE `'._DB_PREFIX_.'cart_product`
			SET `id_address_delivery` = '.(int)$id_address_delivery.'
			WHERE `id_cart` = '.(int)$this->id.'
				AND (`id_address_delivery` = 0 OR `id_address_delivery` IS NULL)
				AND `id_shop` = '.(int)$this->id_shop;
		Db::getInstance()->execute($sql);

		$sql = 'UPDATE `'._DB_PREFIX_.'customization`
			SET `id_address_delivery` = '.(int)$id_address_delivery.'
			WHERE `id_cart` = '.(int)$this->id.'
				AND (`id_address_delivery` = 0 OR `id_address_delivery` IS NULL)';

		Db::getInstance()->execute($sql);
	}

	public function deleteAssociations()
	{
		return (Db::getInstance()->execute('
				DELETE FROM `'._DB_PREFIX_.'cart_product`
				WHERE `id_cart` = '.(int)$this->id) !== false);
	}

	/**
	 * isGuestCartByCartId
	 *
	 * @param int $id_cart
	 * @return bool true if cart has been made by a guest customer
	 */
	public static function isGuestCartByCartId($id_cart)
	{
		if (!(int)$id_cart)
			return false;
		return (bool)Db::getInstance()->getValue('
			SELECT `is_guest`
			FROM `'._DB_PREFIX_.'customer` cu
			LEFT JOIN `'._DB_PREFIX_.'cart` ca ON (ca.`id_customer` = cu.`id_customer`)
			WHERE ca.`id_cart` = '.(int)$id_cart);
	}

	/**
	 * isCarrierInRange
	 *
	 * Check if the specified carrier is in range
	 *
	 * @id_carrier int
	 * @id_zone int
	 */
	public function isCarrierInRange($id_carrier, $id_zone)
	{
		$carrier = new Carrier((int)$id_carrier, Configuration::get('PS_LANG_DEFAULT'));
		$shipping_method = $carrier->getShippingMethod();
		if (!$carrier->range_behavior)
			return true;

		if ($shipping_method == Carrier::SHIPPING_METHOD_FREE)
			return true;

		$check_delivery_price_by_weight = Carrier::checkDeliveryPriceByWeight(
			(int)$id_carrier,
			$this->getTotalWeight(),
			$id_zone
		);
		if ($shipping_method == Carrier::SHIPPING_METHOD_WEIGHT && $check_delivery_price_by_weight)
			return true;

		$check_delivery_price_by_price = Carrier::checkDeliveryPriceByPrice(
			(int)$id_carrier,
			$this->getOrderTotal(
				true,
				Cart::BOTH_WITHOUT_SHIPPING
			),
			$id_zone,
			(int)$this->id_currency
		);
		if ($shipping_method == Carrier::SHIPPING_METHOD_PRICE && $check_delivery_price_by_price)
			return true;

		return false;
	}

	/**
	 * @param bool $ignore_virtual Ignore virtual product
	 * @param bool $exclusive If true, the validation is exclusive : it must be present product in stock and out of stock
	 * @since 1.5.0
	 *
	 * @return bool false is some products from the cart are out of stock
	 */
	public function isAllProductsInStock($ignore_virtual = false, $exclusive = false)
	{
		$product_out_of_stock = 0;
		$product_in_stock = 0;
		foreach ($this->getProducts() as $product)
		{
			if (!$exclusive)
			{
				if (((int)$product['quantity_available'] - (int)$product['cart_quantity']) <= 0
					&& (!$ignore_virtual || !$product['is_virtual']))
					return false;
			}
			else
			{
				if ((int)$product['quantity_available'] <= 0
					&& (!$ignore_virtual || !$product['is_virtual']))
					$product_out_of_stock++;
				if ((int)$product['quantity_available'] > 0
					&& (!$ignore_virtual || !$product['is_virtual']))
					$product_in_stock++;

				if ($product_in_stock > 0 && $product_out_of_stock > 0)
					return false;
			}
		}
		return true;
	}

	/**
	 *
	 * Execute hook displayCarrierList (extraCarrier) and merge theme to the $array
	 * @param array $array
	 */
	public static function addExtraCarriers(&$array)
	{
		$first = true;
		$hook_extracarrier_addr = array();
		foreach (Context::getContext()->cart->getAddressCollection() as $address)
		{
			$hook = Hook::exec('displayCarrierList', array('address' => $address));
			$hook_extracarrier_addr[$address->id] = $hook;

			if ($first)
			{
				$array = array_merge(
					$array,
					array('HOOK_EXTRACARRIER' => $hook)
				);
				$first = false;
			}
			$array = array_merge(
				$array,
				array('HOOK_EXTRACARRIER_ADDR' => $hook_extracarrier_addr)
			);
		}
	}

	/**
	 * Get all the ids of the delivery addresses without carriers
	 *
	 * @param bool $return_collection Return a collection
	 *
	 * @return array Array of address id or of address object
	 */
	public function getDeliveryAddressesWithoutCarriers($return_collection = false)
	{
		$addresses_without_carriers = array();
		foreach ($this->getProducts() as $product)
		{
			if (!in_array($product['id_address_delivery'], $addresses_without_carriers)
				&& !count(Carrier::getAvailableCarrierList(new Product($product['id_product']), null, $product['id_address_delivery'])))
				$addresses_without_carriers[] = $product['id_address_delivery'];
		}
		if (!$return_collection)
			return $addresses_without_carriers;
		else
		{
			$addresses_instance_without_carriers = array();
			foreach ($addresses_without_carriers as $id_address)
				$addresses_instance_without_carriers[] = new Address($id_address);
			return $addresses_instance_without_carriers;
		}
	}
}<|MERGE_RESOLUTION|>--- conflicted
+++ resolved
@@ -3511,18 +3511,7 @@
 					'.(int)$customization['id_product'].',
 					'.(int)$quantity.',
 					'.(int)$customization['in_cart'].')';
-<<<<<<< HEAD
-
-=======
-			Db::getInstance()->execute($sql);
-
-			$sql = 'INSERT INTO '._DB_PREFIX_.'customized_data(`id_customization`, `type`, `index`, `value`)
-				(
-					SELECT '.(int)Db::getInstance()->Insert_ID().' `id_customization`, `type`, `index`, `value`
-					FROM '._DB_PREFIX_.'customized_data
-					WHERE id_customization = '.(int)$customization['id_customization'].'
-				)';
->>>>>>> 7f116e90
+
 			Db::getInstance()->execute($sql);
 
 			// Save last insert ID before doing another query
