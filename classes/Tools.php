<?php
/*
* 2007-2013 PrestaShop
*
* NOTICE OF LICENSE
*
* This source file is subject to the Open Software License (OSL 3.0)
* that is bundled with this package in the file LICENSE.txt.
* It is also available through the world-wide-web at this URL:
* http://opensource.org/licenses/osl-3.0.php
* If you did not receive a copy of the license and are unable to
* obtain it through the world-wide-web, please send an email
* to license@prestashop.com so we can send you a copy immediately.
*
* DISCLAIMER
*
* Do not edit or add to this file if you wish to upgrade PrestaShop to newer
* versions in the future. If you wish to customize PrestaShop for your
* needs please refer to http://www.prestashop.com for more information.
*
*  @author PrestaShop SA <contact@prestashop.com>
*  @copyright  2007-2013 PrestaShop SA
*  @license    http://opensource.org/licenses/osl-3.0.php  Open Software License (OSL 3.0)
*  International Registered Trademark & Property of PrestaShop SA
*/

class ToolsCore
{
	protected static $file_exists_cache = array();
	protected static $_forceCompile;
	protected static $_caching;

	/**
	* Random password generator
	*
	* @param integer $length Desired length (optional)
	* @param string $flag Output type (NUMERIC, ALPHANUMERIC, NO_NUMERIC)
	* @return string Password
	*/
	public static function passwdGen($length = 8, $flag = 'ALPHANUMERIC')
	{
		switch ($flag)
		{
			case 'NUMERIC':
				$str = '0123456789';
				break;
			case 'NO_NUMERIC':
				$str = 'ABCDEFGHIJKLMNOPQRSTUVWXYZ';
				break;
			default:
				$str = 'abcdefghijkmnopqrstuvwxyz0123456789ABCDEFGHIJKLMNOPQRSTUVWXYZ';
				break;
		}

		for ($i = 0, $passwd = ''; $i < $length; $i++)
			$passwd .= Tools::substr($str, mt_rand(0, Tools::strlen($str) - 1), 1);
		return $passwd;
	}

	public static function strReplaceFirst($search, $replace, $subject, $cur = 0)
	{
		return (strpos($subject, $search, $cur))?substr_replace($subject, $replace, (int)strpos($subject, $search, $cur), strlen($search)):$subject;
	}

	/**
	 * Redirect user to another page
	 *
	 * @param string $url Desired URL
	 * @param string $baseUri Base URI (optional)
	 * @param Link $link
	 * @param string|array $headers A list of headers to send before redirection
	 */
	public static function redirect($url, $base_uri = __PS_BASE_URI__, Link $link = null, $headers = null)
	{
		if (!$link)
			$link = Context::getContext()->link;

		if (strpos($url, 'http://') === false && strpos($url, 'https://') === false && $link)
		{
			if (strpos($url, $base_uri) === 0)
				$url = substr($url, strlen($base_uri));
			if (strpos($url, 'index.php?controller=') !== false && strpos($url, 'index.php/') == 0)
			{
				$url = substr($url, strlen('index.php?controller='));
				if (Configuration::get('PS_REWRITING_SETTINGS'))
					$url = Tools::strReplaceFirst('&', '?', $url);
			}

			$explode = explode('?', $url);
			// don't use ssl if url is home page
			// used when logout for example
			$use_ssl = !empty($url);
			$url = $link->getPageLink($explode[0], $use_ssl);
			if (isset($explode[1]))
				$url .= '?'.$explode[1];
		}

		// Send additional headers
		if ($headers)
		{
			if (!is_array($headers))
				$headers = array($headers);

			foreach ($headers as $header)
				header($header);
		}

		header('Location: '.$url);
		exit;
	}

	/**
	* Redirect URLs already containing PS_BASE_URI
	*
	* @param string $url Desired URL
	*/
	public static function redirectLink($url)
	{
		if (!preg_match('@^https?://@i', $url))
		{
			if (strpos($url, __PS_BASE_URI__) !== false && strpos($url, __PS_BASE_URI__) == 0)
				$url = substr($url, strlen(__PS_BASE_URI__));
			if (strpos($url, 'index.php?controller=') !== false && strpos($url, 'index.php/') == 0)
				$url = substr($url, strlen('index.php?controller='));
			$explode = explode('?', $url);
			$url = Context::getContext()->link->getPageLink($explode[0]);
			if (isset($explode[1]))
				$url .= '?'.$explode[1];
		}
		header('Location: '.$url);
		exit;
	}

	/**
	* Redirect user to another admin page
	*
	* @param string $url Desired URL
	*/
	public static function redirectAdmin($url)
	{
		header('Location: '.$url);
		exit;
	}

	/**
	 * getShopProtocol return the available protocol for the current shop in use
	 * SSL if Configuration is set on and available for the server
	 * @static
	 * @return String
	 */
	public static function getShopProtocol()
	{
		$protocol = (Configuration::get('PS_SSL_ENABLED') || (!empty($_SERVER['HTTPS'])
			&& strtolower($_SERVER['HTTPS']) != 'off')) ? 'https://' : 'http://';
		return $protocol;
	}

	/**
	 * getProtocol return the set protocol according to configuration (http[s])
	 * @param bool $use_ssl true if require ssl
	 * @return String (http|https)
	 */
	public static function getProtocol($use_ssl = null)
	{
		return (!is_null($use_ssl) && $use_ssl ? 'https://' : 'http://');
	}

	/**
	 * getHttpHost return the <b>current</b> host used, with the protocol (http or https) if $http is true
	 * This function should not be used to choose http or https domain name.
	 * Use Tools::getShopDomain() or Tools::getShopDomainSsl instead
	 *
	 * @param boolean $http
	 * @param boolean $entities
	 * @return string host
	 */
	public static function getHttpHost($http = false, $entities = false, $ignore_port = false)
	{
		$host = (isset($_SERVER['HTTP_X_FORWARDED_HOST']) ? $_SERVER['HTTP_X_FORWARDED_HOST'] : $_SERVER['HTTP_HOST']);
		if ($ignore_port && $pos = strpos($host, ':'))
			$host = substr($host, 0, $pos);
		if ($entities)
			$host = htmlspecialchars($host, ENT_COMPAT, 'UTF-8');
		if ($http)
			$host = (Configuration::get('PS_SSL_ENABLED') ? 'https://' : 'http://').$host;
		return $host;
	}

	/**
	 * getShopDomain returns domain name according to configuration and ignoring ssl
	 *
	 * @param boolean $http if true, return domain name with protocol
	 * @param boolean $entities if true,
	 * @return string domain
	 */
	public static function getShopDomain($http = false, $entities = false)
	{
		if (!$domain = ShopUrl::getMainShopDomain())
			$domain = Tools::getHttpHost();
		if ($entities)
			$domain = htmlspecialchars($domain, ENT_COMPAT, 'UTF-8');
		if ($http)
			$domain = 'http://'.$domain;
		return $domain;
	}

	/**
	 * getShopDomainSsl returns domain name according to configuration and depending on ssl activation
	 *
	 * @param boolean $http if true, return domain name with protocol
	 * @param boolean $entities if true,
	 * @return string domain
	 */
	public static function getShopDomainSsl($http = false, $entities = false)
	{
		if (!$domain = ShopUrl::getMainShopDomainSSL())
			$domain = Tools::getHttpHost();
		if ($entities)
			$domain = htmlspecialchars($domain, ENT_COMPAT, 'UTF-8');
		if ($http)
			$domain = (Configuration::get('PS_SSL_ENABLED') ? 'https://' : 'http://').$domain;
		return $domain;
	}

	/**
	* Get the server variable SERVER_NAME
	*
	* @return string server name
	*/
	public static function getServerName()
	{
		if (isset($_SERVER['HTTP_X_FORWARDED_SERVER']) && $_SERVER['HTTP_X_FORWARDED_SERVER'])
			return $_SERVER['HTTP_X_FORWARDED_SERVER'];
		return $_SERVER['SERVER_NAME'];
	}

	/**
	* Get the server variable REMOTE_ADDR, or the first ip of HTTP_X_FORWARDED_FOR (when using proxy)
	*
	* @return string $remote_addr ip of client
	*/
	public static function getRemoteAddr()
	{
		// This condition is necessary when using CDN, don't remove it.
		if (isset($_SERVER['HTTP_X_FORWARDED_FOR']) && $_SERVER['HTTP_X_FORWARDED_FOR'] && (!isset($_SERVER['REMOTE_ADDR']) || preg_match('/^127\..*/i', trim($_SERVER['REMOTE_ADDR'])) || preg_match('/^172\.16.*/i', trim($_SERVER['REMOTE_ADDR'])) || preg_match('/^192\.168\.*/i', trim($_SERVER['REMOTE_ADDR'])) || preg_match('/^10\..*/i', trim($_SERVER['REMOTE_ADDR']))))
		{
			if (strpos($_SERVER['HTTP_X_FORWARDED_FOR'], ','))
			{
				$ips = explode(',', $_SERVER['HTTP_X_FORWARDED_FOR']);
				return $ips[0];
			}
			else
				return $_SERVER['HTTP_X_FORWARDED_FOR'];
		}
		return $_SERVER['REMOTE_ADDR'];
	}

	/**
	* Check if the current page use SSL connection on not
	*
	* @return bool uses SSL
	*/
	public static function usingSecureMode()
	{
		if (isset($_SERVER['HTTPS']))
			return ($_SERVER['HTTPS'] == 1 || strtolower($_SERVER['HTTPS']) == 'on');
		// $_SERVER['SSL'] exists only in some specific configuration
		if (isset($_SERVER['SSL']))
			return ($_SERVER['SSL'] == 1 || strtolower($_SERVER['SSL']) == 'on');
		// $_SERVER['REDIRECT_HTTPS'] exists only in some specific configuration
		if (isset($_SERVER['REDIRECT_HTTPS']))
			return ($_SERVER['REDIRECT_HTTPS'] == 1 || strtolower($_SERVER['REDIRECT_HTTPS']) == 'on');

		return false;
	}

	/**
	* Get the current url prefix protocol (https/http)
	*
	* @return string protocol
	*/
	public static function getCurrentUrlProtocolPrefix()
	{
		if (Tools::usingSecureMode())
			return 'https://';
		else
			return 'http://';
	}

	/**
	* Secure an URL referrer
	*
	* @param string $referrer URL referrer
	* @return string secured referrer
	*/
	public static function secureReferrer($referrer)
	{
		if (preg_match('/^http[s]?:\/\/'.Tools::getServerName().'(:'._PS_SSL_PORT_.')?\/.*$/Ui', $referrer))
			return $referrer;
		return __PS_BASE_URI__;
	}

	/**
	* Get a value from $_POST / $_GET
	* if unavailable, take a default value
	*
	* @param string $key Value key
	* @param mixed $default_value (optional)
	* @return mixed Value
	*/
	public static function getValue($key, $default_value = false)
	{
		if (!isset($key) || empty($key) || !is_string($key))
			return false;
		$ret = (isset($_POST[$key]) ? $_POST[$key] : (isset($_GET[$key]) ? $_GET[$key] : $default_value));

		if (is_string($ret) === true)
			$ret = urldecode(preg_replace('/((\%5C0+)|(\%00+))/i', '', urlencode($ret)));
		return !is_string($ret)? $ret : stripslashes($ret);
	}

	public static function getIsset($key)
	{
		if (!isset($key) || empty($key) || !is_string($key))
			return false;
		return isset($_POST[$key]) ? true : (isset($_GET[$key]) ? true : false);
	}

	/**
	* Change language in cookie while clicking on a flag
	*
	* @return string iso code
	*/
	public static function setCookieLanguage($cookie = null)
	{
		if (!$cookie)
			$cookie = Context::getContext()->cookie;
		/* If language does not exist or is disabled, erase it */
		if ($cookie->id_lang)
		{
			$lang = new Language((int)$cookie->id_lang);
			if (!Validate::isLoadedObject($lang) || !$lang->active || !$lang->isAssociatedToShop())
				$cookie->id_lang = null;
		}

		/* Automatically detect language if not already defined */
		if (!$cookie->id_lang && isset($_SERVER['HTTP_ACCEPT_LANGUAGE']))
		{
			$array = explode(',', Tools::strtolower($_SERVER['HTTP_ACCEPT_LANGUAGE']));
			if (Tools::strlen($array[0]) > 2)
			{
				$tab = explode('-', $array[0]);
				$string = $tab[0];
			}
			else
				$string = $array[0];
			if (Validate::isLanguageIsoCode($string))
			{
				$lang = new Language(Language::getIdByIso($string));
				if (Validate::isLoadedObject($lang) && $lang->active)
					$cookie->id_lang = (int)$lang->id;
			}
		}

		/* If language file not present, you must use default language file */
		if (!$cookie->id_lang || !Validate::isUnsignedId($cookie->id_lang))
			$cookie->id_lang = (int)Configuration::get('PS_LANG_DEFAULT');

		$iso = Language::getIsoById((int)$cookie->id_lang);
		@include_once(_PS_THEME_DIR_.'lang/'.$iso.'.php');

		return $iso;
	}

	/**
	 * Set cookie id_lang
	 */
	public static function switchLanguage(Context $context = null)
	{
		if (!$context)
			$context = Context::getContext();
		
		// Install call the dispatcher and so the switchLanguage
		// Stop this method by checking the cookie
		if (!isset($context->cookie))
			return;

		if (($iso = Tools::getValue('isolang')) && Validate::isLanguageIsoCode($iso) && ($id_lang = (int)Language::getIdByIso($iso)))
			$_GET['id_lang'] = $id_lang;

		// update language only if new id is different from old id
		// or if default language changed
		$cookie_id_lang = $context->cookie->id_lang;
		$configuration_id_lang = Configuration::get('PS_LANG_DEFAULT');
		if ((($id_lang = (int)Tools::getValue('id_lang')) && Validate::isUnsignedId($id_lang) && $cookie_id_lang != (int)$id_lang)
			|| (($id_lang == $configuration_id_lang) && Validate::isUnsignedId($id_lang) && $id_lang != $cookie_id_lang))
		{
			$context->cookie->id_lang = $id_lang;
			$language = new Language($id_lang);
			if (Validate::isLoadedObject($language) && $language->active)
				$context->language = $language;

			$params = $_GET;
			if (Configuration::get('PS_REWRITING_SETTINGS') || !Language::isMultiLanguageActivated())
				unset($params['id_lang']);
		}
	}

	/**
	 * Set cookie currency from POST or default currency
	 *
	 * @return Currency object
	 */
	public static function setCurrency($cookie)
	{
		if (Tools::isSubmit('SubmitCurrency'))
			if (isset($_POST['id_currency']) && is_numeric($_POST['id_currency']))
			{
				$currency = Currency::getCurrencyInstance($_POST['id_currency']);
				if (is_object($currency) && $currency->id && !$currency->deleted && $currency->isAssociatedToShop())
					$cookie->id_currency = (int)$currency->id;
			}

		if ((int)$cookie->id_currency)
		{
			$currency = Currency::getCurrencyInstance((int)$cookie->id_currency);
			if (is_object($currency) && (int)$currency->id && (int)$currency->deleted != 1 && $currency->active)
				if ($currency->isAssociatedToShop())
					return $currency;
				else
				{
					// get currency from context
					$currency = Shop::getEntityIds('currency', Context::getContext()->shop->id);
					if (isset($currency[0]) && $currency[0]['id_currency'])
					{
						$cookie->id_currency = $currency[0]['id_currency'];
						return Currency::getCurrencyInstance((int)$cookie->id_currency);
					}
				}
		}
		$currency = Currency::getCurrencyInstance(Configuration::get('PS_CURRENCY_DEFAULT'));
		if (is_object($currency) && $currency->id)
			$cookie->id_currency = (int)$currency->id;

		return $currency;
	}

	/**
	* Return price with currency sign for a given product
	*
	* @param float $price Product price
	* @param object $currency Current currency (object, id_currency, NULL => context currency)
	* @return string Price correctly formated (sign, decimal separator...)
	*/
	public static function displayPrice($price, $currency = null, $no_utf8 = false, Context $context = null)
	{
		if (!is_numeric($price))
			return $price;
		if (!$context)
			$context = Context::getContext();
		if ($currency === null)
			$currency = $context->currency;
		// if you modified this function, don't forget to modify the Javascript function formatCurrency (in tools.js)
		elseif (is_int($currency))
			$currency = Currency::getCurrencyInstance((int)$currency);

		if (is_array($currency))
		{
			$c_char = $currency['sign'];
			$c_format = $currency['format'];
			$c_decimals = (int)$currency['decimals'] * _PS_PRICE_DISPLAY_PRECISION_;
			$c_blank = $currency['blank'];
		}
		elseif (is_object($currency))
		{
			$c_char = $currency->sign;
			$c_format = $currency->format;
			$c_decimals = (int)$currency->decimals * _PS_PRICE_DISPLAY_PRECISION_;
			$c_blank = $currency->blank;
		}
		else
			return false;

		$blank = ($c_blank ? ' ' : '');
		$ret = 0;
		if (($is_negative = ($price < 0)))
			$price *= -1;
		$price = Tools::ps_round($price, $c_decimals);
		switch ($c_format)
		{
			/* X 0,000.00 */
			case 1:
				$ret = $c_char.$blank.number_format($price, $c_decimals, '.', ',');
				break;
			/* 0 000,00 X*/
			case 2:
				$ret = number_format($price, $c_decimals, ',', ' ').$blank.$c_char;
				break;
			/* X 0.000,00 */
			case 3:
				$ret = $c_char.$blank.number_format($price, $c_decimals, ',', '.');
				break;
			/* 0,000.00 X */
			case 4:
				$ret = number_format($price, $c_decimals, '.', ',').$blank.$c_char;
				break;
			/* 0 000.00 X  Added for the switzerland currency */
			case 5:
				$ret = number_format($price, $c_decimals, '.', ' ').$blank.$c_char;
				break;
		}
		if ($is_negative)
			$ret = '-'.$ret;
		if ($no_utf8)
			return str_replace('€', chr(128), $ret);
		return $ret;
	}

	public static function displayPriceSmarty($params, &$smarty)
	{
		if (array_key_exists('currency', $params))
		{
			$currency = Currency::getCurrencyInstance((int)($params['currency']));
			if (Validate::isLoadedObject($currency))
				return Tools::displayPrice($params['price'], $currency, false);
		}
		return Tools::displayPrice($params['price']);
	}

	/**
	* Return price converted
	*
	* @param float $price Product price
	* @param object $currency Current currency object
	* @param boolean $to_currency convert to currency or from currency to default currency
	*/
	public static function convertPrice($price, $currency = null, $to_currency = true, Context $context = null)
	{
		static $default_currency = null;

		if ($default_currency === null)
			$default_currency = (int)Configuration::get('PS_CURRENCY_DEFAULT');

		if (!$context)
			$context = Context::getContext();
		if ($currency === null)
			$currency = $context->currency;
		elseif (is_numeric($currency))
			$currency = Currency::getCurrencyInstance($currency);

		$c_id = (is_array($currency) ? $currency['id_currency'] : $currency->id);
		$c_rate = (is_array($currency) ? $currency['conversion_rate'] : $currency->conversion_rate);

		if ($c_id != $default_currency)
		{
			if ($to_currency)
				$price *= $c_rate;
			else
				$price /= $c_rate;
		}

		return $price;
	}

	/**
	 *
	 * Convert amount from a currency to an other currency automatically
	 * @param float $amount
	 * @param Currency $currency_from if null we used the default currency
	 * @param Currency $currency_to if null we used the default currency
	 */
	public static function convertPriceFull($amount, Currency $currency_from = null, Currency $currency_to = null)
	{
		if ($currency_from === $currency_to)
			return $amount;

		if ($currency_from === null)
			$currency_from = new Currency(Configuration::get('PS_CURRENCY_DEFAULT'));

		if ($currency_to === null)
			$currency_to = new Currency(Configuration::get('PS_CURRENCY_DEFAULT'));

		if ($currency_from->id == Configuration::get('PS_CURRENCY_DEFAULT'))
			$amount *= $currency_to->conversion_rate;
		else
		{
            $conversion_rate = ($currency_from->conversion_rate == 0 ? 1 : $currency_from->conversion_rate);
			// Convert amount to default currency (using the old currency rate)
			$amount = Tools::ps_round($amount / $conversion_rate, 2);
			// Convert to new currency
			$amount *= $currency_to->conversion_rate;
		}
		return Tools::ps_round($amount, 2);
	}

	/**
	* Display date regarding to language preferences
	*
	* @param array $params Date, format...
	* @param object $smarty Smarty object for language preferences
	* @return string Date
	*/
	public static function dateFormat($params, &$smarty)
	{
		return Tools::displayDate($params['date'], null, (isset($params['full']) ? $params['full'] : false));
	}

	/**
	* Display date regarding to language preferences
	*
	* @param string $date Date to display format UNIX
	* @param integer $id_lang Language id DEPRECATED
	* @param boolean $full With time or not (optional)
	* @param string $separator DEPRECATED
	* @return string Date
	*/
	public static function displayDate($date, $id_lang = null, $full = false, $separator = null)
	{
		if ($id_lang !== null)
			Tools::displayParameterAsDeprecated('id_lang');
		if ($separator !== null)
			Tools::displayParameterAsDeprecated('separator');	
			
		if (!$date || !($time = strtotime($date)))
			return $date;

		if ($date == '0000-00-00 00:00:00' || $date == '0000-00-00')
			return '';

		if (!Validate::isDate($date) || !Validate::isBool($full))
			throw new PrestaShopException('Invalid date');

		$context = Context::getContext();
		$date_format = ($full ? $context->language->date_format_full : $context->language->date_format_lite);
		return date($date_format, $time);
	}

	/**
	* Sanitize a string
	*
	* @param string $string String to sanitize
	* @param boolean $full String contains HTML or not (optional)
	* @return string Sanitized string
	*/
	public static function safeOutput($string, $html = false)
	{
		if (!$html)
			$string = strip_tags($string);
		return @Tools::htmlentitiesUTF8($string, ENT_QUOTES);
	}

	public static function htmlentitiesUTF8($string, $type = ENT_QUOTES)
	{
		if (is_array($string))
			return array_map(array('Tools', 'htmlentitiesUTF8'), $string);
		return htmlentities((string)$string, $type, 'utf-8');
	}

	public static function htmlentitiesDecodeUTF8($string)
	{
		if (is_array($string))
			return array_map(array('Tools', 'htmlentitiesDecodeUTF8'), $string);
		return html_entity_decode((string)$string, ENT_QUOTES, 'utf-8');
	}

	public static function safePostVars()
	{
		if (!is_array($_POST))
			return array();
		$_POST = array_map(array('Tools', 'htmlentitiesUTF8'), $_POST);
	}

	/**
	* Delete directory and subdirectories
	*
	* @param string $dirname Directory name
	*/
	public static function deleteDirectory($dirname, $delete_self = true)
	{
		$dirname = rtrim($dirname, '/').'/';
		if (file_exists($dirname))
			if ($files = scandir($dirname))
			{
				foreach ($files as $file)
<<<<<<< HEAD
				if ($file != '.' && $file != '..' && $file != '.svn')
				{
					if (is_dir($dirname.$file))
						Tools::deleteDirectory($dirname.$file, true);
					elseif (file_exists($dirname.$file))
						unlink($dirname.$file);
				}
				if ($delete_self)
					rmdir($dirname);
			}
	}
=======
    				if ($file != '.' && $file != '..' && $file != '.svn')
    				{
    					if (is_dir($dirname.$file))
    						Tools::deleteDirectory($dirname.$file, true);
    					elseif (file_exists($dirname.$file))
    						unlink($dirname.$file);
    				}
				if ($delete_self)
					if (!rmdir($dirname))
                        return false;
                return true;                    
			}
        return false;
    }
>>>>>>> 6ac3f113

	/**
	* Display an error according to an error code
	*
	* @param string $string Error message
	* @param boolean $htmlentities By default at true for parsing error message with htmlentities
	*/
	public static function displayError($string = 'Fatal error', $htmlentities = true, Context $context = null)
	{
		global $_ERRORS;

		if (is_null($context))
			$context = Context::getContext();

		@include_once(_PS_TRANSLATIONS_DIR_.$context->language->iso_code.'/errors.php');

		if (defined('_PS_MODE_DEV_') && _PS_MODE_DEV_ && $string == 'Fatal error')
			return ('<pre>'.print_r(debug_backtrace(), true).'</pre>');
		if (!is_array($_ERRORS))
			return str_replace('"', '&quot;', $string);
		$key = md5(str_replace('\'', '\\\'', $string));
		$str = (isset($_ERRORS) && is_array($_ERRORS) && array_key_exists($key, $_ERRORS)) ? ($htmlentities ? htmlentities($_ERRORS[$key], ENT_COMPAT, 'UTF-8') : $_ERRORS[$key]) : $string;
		return str_replace('"', '&quot;', stripslashes($str));
	}

	/**
	 * Display an error with detailed object
	 *
	 * @param mixed $object
	 * @param boolean $kill
	 * @return $object if $kill = false;
	 */
	public static function dieObject($object, $kill = true)
	{
		echo '<xmp style="text-align: left;">';
		print_r($object);
		echo '</xmp><br />';

		if ($kill)
			die('END');

		return $object;
	}

	/**
	* Display a var dump in firebug console
	*
	* @param object $object Object to display
	*/
	public static function fd($object, $type = 'log')
	{
		$types = array('log', 'debug', 'info', 'warn', 'error', 'assert');
		
		if(!in_array($type, $types))
			$type = 'log';
		
		echo '
			<script type="text/javascript">
				console.'.$type.'('.Tools::jsonEncode($object).');
			</script>
		';
	}

	/**
	* ALIAS OF dieObject() - Display an error with detailed object
	*
	* @param object $object Object to display
	*/
	public static function d($object, $kill = true)
	{
		return (Tools::dieObject($object, $kill));
	}

	/**
	* ALIAS OF dieObject() - Display an error with detailed object but don't stop the execution
	*
	* @param object $object Object to display
	*/
	public static function p($object)
	{
		return (Tools::dieObject($object, false));
	}

	/**
	* Check if submit has been posted
	*
	* @param string $submit submit name
	*/
	public static function isSubmit($submit)
	{
		return (
			isset($_POST[$submit]) || isset($_POST[$submit.'_x']) || isset($_POST[$submit.'_y'])
			|| isset($_GET[$submit]) || isset($_GET[$submit.'_x']) || isset($_GET[$submit.'_y'])
		);
	}

	/**
	 * @deprecated 1.5.0
	 */
	public static function getMetaTags($id_lang, $page_name, $title = '')
	{
		Tools::displayAsDeprecated();
		return Meta::getMetaTags($id_lang, $page_name, $title);
	}

	/**
	 * @deprecated 1.5.0
	 */
	public static function getHomeMetaTags($id_lang, $page_name)
	{
		Tools::displayAsDeprecated();
		return Meta::getHomeMetas($id_lang, $page_name);
	}

	/**
	 * @deprecated 1.5.0
	 */
	public static function completeMetaTags($meta_tags, $default_value, Context $context = null)
	{
		Tools::displayAsDeprecated();
		return Meta::completeMetaTags($meta_tags, $default_value, $context);
	}

	/**
	* Encrypt password
	*
	* @param string $passwd String to encrypt
	*/
	public static function encrypt($passwd)
	{
		return md5(_COOKIE_KEY_.$passwd);
	}

	/**
	* Get token to prevent CSRF
	*
	* @param string $token token to encrypt
	*/
	public static function getToken($page = true, Context $context = null)
	{
		if (!$context)
			$context = Context::getContext();
		if ($page === true)
			return (Tools::encrypt($context->customer->id.$context->customer->passwd.$_SERVER['SCRIPT_NAME']));
		else
			return (Tools::encrypt($context->customer->id.$context->customer->passwd.$page));
	}

	/**
	* Tokenize a string
	*
	* @param string $string string to encript
	*/
	public static function getAdminToken($string)
	{
		return !empty($string) ? Tools::encrypt($string) : false;
	}

	public static function getAdminTokenLite($tab, Context $context = null)
	{
		if (!$context)
			$context = Context::getContext();
		return Tools::getAdminToken($tab.(int)Tab::getIdFromClassName($tab).(int)$context->employee->id);
	}

	public static function getAdminTokenLiteSmarty($params, &$smarty)
	{
		$context = Context::getContext();
		return Tools::getAdminToken($params['tab'].(int)Tab::getIdFromClassName($params['tab']).(int)$context->employee->id);
	}

	/**
	* Get the user's journey
	*
	* @param integer $id_category Category ID
	* @param string $path Path end
	* @param boolean $linkOntheLastItem Put or not a link on the current category
	* @param string [optionnal] $categoryType defined what type of categories is used (products or cms)
	*/
	public static function getPath($id_category, $path = '', $link_on_the_item = false, $category_type = 'products', Context $context = null)
	{
		if (!$context)
			$context = Context::getContext();

		$id_category = (int)$id_category;
		if ($id_category == 1)
			return '<span class="navigation_end">'.$path.'</span>';

		$pipe = Configuration::get('PS_NAVIGATION_PIPE');
		if (empty($pipe))
			$pipe = '>';

		$full_path = '';
		if ($category_type === 'products')
		{
			$interval = Category::getInterval($id_category);
			$id_root_category = $context->shop->getCategory();
			$interval_root = Category::getInterval($id_root_category);
			if ($interval)
			{
				$sql = 'SELECT c.id_category, cl.name, cl.link_rewrite
						FROM '._DB_PREFIX_.'category c
						LEFT JOIN '._DB_PREFIX_.'category_lang cl ON (cl.id_category = c.id_category'.Shop::addSqlRestrictionOnLang('cl').')
						WHERE c.nleft <= '.$interval['nleft'].'
							AND c.nright >= '.$interval['nright'].'
							AND c.nleft >= '.$interval_root['nleft'].'
							AND c.nright <= '.$interval_root['nright'].'
							AND cl.id_lang = '.(int)$context->language->id.'
							AND c.active = 1
							AND c.level_depth > '.(int)$interval_root['level_depth'].'
						ORDER BY c.level_depth ASC';
				$categories = Db::getInstance()->executeS($sql);

				$n = 1;
				$n_categories = count($categories);
				foreach ($categories as $category)
				{
					$full_path .=
					(($n < $n_categories || $link_on_the_item) ? '<a href="'.Tools::safeOutput($context->link->getCategoryLink((int)$category['id_category'], $category['link_rewrite'])).'" title="'.htmlentities($category['name'], ENT_NOQUOTES, 'UTF-8').'">' : '').
					htmlentities($category['name'], ENT_NOQUOTES, 'UTF-8').
					(($n < $n_categories || $link_on_the_item) ? '</a>' : '').
					(($n++ != $n_categories || !empty($path)) ? '<span class="navigation-pipe">'.$pipe.'</span>' : '');
				}

				return $full_path.$path;
			}
		}
		else if ($category_type === 'CMS')
		{
			$category = new CMSCategory($id_category, $context->language->id);
			if (!Validate::isLoadedObject($category))
				die(Tools::displayError());
			$category_link = $context->link->getCMSCategoryLink($category);

			if ($path != $category->name)
				$full_path .= '<a href="'.Tools::safeOutput($category_link).'">'.htmlentities($category->name, ENT_NOQUOTES, 'UTF-8').'</a><span class="navigation-pipe">'.$pipe.'</span>'.$path;
			else
				$full_path = ($link_on_the_item ? '<a href="'.Tools::safeOutput($category_link).'">' : '').htmlentities($path, ENT_NOQUOTES, 'UTF-8').($link_on_the_item ? '</a>' : '');

			return Tools::getPath($category->id_parent, $full_path, $link_on_the_item, $category_type);
		}
	}

	/**
	* @param string [optionnal] $type_cat defined what type of categories is used (products or cms)
	*/
	public static function getFullPath($id_category, $end, $type_cat = 'products', Context $context = null)
	{
		if (!$context)
			$context = Context::getContext();

		$id_category = (int)$id_category;
		$pipe = (Configuration::get('PS_NAVIGATION_PIPE') ? Configuration::get('PS_NAVIGATION_PIPE') : '>');

		$default_category = 1;
		if ($type_cat === 'products')
		{
			$default_category = $context->shop->getCategory();
			$category = new Category($id_category, $context->language->id);
		}
		else if ($type_cat === 'CMS')
		    $category = new CMSCategory($id_category, $context->language->id);

		if (!Validate::isLoadedObject($category))
			$id_category = $default_category;
		if ($id_category == $default_category)
			return htmlentities($end, ENT_NOQUOTES, 'UTF-8');

		return Tools::getPath($id_category, $category->name, true, $type_cat).'<span class="navigation-pipe">'.$pipe.'</span> <span class="navigation_product">'.htmlentities($end, ENT_NOQUOTES, 'UTF-8').'</span>';
	}

	/**
	 * Return the friendly url from the provided string
	 *
	 * @param string $str
	 * @param bool $utf8_decode (deprecated)
	 * @return string
	 */
	public static function link_rewrite($str, $utf8_decode = null)
	{
		if ($utf8_decode !== null)
			Tools::displayParameterAsDeprecated('utf8_decode');
		return Tools::str2url($str);
	}

	/**
	 * Return a friendly url made from the provided string
	 * If the mbstring library is available, the output is the same as the js function of the same name
	 *
	 * @param string $str
	 * @return string
	 */
	public static function str2url($str)
	{
		static $allow_accented_chars = null;

		if ($allow_accented_chars === null)
			$allow_accented_chars = Configuration::get('PS_ALLOW_ACCENTED_CHARS_URL');

		$str = trim($str);

		if (function_exists('mb_strtolower'))
			$str = mb_strtolower($str, 'utf-8');
		if (!$allow_accented_chars)
			$str = Tools::replaceAccentedChars($str);

		// Remove all non-whitelist chars.
		if ($allow_accented_chars)
			$str = preg_replace('/[^a-zA-Z0-9\s\'\:\/\[\]-\pL]/u', '', $str);
		else
			$str = preg_replace('/[^a-zA-Z0-9\s\'\:\/\[\]-]/','', $str);

		$str = preg_replace('/[\s\'\:\/\[\]-]+/', ' ', $str);
		$str = str_replace(array(' ', '/'), '-', $str);

		// If it was not possible to lowercase the string with mb_strtolower, we do it after the transformations.
		// This way we lose fewer special chars.
		if (!function_exists('mb_strtolower'))
			$str = strtolower($str);

		return $str;
	}

	/**
	 * Replace all accented chars by their equivalent non accented chars.
	 *
	 * @param string $str
	 * @return string
	 */
	public static function replaceAccentedChars($str)
	{
		/* One source among others:
			http://www.tachyonsoft.com/uc0000.htm
			http://www.tachyonsoft.com/uc0001.htm
		*/
		$patterns = array(

			/* Lowercase */
			/* a */ '/[\x{00E0}\x{00E1}\x{00E2}\x{00E3}\x{00E4}\x{00E5}\x{0101}\x{0103}\x{0105}]/u',
			/* c */ '/[\x{00E7}\x{0107}\x{0109}\x{010D}]/u',
			/* d */ '/[\x{010F}\x{0111}]/u',
			/* e */ '/[\x{00E8}\x{00E9}\x{00EA}\x{00EB}\x{0113}\x{0115}\x{0117}\x{0119}\x{011B}]/u',
			/* g */ '/[\x{011F}\x{0121}\x{0123}]/u',
			/* h */ '/[\x{0125}\x{0127}]/u',
			/* i */ '/[\x{00EC}\x{00ED}\x{00EE}\x{00EF}\x{0129}\x{012B}\x{012D}\x{012F}\x{0131}]/u',
			/* j */ '/[\x{0135}]/u',
			/* k */ '/[\x{0137}\x{0138}]/u',
			/* l */ '/[\x{013A}\x{013C}\x{013E}\x{0140}\x{0142}]/u',
			/* n */ '/[\x{00F1}\x{0144}\x{0146}\x{0148}\x{0149}\x{014B}]/u',
			/* o */ '/[\x{00F2}\x{00F3}\x{00F4}\x{00F5}\x{00F6}\x{00F8}\x{014D}\x{014F}\x{0151}]/u',
			/* r */ '/[\x{0155}\x{0157}\x{0159}]/u',
			/* s */ '/[\x{015B}\x{015D}\x{015F}\x{0161}]/u',
			/* ss*/ '/[\x{00DF}]/u',
			/* t */ '/[\x{0163}\x{0165}\x{0167}]/u',
			/* u */ '/[\x{00F9}\x{00FA}\x{00FB}\x{00FC}\x{0169}\x{016B}\x{016D}\x{016F}\x{0171}\x{0173}]/u',
			/* w */ '/[\x{0175}]/u',
			/* y */ '/[\x{00FF}\x{0177}\x{00FD}]/u',
			/* z */ '/[\x{017A}\x{017C}\x{017E}]/u',
			/* ae*/ '/[\x{00E6}]/u',
			/* oe*/ '/[\x{0153}]/u',

			/* Uppercase */
			/* A */ '/[\x{0100}\x{0102}\x{0104}\x{00C0}\x{00C1}\x{00C2}\x{00C3}\x{00C4}\x{00C5}]/u',
			/* C */ '/[\x{00C7}\x{0106}\x{0108}\x{010A}\x{010C}]/u',
			/* D */ '/[\x{010E}\x{0110}]/u',
			/* E */ '/[\x{00C8}\x{00C9}\x{00CA}\x{00CB}\x{0112}\x{0114}\x{0116}\x{0118}\x{011A}]/u',
			/* G */ '/[\x{011C}\x{011E}\x{0120}\x{0122}]/u',
			/* H */ '/[\x{0124}\x{0126}]/u',
			/* I */ '/[\x{0128}\x{012A}\x{012C}\x{012E}\x{0130}]/u',
			/* J */ '/[\x{0134}]/u',
			/* K */ '/[\x{0136}]/u',
			/* L */ '/[\x{0139}\x{013B}\x{013D}\x{0139}\x{0141}]/u',
			/* N */ '/[\x{00D1}\x{0143}\x{0145}\x{0147}\x{014A}]/u',
			/* O */ '/[\x{00D3}\x{014C}\x{014E}\x{0150}]/u',
			/* R */ '/[\x{0154}\x{0156}\x{0158}]/u',
			/* S */ '/[\x{015A}\x{015C}\x{015E}\x{0160}]/u',
			/* T */ '/[\x{0162}\x{0164}\x{0166}]/u',
			/* U */ '/[\x{00D9}\x{00DA}\x{00DB}\x{00DC}\x{0168}\x{016A}\x{016C}\x{016E}\x{0170}\x{0172}]/u',
			/* W */ '/[\x{0174}]/u',
			/* Y */ '/[\x{0176}]/u',
			/* Z */ '/[\x{0179}\x{017B}\x{017D}]/u',
			/* AE*/ '/[\x{00C6}]/u',
			/* OE*/ '/[\x{0152}]/u');
			
			// ö to oe
			// å to aa
			// ä to ae

		$replacements = array(
				'a', 'c', 'd', 'e', 'g', 'h', 'i', 'j', 'k', 'l', 'n', 'o', 'r', 's', 'ss', 't', 'u', 'y', 'w', 'z', 'ae', 'oe',
				'A', 'C', 'D', 'E', 'G', 'H', 'I', 'J', 'K', 'L', 'N', 'O', 'R', 'S', 'T', 'U', 'Z', 'AE', 'OE'
			);

		return preg_replace($patterns, $replacements, $str);
	}

	/**
	* Truncate strings
	*
	* @param string $str
	* @param integer $max_length Max length
	* @param string $suffix Suffix optional
	* @return string $str truncated
	*/
	/* CAUTION : Use it only on module hookEvents.
	** For other purposes use the smarty function instead */
	public static function truncate($str, $max_length, $suffix = '...')
	{
	 	if (Tools::strlen($str) <= $max_length)
	 		return $str;
	 	$str = utf8_decode($str);
	 	return (utf8_encode(substr($str, 0, $max_length - Tools::strlen($suffix)).$suffix));
	}

	/**
	* Generate date form
	*
	* @param integer $year Year to select
	* @param integer $month Month to select
	* @param integer $day Day to select
	* @return array $tab html data with 3 cells :['days'], ['months'], ['years']
	*
	*/
	public static function dateYears()
	{
		$tab = array();
		for ($i = date('Y'); $i >= 1900; $i--)
			$tab[] = $i;
		return $tab;
	}

	public static function dateDays()
	{
		$tab = array();
		for ($i = 1; $i != 32; $i++)
			$tab[] = $i;
		return $tab;
	}

	public static function dateMonths()
	{
		$tab = array();
		for ($i = 1; $i != 13; $i++)
			$tab[$i] = date('F', mktime(0, 0, 0, $i, date('m'), date('Y')));
		return $tab;
	}

	public static function hourGenerate($hours, $minutes, $seconds)
	{
	    return implode(':', array($hours, $minutes, $seconds));
	}

	public static function dateFrom($date)
	{
		$tab = explode(' ', $date);
		if (!isset($tab[1]))
		    $date .= ' '.Tools::hourGenerate(0, 0, 0);
		return $date;
	}

	public static function dateTo($date)
	{
		$tab = explode(' ', $date);
		if (!isset($tab[1]))
		    $date .= ' '.Tools::hourGenerate(23, 59, 59);
		return $date;
	}

	public static function strtolower($str)
	{
		if (is_array($str))
			return false;
		if (function_exists('mb_strtolower'))
			return mb_strtolower($str, 'utf-8');
		return strtolower($str);
	}

	public static function strlen($str, $encoding = 'UTF-8')
	{
		if (is_array($str))
			return false;
		$str = html_entity_decode($str, ENT_COMPAT, 'UTF-8');
		if (function_exists('mb_strlen'))
			return mb_strlen($str, $encoding);
		return strlen($str);
	}

	public static function stripslashes($string)
	{
		if (_PS_MAGIC_QUOTES_GPC_)
			$string = stripslashes($string);
		return $string;
	}

	public static function strtoupper($str)
	{
		if (is_array($str))
			return false;
		if (function_exists('mb_strtoupper'))
			return mb_strtoupper($str, 'utf-8');
		return strtoupper($str);
	}

	public static function substr($str, $start, $length = false, $encoding = 'utf-8')
	{
		if (is_array($str))
			return false;
		if (function_exists('mb_substr'))
			return mb_substr($str, (int)$start, ($length === false ? Tools::strlen($str) : (int)$length), $encoding);
		return substr($str, $start, ($length === false ? Tools::strlen($str) : (int)$length));
	}

	public static function ucfirst($str)
	{
		return Tools::strtoupper(Tools::substr($str, 0, 1)).Tools::substr($str, 1);
	}

	public static function orderbyPrice(&$array, $order_way)
	{
		foreach ($array as &$row)
			$row['price_tmp'] = Product::getPriceStatic($row['id_product'], true, ((isset($row['id_product_attribute']) && !empty($row['id_product_attribute'])) ? (int)$row['id_product_attribute'] : null), 2);
		if (strtolower($order_way) == 'desc')
			uasort($array, 'cmpPriceDesc');
		else
			uasort($array, 'cmpPriceAsc');
		foreach ($array as &$row)
			unset($row['price_tmp']);
	}

	public static function iconv($from, $to, $string)
	{
		if (function_exists('iconv'))
			return iconv($from, $to.'//TRANSLIT', str_replace('¥', '&yen;', str_replace('£', '&pound;', str_replace('€', '&euro;', $string))));
		return html_entity_decode(htmlentities($string, ENT_NOQUOTES, $from), ENT_NOQUOTES, $to);
	}

	public static function isEmpty($field)
	{
		return ($field === '' || $field === null);
	}

	/**
	 * returns the rounded value of $value to specified precision, according to your configuration;
	 *
	 * @note : PHP 5.3.0 introduce a 3rd parameter mode in round function
	 *
	 * @param float $value
	 * @param int $precision
	 * @return float
	 */
	public static function ps_round($value, $precision = 0)
	{
		static $method = null;

		if ($method == null)
			$method = (int)Configuration::get('PS_PRICE_ROUND_MODE');

		if ($method == PS_ROUND_UP)
			return Tools::ceilf($value, $precision);
		elseif ($method == PS_ROUND_DOWN)
			return Tools::floorf($value, $precision);
		return round($value, $precision);
	}

	/**
	 * returns the rounded value down of $value to specified precision
	 *
	 * @param float $value
	 * @param int $precision
	 * @return float
	 */
	public static function ceilf($value, $precision = 0)
	{
		$precision_factor = $precision == 0 ? 1 : pow(10, $precision);
		$tmp = $value * $precision_factor;
		$tmp2 = (string)$tmp;
		// If the current value has already the desired precision
		if (strpos($tmp2, '.') === false)
			return ($value);
		if ($tmp2[strlen($tmp2) - 1] == 0)
			return $value;
		return ceil($tmp) / $precision_factor;
	}

	/**
	 * returns the rounded value up of $value to specified precision
	 *
	 * @param float $value
	 * @param int $precision
	 * @return float
	 */
	public static function floorf($value, $precision = 0)
	{
		$precision_factor = $precision == 0 ? 1 : pow(10, $precision);
		$tmp = $value * $precision_factor;
		$tmp2 = (string)$tmp;
		// If the current value has already the desired precision
		if (strpos($tmp2, '.') === false)
			return ($value);
		if ($tmp2[strlen($tmp2) - 1] == 0)
			return $value;
		return floor($tmp) / $precision_factor;
	}

	/**
	 * file_exists() wrapper with cache to speedup performance
	 *
	 * @param string $filename File name
	 * @return boolean Cached result of file_exists($filename)
	 */
	public static function file_exists_cache($filename)
	{
		if (!isset(self::$file_exists_cache[$filename]))
			self::$file_exists_cache[$filename] = file_exists($filename);
		return self::$file_exists_cache[$filename];
	}

	public static function file_get_contents($url, $use_include_path = false, $stream_context = null, $curl_timeout = 5)
	{
		if ($stream_context == null && preg_match('/^https?:\/\//', $url))
			$stream_context = @stream_context_create(array('http' => array('timeout' => $curl_timeout)));
		if (in_array(ini_get('allow_url_fopen'), array('On', 'on', '1')) || !preg_match('/^https?:\/\//', $url))
			return @file_get_contents($url, $use_include_path, $stream_context);
		elseif (function_exists('curl_init'))
		{
			$curl = curl_init();
			curl_setopt($curl, CURLOPT_RETURNTRANSFER, 1);
			curl_setopt($curl, CURLOPT_URL, $url);
			curl_setopt($curl, CURLOPT_CONNECTTIMEOUT, 5);
			curl_setopt($curl, CURLOPT_TIMEOUT, $curl_timeout);
			curl_setopt($curl, CURLOPT_SSL_VERIFYPEER, 0);
			if ($stream_context != null) {
				$opts = stream_context_get_options($stream_context);
				if (isset($opts['http']['method']) && Tools::strtolower($opts['http']['method']) == 'post')
				{
					curl_setopt($curl, CURLOPT_POST, true);
					if (isset($opts['http']['content']))
					{
						parse_str($opts['http']['content'], $datas);
						curl_setopt($curl, CURLOPT_POSTFIELDS, $datas);
					}
				}
			}
			$content = curl_exec($curl);
			curl_close($curl);
			return $content;
		}
		else
			return false;
	}

	public static function simplexml_load_file($url, $class_name = null)
	{
		return @simplexml_load_string(Tools::file_get_contents($url), $class_name);
	}
	
	public static function copy($source, $destination, $stream_context = null)
	{
		if ($stream_context == null && preg_match('/^https?:\/\//', $source))
			$stream_context = @stream_context_create(array('http' => array('timeout' => 10)));

		if (in_array(@ini_get('allow_url_fopen'), array('On', 'on', '1')) || !preg_match('/^https?:\/\//', $source))
			return @copy($source, $destination, $stream_context);
		elseif (function_exists('curl_init'))
		{
			$curl = curl_init();
			curl_setopt($curl, CURLOPT_RETURNTRANSFER, 1);
			curl_setopt($curl, CURLOPT_URL, $source);
			curl_setopt($curl, CURLOPT_CONNECTTIMEOUT, 5);
			curl_setopt($curl, CURLOPT_TIMEOUT, 10);
			curl_setopt($curl, CURLOPT_SSL_VERIFYPEER, 0);
			$opts = stream_context_get_options($stream_context);
			$content = curl_exec($curl);
			curl_close($curl);
			return file_put_contents($destination, $content);
		}
		else
			return false;
	}

	/**
	 * @deprecated as of 1.5 use Media::minifyHTML()
	 */
	public static function minifyHTML($html_content)
	{
		Tools::displayAsDeprecated();
		return Media::minifyHTML($html_content);
	}

	/**
	* Translates a string with underscores into camel case (e.g. first_name -> firstName)
	* @prototype string public static function toCamelCase(string $str[, bool $catapitalise_first_char = false])
	*/
	public static function toCamelCase($str, $catapitalise_first_char = false)
	{
		$str = strtolower($str);
		if ($catapitalise_first_char)
			$str = ucfirst($str);
		return preg_replace_callback('/_+([a-z])/', create_function('$c', 'return strtoupper($c[1]);'), $str);
	}

	/**
	 * Transform a CamelCase string to underscore_case string
	 *
	 * @param string $string
	 * @return string
	 */
	public static function toUnderscoreCase($string)
	{
		// 'CMSCategories' => 'cms_categories'
		// 'RangePrice' => 'range_price'
		return strtolower(trim(preg_replace('/([A-Z][a-z])/', '_$1', $string), '_'));
	}

	public static function getBrightness($hex)
	{
		$hex = str_replace('#', '', $hex);
		$r = hexdec(substr($hex, 0, 2));
		$g = hexdec(substr($hex, 2, 2));
		$b = hexdec(substr($hex, 4, 2));
		return (($r * 299) + ($g * 587) + ($b * 114)) / 1000;
	}

	/**
	* @deprecated as of 1.5 use Media::minifyHTMLpregCallback()
	*/
	public static function minifyHTMLpregCallback($preg_matches)
	{
		Tools::displayAsDeprecated();
		return Media::minifyHTMLpregCallback($preg_matches);
	}

	/**
	* @deprecated as of 1.5 use Media::packJSinHTML()
	*/
	public static function packJSinHTML($html_content)
	{
		Tools::displayAsDeprecated();
		return Media::packJSinHTML($html_content);
	}

	/**
	* @deprecated as of 1.5 use Media::packJSinHTMLpregCallback()
	*/
	public static function packJSinHTMLpregCallback($preg_matches)
	{
		Tools::displayAsDeprecated();
		return Media::packJSinHTMLpregCallback($preg_matches);
	}

	/**
	* @deprecated as of 1.5 use Media::packJS()
	*/
	public static function packJS($js_content)
	{
		Tools::displayAsDeprecated();
		return Media::packJS($js_content);
	}


	public static function parserSQL($sql)
	{
		if (strlen($sql) > 0)
		{
			require_once(_PS_TOOL_DIR_.'parser_sql/php-sql-parser.php');
			$parser = new parserSql($sql);
			return $parser->parsed;
		}
		return false;
	}

	/**
	 * @deprecated as of 1.5 use Media::minifyCSS()
	 */
	public static function minifyCSS($css_content, $fileuri = false)
	{
		Tools::displayAsDeprecated();
		return Media::minifyCSS($css_content, $fileuri);
	}

	public static function replaceByAbsoluteURL($matches)
	{
		global $current_css_file;
		$protocol_link = Tools::getCurrentUrlProtocolPrefix();
		if (array_key_exists(1, $matches) && array_key_exists(2, $matches))
		{
			$tmp = dirname($current_css_file).'/'.$matches[2];
			return $matches[1].$protocol_link.Tools::getMediaServer($tmp).$tmp;
		}
		return false;
	}

	/**
	 * addJS load a javascript file in the header
	 *
	 * @deprecated as of 1.5 use FrontController->addJS()
	 * @param mixed $js_uri
	 * @return void
	 */
	public static function addJS($js_uri)
	{
		Tools::displayAsDeprecated();
		$context = Context::getContext();
		$context->controller->addJs($js_uri);
	}

	/**
	 * @deprecated as of 1.5 use FrontController->addCSS()
	 */
	public static function addCSS($css_uri, $css_media_type = 'all')
	{
		Tools::displayAsDeprecated();
		$context = Context::getContext();
		$context->controller->addCSS($css_uri, $css_media_type);
	}

	/**
	* @deprecated as of 1.5 use Media::cccCss()
	*/
	public static function cccCss($css_files)
	{
		Tools::displayAsDeprecated();
		return Media::cccCss($css_files);
	}


	/**
	* @deprecated as of 1.5 use Media::cccJS()
	*/
	public static function cccJS($js_files)
	{
		Tools::displayAsDeprecated();
		return Media::cccJS($js_files);
	}

	protected static $_cache_nb_media_servers = null;

	public static function getMediaServer($filename)
	{
		if (self::$_cache_nb_media_servers === null)
		{
			if (_MEDIA_SERVER_1_ == '')
				self::$_cache_nb_media_servers = 0;
			elseif (_MEDIA_SERVER_2_ == '')
				self::$_cache_nb_media_servers = 1;
			elseif (_MEDIA_SERVER_3_ == '')
				self::$_cache_nb_media_servers = 2;
			else
				self::$_cache_nb_media_servers = 3;
		}

		if (self::$_cache_nb_media_servers && ($id_media_server = (abs(crc32($filename)) % self::$_cache_nb_media_servers + 1)))
			return constant('_MEDIA_SERVER_'.$id_media_server.'_');
		return Tools::getShopDomain();
	}

	public static function generateHtaccess($path = null, $rewrite_settings = null, $cache_control = null, $specific = '', $disable_multiviews = null, $medias = false, $disable_modsec = null)
	{
		if (defined('PS_INSTALLATION_IN_PROGRESS'))
			return true;

		// Default values for parameters
		if (is_null($path))
			$path = _PS_ROOT_DIR_.'/.htaccess';
		if (is_null($cache_control))
			$cache_control = (int)Configuration::get('PS_HTACCESS_CACHE_CONTROL');
		if (is_null($disable_multiviews))
			$disable_multiviews = (int)Configuration::get('PS_HTACCESS_DISABLE_MULTIVIEWS');

		if ($disable_modsec === null)
			$disable_modsec =  (int)Configuration::get('PS_HTACCESS_DISABLE_MODSEC');

		// Check current content of .htaccess and save all code outside of prestashop comments
		$specific_before = $specific_after = '';
		if (file_exists($path))
		{
			$content = file_get_contents($path);
			if (preg_match('#^(.*)\# ~~start~~.*\# ~~end~~[^\n]*(.*)$#s', $content, $m))
			{
				$specific_before = $m[1];
				$specific_after = $m[2];
			}
			else
			{
				// For retrocompatibility
				if (preg_match('#\# http://www\.prestashop\.com - http://www\.prestashop\.com/forums\s*(.*)<IfModule mod_rewrite\.c>#si', $content, $m))
					$specific_before = $m[1];
				else
					$specific_before = $content;
			}
		}

		// Write .htaccess data
		if (!$write_fd = fopen($path, 'w'))
			return false;
		fwrite($write_fd, trim($specific_before)."\n\n");

		$domains = array();
		foreach (ShopUrl::getShopUrls() as $shop_url)
		{
			if (!isset($domains[$shop_url->domain]))
				$domains[$shop_url->domain] = array();

			$domains[$shop_url->domain][] = array(
				'physical' =>	$shop_url->physical_uri,
				'virtual' =>	$shop_url->virtual_uri,
				'id_shop' =>	$shop_url->id_shop
			);
			
			if ($shop_url->domain == $shop_url->domain_ssl)
				continue;
			
			if (!isset($domains[$shop_url->domain_ssl]))
				$domains[$shop_url->domain_ssl] = array();

			$domains[$shop_url->domain_ssl][] = array(
				'physical' =>	$shop_url->physical_uri,
				'virtual' =>	$shop_url->virtual_uri,
				'id_shop' =>	$shop_url->id_shop
			);
		}

		// Write data in .htaccess file
		fwrite($write_fd, "# ~~start~~ Do not remove this comment, Prestashop will keep automatically the code outside this comment when .htaccess will be generated again\n");
		fwrite($write_fd, "# .htaccess automaticaly generated by PrestaShop e-commerce open-source solution\n");
		fwrite($write_fd, "# http://www.prestashop.com - http://www.prestashop.com/forums\n\n");

		if ($disable_modsec)
			fwrite($write_fd, "<IfModule mod_security.c>\nSecFilterEngine Off\nSecFilterScanPOST Off\n</IfModule>\n");

		// RewriteEngine
		fwrite($write_fd, "<IfModule mod_rewrite.c>\n");

		// Disable multiviews ?
		if ($disable_multiviews)
			fwrite($write_fd, "\n# Disable Multiviews\nOptions -Multiviews\n\n");

		fwrite($write_fd, "RewriteEngine on\n");
	
		if (!$medias)
			$medias = array(_MEDIA_SERVER_1_, _MEDIA_SERVER_2_, _MEDIA_SERVER_3_);
		
		$media_domains = '';
		if ($medias[0] != '')
			$media_domains = 'RewriteCond %{HTTP_HOST} ^'.$medias[0].'$ [OR]'."\n";
		if ($medias[1] != '')
			$media_domains .= 'RewriteCond %{HTTP_HOST} ^'.$medias[1].'$ [OR]'."\n";
		if ($medias[2] != '')
			$media_domains .= 'RewriteCond %{HTTP_HOST} ^'.$medias[2].'$ [OR]'."\n";

		if (Configuration::get('PS_WEBSERVICE_CGI_HOST'))
			fwrite($write_fd, "RewriteCond %{HTTP:Authorization} ^(.*)\nRewriteRule . - [E=HTTP_AUTHORIZATION:%1]\n\n");

		foreach ($domains as $domain => $list_uri)
		{
			$physicals = array();
			foreach ($list_uri as $uri)
			{
				fwrite($write_fd, 'RewriteCond %{HTTP_HOST} ^'.$domain.'$'."\n");
				fwrite($write_fd, 'RewriteRule . - [E=REWRITEBASE:'.$uri['physical'].']'."\n");
				
				// Webservice
				fwrite($write_fd, 'RewriteRule ^api/?(.*)$ %{ENV:REWRITEBASE}webservice/dispatcher.php?url=$1 [QSA,L]'."\n\n");

				if (!$rewrite_settings)
					$rewrite_settings = (int)Configuration::get('PS_REWRITING_SETTINGS', null, null, (int)$uri['id_shop']);

				$domain_rewrite_cond = 'RewriteCond %{HTTP_HOST} ^'.$domain.'$'."\n";
				// Rewrite virtual multishop uri
				if ($uri['virtual'])
				{
					if (!$rewrite_settings)
					{
						fwrite($write_fd, $media_domains);
						fwrite($write_fd, $domain_rewrite_cond);
						fwrite($write_fd, 'RewriteRule ^'.trim($uri['virtual'], '/').'/?$ '.$uri['physical'].$uri['virtual']."index.php [L,R]\n");
					}
					else
					{
						fwrite($write_fd, $media_domains);
						fwrite($write_fd, $domain_rewrite_cond);
						fwrite($write_fd, 'RewriteRule ^'.trim($uri['virtual'], '/').'$ '.$uri['physical'].$uri['virtual']." [L,R]\n");
					}
					fwrite($write_fd, $media_domains);
					fwrite($write_fd, $domain_rewrite_cond);
					fwrite($write_fd, 'RewriteRule ^'.ltrim($uri['virtual'], '/').'(.*) '.$uri['physical']."$1 [L]\n\n");
				}			

				if ($rewrite_settings)
				{
					// Compatibility with the old image filesystem
					fwrite($write_fd, "# Images\n");
					if (Configuration::get('PS_LEGACY_IMAGES'))
					{
						fwrite($write_fd, $media_domains);
						fwrite($write_fd, $domain_rewrite_cond);
						fwrite($write_fd, 'RewriteRule ^([a-z0-9]+)\-([a-z0-9]+)(\-[_a-zA-Z0-9-]*)(-[0-9]+)?/.+\.jpg$ %{ENV:REWRITEBASE}img/p/$1-$2$3$4.jpg [L]'."\n");
						fwrite($write_fd, $media_domains);
						fwrite($write_fd, $domain_rewrite_cond);
						fwrite($write_fd, 'RewriteRule ^([0-9]+)\-([0-9]+)(-[0-9]+)?/.+\.jpg$ %{ENV:REWRITEBASE}img/p/$1-$2$3.jpg [L]'."\n");
					}

					// Rewrite product images < 100 millions
					for ($i = 1; $i <= 8; $i++)
					{
						$img_path = $img_name = '';
						for ($j = 1; $j <= $i; $j++)
						{
							$img_path .= '$'.$j.'/';
							$img_name .= '$'.$j;
						}
						$img_name .= '$'.$j;
							fwrite($write_fd, $media_domains);
						fwrite($write_fd, $domain_rewrite_cond);
						fwrite($write_fd, 'RewriteRule ^'.str_repeat('([0-9])', $i).'(\-[_a-zA-Z0-9-]*)?(-[0-9]+)?/.+\.jpg$ %{ENV:REWRITEBASE}img/p/'.$img_path.$img_name.'$'.($j + 1).".jpg [L]\n");
					}
					fwrite($write_fd, $media_domains);
					fwrite($write_fd, $domain_rewrite_cond);
					fwrite($write_fd, 'RewriteRule ^c/([0-9]+)(\-[\.*_a-zA-Z0-9-]*)(-[0-9]+)?/.+\.jpg$ %{ENV:REWRITEBASE}img/c/$1$2$3.jpg [L]'."\n");
					fwrite($write_fd, $media_domains);
					fwrite($write_fd, $domain_rewrite_cond);
					fwrite($write_fd, 'RewriteRule ^c/([a-zA-Z_-]+)(-[0-9]+)?/.+\.jpg$ %{ENV:REWRITEBASE}img/c/$1$2.jpg [L]'."\n");
				}
				
				fwrite($write_fd, "# AlphaImageLoader for IE and fancybox\n");
				fwrite($write_fd, $domain_rewrite_cond);
				fwrite($write_fd, 'RewriteRule ^images_ie/?([^/]+)\.(jpe?g|png|gif)$ js/jquery/plugins/fancybox/images/$1.$2 [L]'."\n");
			}
			// Redirections to dispatcher
			if ($rewrite_settings)
			{
				fwrite($write_fd, "\n# Dispatcher\n");
				fwrite($write_fd, "RewriteCond %{REQUEST_FILENAME} -s [OR]\n");
				fwrite($write_fd, "RewriteCond %{REQUEST_FILENAME} -l [OR]\n");
				fwrite($write_fd, "RewriteCond %{REQUEST_FILENAME} -d\n");
				fwrite($write_fd, $domain_rewrite_cond);
				fwrite($write_fd, "RewriteRule ^.*$ - [NC,L]\n");
				fwrite($write_fd, $domain_rewrite_cond);
				fwrite($write_fd, "RewriteRule ^.*\$ %{ENV:REWRITEBASE}index.php [NC,L]\n");
			}
		}

		fwrite($write_fd, "</IfModule>\n\n");

		// Cache control
		if ($cache_control)
		{
			$cache_control = "<IfModule mod_expires.c>
	ExpiresActive On
	ExpiresByType image/gif \"access plus 1 month\"
	ExpiresByType image/jpeg \"access plus 1 month\"
	ExpiresByType image/png \"access plus 1 month\"
	ExpiresByType text/css \"access plus 1 week\"
	ExpiresByType text/javascript \"access plus 1 week\"
	ExpiresByType application/javascript \"access plus 1 week\"
	ExpiresByType application/x-javascript \"access plus 1 week\"
	ExpiresByType image/x-icon \"access plus 1 year\"
</IfModule>

FileETag INode MTime Size
<IfModule mod_deflate.c>
	<IfModule mod_filter.c>
		AddOutputFilterByType DEFLATE text/html text/css text/javascript application/javascript application/x-javascript
	</IfModule>
</IfModule>\n\n";
			fwrite($write_fd, $cache_control);
		}

		// In case the user hasn't rewrite mod enabled
		fwrite($write_fd, "#If rewrite mod isn't enabled\n");

		// Do not remove ($domains is already iterated upper)
		reset($domains);
		$domain = current($domains);
		fwrite($write_fd, 'ErrorDocument 404 '.$domain[0]['physical']."index.php?controller=404\n\n");

		fwrite($write_fd, "# ~~end~~ Do not remove this comment, Prestashop will keep automatically the code outside this comment when .htaccess will be generated again\n");
		fwrite($write_fd, "\n\n".trim($specific_after));
		fclose($write_fd);

		Hook::exec('actionHtaccessCreate');

		return true;
	}
	
	public static function getDefaultIndexContent()
	{
		return '<?php
/*
* 2007-'.date('Y').' PrestaShop
*
* NOTICE OF LICENSE
*
* This source file is subject to the Open Software License (OSL 3.0)
* that is bundled with this package in the file LICENSE.txt.
* It is also available through the world-wide-web at this URL:
* http://opensource.org/licenses/osl-3.0.php
* If you did not receive a copy of the license and are unable to
* obtain it through the world-wide-web, please send an email
* to license@prestashop.com so we can send you a copy immediately.
*
* DISCLAIMER
*
* Do not edit or add to this file if you wish to upgrade PrestaShop to newer
* versions in the future. If you wish to customize PrestaShop for your
* needs please refer to http://www.prestashop.com for more information.
*
*  @author PrestaShop SA <contact@prestashop.com>
*  @copyright  2007-'.date('Y').' PrestaShop SA
*  @license    http://opensource.org/licenses/osl-3.0.php  Open Software License (OSL 3.0)
*  International Registered Trademark & Property of PrestaShop SA
*/

header("Expires: Mon, 26 Jul 1997 05:00:00 GMT");
header("Last-Modified: ".gmdate("D, d M Y H:i:s")." GMT");

header("Cache-Control: no-store, no-cache, must-revalidate");
header("Cache-Control: post-check=0, pre-check=0", false);
header("Pragma: no-cache");

header("Location: ../");
exit;
';
		
	}

	/**
	 * jsonDecode convert json string to php array / object
	 *
	 * @param string $json
	 * @param boolean $assoc  (since 1.4.2.4) if true, convert to associativ array
	 * @return array
	 */
	public static function jsonDecode($json, $assoc = false)
	{
		if (function_exists('json_decode'))
			return json_decode($json, $assoc);
		else
		{
			include_once(_PS_TOOL_DIR_.'json/json.php');
			$pear_json = new Services_JSON(($assoc) ? SERVICES_JSON_LOOSE_TYPE : 0);
			return $pear_json->decode($json);
		}
	}

	/**
	 * Convert an array to json string
	 *
	 * @param array $data
	 * @return string json
	 */
	public static function jsonEncode($data)
	{
		if (function_exists('json_encode'))
			return json_encode($data);
		else
		{
			include_once(_PS_TOOL_DIR_.'json/json.php');
			$pear_json = new Services_JSON();
			return $pear_json->encode($data);
		}
	}

	/**
	 * Display a warning message indicating that the method is deprecated
	 */
	public static function displayAsDeprecated($message = null)
	{
			$backtrace = debug_backtrace();
			$callee = next($backtrace);
			$class = isset($callee['class']) ? $callee['class'] : null;
			if ($message === null)
				$message = 'The function '.$callee['function'].' (Line '.$callee['line'].') is deprecated and will be removed in the next major version.';
			$error = 'Function <b>'.$callee['function'].'()</b> is deprecated in <b>'.$callee['file'].'</b> on line <b>'.$callee['line'].'</b><br />';

			Tools::throwDeprecated($error, $message, $class);
	}

	/**
	 * Display a warning message indicating that the parameter is deprecated
	 */
	public static function displayParameterAsDeprecated($parameter)
	{
		$backtrace = debug_backtrace();
		$callee = next($backtrace);
		$error = 'Parameter <b>'.$parameter.'</b> in function <b>'.(isset($callee['function']) ? $callee['function'] : '').'()</b> is deprecated in <b>'.$callee['file'].'</b> on line <b>'.(isset($callee['line']) ? $callee['line'] : '(undefined)').'</b><br />';
		$message = 'The parameter '.$parameter.' in function '.$callee['function'].' (Line '.(isset($callee['line']) ? $callee['line'] : 'undefined').') is deprecated and will be removed in the next major version.';
		$class = isset($callee['class']) ? $callee['class'] : null;

		Tools::throwDeprecated($error, $message, $class);
	}

	public static function displayFileAsDeprecated()
	{
		$backtrace = debug_backtrace();
		$callee = current($backtrace);
		$error = 'File <b>'.$callee['file'].'</b> is deprecated<br />';
		$message = 'The file '.$callee['file'].' is deprecated and will be removed in the next major version.';
		$class = isset($callee['class']) ? $callee['class'] : null;
		
		Tools::throwDeprecated($error, $message, $class);
	}

	protected static function throwDeprecated($error, $message, $class)
	{
		if (_PS_DISPLAY_COMPATIBILITY_WARNING_)
		{
			trigger_error($error, E_USER_WARNING);
			Logger::addLog($message, 3, $class);
		}
	}

	public static function enableCache($level = 1, Context $context = null)
	{
		if (!$context)
			$context = Context::getContext();
		$smarty = $context->smarty;
		if (!Configuration::get('PS_SMARTY_CACHE'))
			return;
		if ($smarty->force_compile == 0 && $smarty->caching == $level)
			return;
		self::$_forceCompile = (int)$smarty->force_compile;
		self::$_caching = (int)$smarty->caching;
		$smarty->force_compile = 0;
		$smarty->caching = (int)$level;
		$smarty->cache_lifetime = 31536000; // 1 Year
	}

	public static function restoreCacheSettings(Context $context = null)
	{
		if (!$context)
			$context = Context::getContext();

		if (isset(self::$_forceCompile))
			$context->smarty->force_compile = (int)self::$_forceCompile;
		if (isset(self::$_caching))
			$context->smarty->caching = (int)self::$_caching;
	}

	public static function isCallable($function)
	{
		$disabled = explode(',', ini_get('disable_functions'));
		return (!in_array($function, $disabled) && is_callable($function));
	}

	public static function pRegexp($s, $delim)
	{
		$s = str_replace($delim, '\\'.$delim, $s);
		foreach (array('?', '[', ']', '(', ')', '{', '}', '-', '.', '+', '*', '^', '$', '`', '"', '%') as $char)
			$s = str_replace($char, '\\'.$char, $s);
		return $s;
	}

	public static function str_replace_once($needle, $replace, $haystack)
	{
		$pos = strpos($haystack, $needle);
		if ($pos === false)
			return $haystack;
		return substr_replace($haystack, $replace, $pos, strlen($needle));
	}

	/**
	 * Function property_exists does not exist in PHP < 5.1
	 *
	 * @deprecated since 1.5.0 (PHP 5.1 required, so property_exists() is now natively supported)
	 * @param object or class $class
	 * @param string $property
	 * @return boolean
	 */
	public static function property_exists($class, $property)
	{
		Tools::displayAsDeprecated();

		if (function_exists('property_exists'))
			return property_exists($class, $property);

		if (is_object($class))
			$vars = get_object_vars($class);
		else
			$vars = get_class_vars($class);

		return array_key_exists($property, $vars);
	}

	/**
	 * @desc identify the version of php
	 * @return string
	 */
	public static function checkPhpVersion()
	{
		$version = null;

		if (defined('PHP_VERSION'))
			$version = PHP_VERSION;
		else
			$version  = phpversion('');

		//Case management system of ubuntu, php version return 5.2.4-2ubuntu5.2
		if (strpos($version, '-') !== false)
			$version  = substr($version, 0, strpos($version, '-'));

		return $version;
	}

	/**
	 * @desc try to open a zip file in order to check if it's valid
	 * @return bool success
	 */
	public static function ZipTest($from_file)
	{
		if (class_exists('ZipArchive', false))
		{
			$zip = new ZipArchive();
			return ($zip->open($from_file, ZIPARCHIVE::CHECKCONS) === true);
		}
		else
		{
			require_once(dirname(__FILE__).'/../tools/pclzip/pclzip.lib.php');
			$zip = new PclZip($from_file);
			return ($zip->privCheckFormat() === true);
		}
	}

	public static function getSafeModeStatus()
	{
		if (!$safe_mode = @ini_get('safe_mode'))
			$safe_mode = '';
		return in_array(Tools::strtolower($safe_mode), array(1, 'on'));
	}

	/**
	 * @desc extract a zip file to the given directory
	 * @return bool success
	 */
	public static function ZipExtract($from_file, $to_dir)
	{
		if (!file_exists($to_dir))
			mkdir($to_dir, 0777);
		if (class_exists('ZipArchive', false))
		{
			$zip = new ZipArchive();
			if ($zip->open($from_file) === true && $zip->extractTo($to_dir) && $zip->close())
				return true;
			return false;
		}
		else
		{
			require_once(dirname(__FILE__).'/../tools/pclzip/pclzip.lib.php');
			$zip = new PclZip($from_file);
			$list = $zip->extract(PCLZIP_OPT_PATH, $to_dir);
			foreach ($list as $file)
				if ($file['status'] != 'ok' && $file['status'] != 'already_a_directory')
					return false;
			return true;
		}
	}

	/**
	 * Get products order field name for queries.
	 *
	 * @param string $type by|way
	 * @param string $value If no index given, use default order from admin -> pref -> products
	 * @param bool|\bool(false)|string $prefix
	 *
	 * @return string Order by sql clause
	 */
	public static function getProductsOrder($type, $value = null, $prefix = false)
	{
		switch ($type)
		{
			case 'by' :
				$list = array(0 => 'name', 1 => 'price', 2 => 'date_add', 3 => 'date_upd', 4 => 'position', 5 => 'manufacturer_name', 6 => 'quantity');
				$value = (is_null($value) || $value === false || $value === '') ? (int)Configuration::get('PS_PRODUCTS_ORDER_BY') : $value;
				$value = (isset($list[$value])) ? $list[$value] : ((in_array($value, $list)) ? $value : 'position');
				$order_by_prefix = '';
				if ($prefix)
				{
					if ($value == 'id_product' || $value == 'date_add' || $value == 'date_upd' || $value == 'price')
						$order_by_prefix = 'p.';
					elseif ($value == 'name')
						$order_by_prefix = 'pl.';
					elseif ($value == 'manufacturer_name' && $prefix)
					{
						$order_by_prefix = 'm.';
						$value = 'name';
					}
					elseif ($value == 'position' || empty($value))
						$order_by_prefix = 'cp.';
				}

				return $order_by_prefix.$value;
			break;

			case 'way' :
				$value = (is_null($value) || $value === false || $value === '') ? (int)Configuration::get('PS_PRODUCTS_ORDER_WAY') : $value;
				$list = array(0 => 'asc', 1 => 'desc');
				return ((isset($list[$value])) ? $list[$value] : ((in_array($value, $list)) ? $value : 'asc'));
			break;
		}
	}

	/**
	 * Convert a shorthand byte value from a PHP configuration directive to an integer value
	 * @param string $value value to convert
	 * @return int
	 */
	public static function convertBytes($value)
	{
		if (is_numeric($value))
			return $value;
		else
		{
			$value_length = strlen($value);
			$qty = (int)substr($value, 0, $value_length - 1 );
			$unit = strtolower(substr($value, $value_length - 1));
			switch ($unit)
			{
				case 'k':
					$qty *= 1024;
					break;
				case 'm':
					$qty *= 1048576;
					break;
				case 'g':
					$qty *= 1073741824;
					break;
			}
			return $qty;
		}
	}

	/**
	* @deprecated as of 1.5 use Controller::getController('PageNotFoundController')->run();
   	*/
	public static function display404Error()
	{
		header('HTTP/1.1 404 Not Found');
		header('Status: 404 Not Found');
		include(dirname(__FILE__).'/../404.php');
		die;
	}

	/**
	 * Concat $begin and $end, add ? or & between strings
	 *
	 * @since 1.5.0
	 * @param string $begin
	 * @param string $end
	 * @return string
	 */
	public static function url($begin, $end)
	{
		return $begin.((strpos($begin, '?') !== false) ? '&' : '?').$end;
	}

	/**
	 * Display error and dies or silently log the error.
	 *
	 * @param string $msg
	 * @param bool $die
	 * @return bool success of logging
	 */
	public static function dieOrLog($msg, $die = true)
	{
		if ($die || (defined('_PS_MODE_DEV_') && _PS_MODE_DEV_))
			die($msg);
		return Logger::addLog($msg);
	}

	/**
	 * Convert \n and \r\n and \r to <br />
	 *
	 * @param string $string String to transform
	 * @return string New string
	 */
	public static function nl2br($str)
	{
		return str_replace(array("\r\n", "\r", "\n"), '<br />', $str);
	}

	/**
	 * Clear cache for Smarty
	 *
	 * @param Smarty $smarty
	 */
	public static function clearCache($smarty = null, $tpl = false, $cache_id = null, $compile_id = null)
	{
		if ($smarty === null)
			$smarty = Context::getContext()->smarty;

		if ($smarty === null)
			return;

		if (!$tpl && $cache_id === null && $compile_id === null)
			return $smarty->clearAllCache();

		return $smarty->clearCache($tpl, $cache_id, $compile_id);
	}

	/**
	 * getMemoryLimit allow to get the memory limit in octet
	 *
	 * @since 1.4.5.0
	 * @return int the memory limit value in octet
	 */
	public static function getMemoryLimit()
	{
		$memory_limit = @ini_get('memory_limit');

		return Tools::getOctets($memory_limit);
	}

	/**
	 * getOctet allow to gets the value of a configuration option in octet
	 *
	 * @since 1.5.0
	 * @return int the value of a configuration option in octet
	 */
	public static function getOctets($option)
	{
		if (preg_match('/[0-9]+k/i', $option))
			return 1024 * (int)$option;

		if (preg_match('/[0-9]+m/i', $option))
			return 1024 * 1024 * (int)$option;

		if (preg_match('/[0-9]+g/i', $option))
			return 1024 * 1024 * 1024 * (int)$option;

		return $option;
	}

	/**
	 *
	 * @return bool true if the server use 64bit arch
	 */
	public static function isX86_64arch()
	{
		return (PHP_INT_MAX == '9223372036854775807');
	}

	/**
	 *
	 * @return bool true if php-cli is used
	 */
	public static function isPHPCLI()
	{
		return (defined('STDIN') || (Tools::strtolower(php_sapi_name()) == 'cli' && (!isset($_SERVER['REMOTE_ADDR']) || empty($_SERVER['REMOTE_ADDR']))));
	}

	public static function argvToGET($argc, $argv)
	{
		if ($argc <= 1)
			return;

		// get the first argument and parse it like a query string
		parse_str($argv[1], $args);
		if (!is_array($args) || !count($args))
			return;
		$_GET = array_merge($args, $_GET);
		$_SERVER['QUERY_STRING'] = $argv[1];
	}

	/**
	 * Get max file upload size considering server settings and optional max value
	 *
	 * @param int $max_size optional max file size
	 * @return int max file size in bytes
	 */
	public static function getMaxUploadSize($max_size = 0)
	{
		$post_max_size = Tools::convertBytes(ini_get('post_max_size'));
		$upload_max_filesize = Tools::convertBytes(ini_get('upload_max_filesize'));
		if ($max_size > 0)
			$result = min($post_max_size, $upload_max_filesize, $max_size);
		else
			$result = min($post_max_size, $upload_max_filesize);
		return $result;
	}

	/**
	 * apacheModExists return true if the apache module $name is loaded
	 * @TODO move this method in class Information (when it will exist)
	 *
	 * Notes: This method requires either apache_get_modules or phpinfo()
	 * to be available. With CGI mod, we cannot get php modules
	 *
	 * @param string $name module name
	 * @return boolean true if exists
	 * @since 1.4.5.0
	 */
	public static function apacheModExists($name)
	{
		if (function_exists('apache_get_modules'))
		{
			static $apache_module_list = null;

			if (!is_array($apache_module_list))
				$apache_module_list = apache_get_modules();

			// we need strpos (example, evasive can be evasive20)
			foreach ($apache_module_list as $module)
			{
				if (strpos($module, $name) !== false)
					return true;
			}
		}
		return false;
	}


	/**
	 * @params string $path Path to scan
	 * @params string $ext Extention to filter files
	 * @params string $dir Add this to prefix output for example /path/dir/*
	 *
	 * @return array List of file found
	 * @since 1.5.0
	 */
	public static function scandir($path, $ext = 'php', $dir = '', $recursive = false)
	{
		$path = rtrim(rtrim($path, '\\'), '/').'/';
		$real_path = rtrim(rtrim($path.$dir, '\\'), '/').'/';
		$files = scandir($real_path);
		if (!$files)
			return array();

		$filtered_files = array();

		$real_ext = false;
		if (!empty($ext))
			$real_ext = '.'.$ext;
		$real_ext_length = strlen($real_ext);

		$subdir = ($dir) ? $dir.'/' : '';
		foreach ($files as $file)
		{
			if (!$real_ext || (strpos($file, $real_ext) && strpos($file, $real_ext) == (strlen($file) - $real_ext_length)))
				$filtered_files[] = $subdir.$file;

			if ($recursive && $file[0] != '.' && is_dir($real_path.$file))
				foreach (Tools::scandir($path, $ext, $subdir.$file, $recursive) as $subfile)
					$filtered_files[] = $subfile;
		}
		return $filtered_files;
	}


	/**
	 * Align version sent and use internal function
	 *
	 * @static
	 * @param $v1
	 * @param $v2
	 * @param string $operator
	 * @return mixed
	 */
	public static function version_compare($v1, $v2, $operator = '<')
	{
		Tools::alignVersionNumber($v1, $v2);
		return version_compare($v1, $v2, $operator);
	}

	/**
	 * Align 2 version with the same number of sub version
	 * version_compare will work better for its comparison :)
	 * (Means: '1.8' to '1.9.3' will change '1.8' to '1.8.0')
	 * @static
	 * @param $v1
	 * @param $v2
	 */
	public static function alignVersionNumber(&$v1, &$v2)
	{
		$len1 = count(explode('.', trim($v1, '.')));
		$len2 = count(explode('.', trim($v2, '.')));
		$len = 0;
		$str = '';

		if ($len1 > $len2)
		{
			$len = $len1 - $len2;
			$str = &$v2;
		}
		else if ($len2 > $len1)
		{
			$len = $len2 - $len1;
			$str = &$v1;
		}

		for ($len; $len > 0; $len--)
			$str .= '.0';
	}

	public static function modRewriteActive()
	{
		if (Tools::apacheModExists('mod_rewrite'))
			return true;
		if ((isset($_SERVER['HTTP_MOD_REWRITE']) && strtolower($_SERVER['HTTP_MOD_REWRITE']) == 'on') || strtolower(getenv('HTTP_MOD_REWRITE')) == 'on')
				return true;
		return false;
	}

	public static function unSerialize($serialized, $object = false)
	{
		if (is_string($serialized) && (strpos($serialized, 'O:') === false || !preg_match('/(^|;|{|})O:[0-9]+:"/', $serialized)) && !$object || $object)
			return @unserialize($serialized);

		return false;
	}
	
	/**
	 * Reproduce array_unique working before php version 5.2.9 
	 * @param array $array
	 * @return array
	 */
	public static function arrayUnique($array)
	{
		if (version_compare(phpversion(), '5.2.9', '<'))
			return array_unique($array);
		else
			return array_unique($array, SORT_REGULAR);
	}

	/**
	 * Delete unicode class from regular expression patterns
	 * @param string $pattern
	 * @return pattern
	 */
	public static function cleanNonUnicodeSupport($pattern)
	{
		if (!defined('PREG_BAD_UTF8_OFFSET'))
			return $pattern;
		return preg_replace('/\\\[px]\{[a-z]\}{1,2}|(\/[a-z]*)u([a-z]*)$/i', "$1$2", $pattern);
	}

	public static function addonsRequest($request, $params = array())
	{
		$addons_url = 'api.addons.prestashop.com';
		$postData = '';
		$postDataArray = array(
			'version' => isset($params['version']) ? $params['version'] : _PS_VERSION_,
			'iso_lang' => Tools::strtolower(isset($params['iso_lang']) ? $params['iso_lang'] : Context::getContext()->language->iso_code),
			'iso_code' => Tools::strtolower(isset($params['iso_country']) ? $params['iso_country'] : Country::getIsoById(Configuration::get('PS_COUNTRY_DEFAULT'))),
			'shop_url' => urlencode(isset($params['shop_url']) ? $params['shop_url'] : Tools::getShopDomain()),
			'mail' => urlencode(isset($params['email']) ? $params['email'] : Configuration::get('email'))
		);
		foreach ($postDataArray as $postDataKey => $postDataValue)
			$postData .= '&'.$postDataKey.'='.$postDataValue;
		$postData = ltrim($postData, '&');

		// Config for each request
		if ($request == 'native')
		{
			// Define protocol accepted and post data values for this request
			$protocolsList = array('https://' => 443, 'http://' => 80);
			$postData .= '&method=listing&action=native';
		}
		if ($request == 'must-have')
		{
			// Define protocol accepted and post data values for this request
			$protocolsList = array('https://' => 443, 'http://' => 80);
			$postData .= '&method=listing&action=must-have';
		}
		if ($request == 'customer')
		{
			// Define protocol accepted and post data values for this request
			$protocolsList = array('https://' => 443);
			$postData .= '&method=listing&action=customer&username='.urlencode(trim(Context::getContext()->cookie->username_addons)).'&password='.urlencode(trim(Context::getContext()->cookie->password_addons));
		}
		if ($request == 'check_customer')
		{
			// Define protocol accepted and post data values for this request
			$protocolsList = array('https://' => 443);
			$postData .= '&method=check_customer&username='.urlencode($params['username_addons']).'&password='.urlencode($params['password_addons']);
		}
		if ($request == 'module')
		{
			// Define protocol accepted and post data values for this request
			if (isset($params['username_addons']) && isset($params['password_addons']))
			{
				$protocolsList = array('https://' => 443);
				$postData .= '&method=module&id_module='.urlencode($params['id_module']).'&username='.urlencode($params['username_addons']).'&password='.urlencode($params['password_addons']);
			}
			else
			{
				$protocolsList = array('https://' => 443, 'http://' => 80);
				$postData .= '&method=module&id_module='.urlencode($params['id_module']);
			}
		}
		
		if ($request == 'install-modules')
		{
			// Define protocol accepted and post data values for this request
			$protocolsList = array('https://' => 443, 'http://' => 80);
			$postData .= '&method=listing&action=install-modules';
			
		}

		// Make the request
		$opts = array(
			'http'=>array(
				'method'=> 'POST',
				'content' => $postData,
				'header'  => 'Content-type: application/x-www-form-urlencoded',
				'timeout' => 5,
			)
		);
		$context = stream_context_create($opts);
		foreach ($protocolsList as $protocol => $port)
		{
			$content = Tools::file_get_contents($protocol.$addons_url, false, $context);

			// If content returned, we cache it
			if ($content)
				return $content;
		}

		// No content, return false
		return false;
	}

	public static function fileAttachment($input = 'fileUpload')
	{
		$fileAttachment = null;
		if (isset($_FILES[$input]['name']) && !empty($_FILES[$input]['name']) && !empty($_FILES[$input]['tmp_name']))
		{
			$fileAttachment['rename'] = uniqid(). self::strtolower(substr($_FILES[$input]['name'], -5));	
			$fileAttachment['content'] = file_get_contents($_FILES[$input]['tmp_name']);
			$fileAttachment['tmp_name'] = $_FILES[$input]['tmp_name'];
			$fileAttachment['name'] = $_FILES[$input]['name'];
			$fileAttachment['mime'] = $_FILES[$input]['type'];
			$fileAttachment['error'] = $_FILES[$input]['error'];
		}
		return $fileAttachment;
	}
}

/**
 * Compare 2 prices to sort products
 *
 * @param float $a
 * @param float $b
 * @return integer
 */
/* Externalized because of a bug in PHP 5.1.6 when inside an object */
function cmpPriceAsc($a, $b)
{
	if ((float)$a['price_tmp'] < (float)$b['price_tmp'])
		return (-1);
	elseif ((float)$a['price_tmp'] > (float)$b['price_tmp'])
		return (1);
	return 0;
}

function cmpPriceDesc($a, $b)
{
	if ((float)$a['price_tmp'] < (float)$b['price_tmp'])
		return 1;
	elseif ((float)$a['price_tmp'] > (float)$b['price_tmp'])
		return -1;
	return 0;
}<|MERGE_RESOLUTION|>--- conflicted
+++ resolved
@@ -682,19 +682,7 @@
 			if ($files = scandir($dirname))
 			{
 				foreach ($files as $file)
-<<<<<<< HEAD
-				if ($file != '.' && $file != '..' && $file != '.svn')
-				{
-					if (is_dir($dirname.$file))
-						Tools::deleteDirectory($dirname.$file, true);
-					elseif (file_exists($dirname.$file))
-						unlink($dirname.$file);
-				}
-				if ($delete_self)
-					rmdir($dirname);
-			}
-	}
-=======
+
     				if ($file != '.' && $file != '..' && $file != '.svn')
     				{
     					if (is_dir($dirname.$file))
@@ -709,7 +697,6 @@
 			}
         return false;
     }
->>>>>>> 6ac3f113
 
 	/**
 	* Display an error according to an error code
