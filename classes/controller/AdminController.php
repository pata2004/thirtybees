--- conflicted
+++ resolved
@@ -786,14 +786,10 @@
         }
 
         $filters = $this->context->cookie->getFamily($prefix.$this->list_id.'Filter_');
-<<<<<<< HEAD
-        if (isset($this->className) && $this->className)
-        	$definition = ObjectModel::getDefinition($this->className);
-=======
+
         if (isset($this->className) && $this->className) {
             $definition = ObjectModel::getDefinition($this->className);
         }
->>>>>>> 7437ab67
 
         foreach ($filters as $key => $value) {
             /* Extracting filters from $_POST on key filter_ */
@@ -851,10 +847,6 @@
                             $value = (float)str_replace(',', '.', $value);
                             $sql_filter .= ($check_key ?  $alias.'.' : '').pSQL($key).' = '.pSQL(trim($value)).' ';
                         } else {
-<<<<<<< HEAD
-
-=======
->>>>>>> 7437ab67
                             $sql_filter .= ($check_key ?  $alias.'.' : '').pSQL($key).' LIKE \'%'.pSQL(trim($value)).'%\' ';
                         }
                     }
