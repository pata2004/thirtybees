--- conflicted
+++ resolved
@@ -1943,10 +1943,7 @@
 			'check_openssl' => (extension_loaded('openssl') ? 'ok' : 'ko'),
 			'add_permission' => 1,
 			'addons_register_link' => "//addons.prestashop.com/".$language->iso_code."/login?email=".urlencode($this->context->employee->email)."&firstname=".urlencode($this->context->employee->firstname)."&lastname=".urlencode($this->context->employee->lastname)."&website=".urlencode($this->context->shop->getBaseURL())."&utm_source=back-office&utm_medium=connect-to-addons&utm_campaign=back-office-".$iso_code_caps."#createnow",
-<<<<<<< HEAD
-=======
 			'addons_forgot_password_link' => "//addons.prestashop.com/".$language->iso_code."/forgot-your-password"
->>>>>>> 8b08c6dd
 		));
 		
 		$this->modals[] = array(
@@ -3342,14 +3339,6 @@
 				<meta charset='UTF-8'>
 				<title>PrestaShop Help</title>
 				<link href='//help.prestashop.com/css/help.css' rel='stylesheet'>
-<<<<<<< HEAD
-				<link href='//fonts.googleapis.com/css?family=Open+Sans:400,700' rel='stylesheet' type='text/css'>
-				<script src='"._PS_JS_DIR_."/jquery/jquery-1.11.0.min.js'></script>
-				<script src='"._PS_JS_DIR_."/jquery/plugins/jquery.storageapi.js'></script>
-				<script src='themes/default/js/help.js'></script>
-				<script>
-					help_class_name='".addslashes($help_class_name)."';
-=======
 				<link href='//fonts.googleapis.com/css?family=Open+Sans:400,700' rel='stylesheet'>
 				<script src='"._PS_JS_DIR_."jquery/jquery-1.11.0.min.js'></script>
 				<script src='"._PS_JS_DIR_."jquery/plugins/jquery.storageapi.js'></script>
@@ -3361,7 +3350,6 @@
 				</script>
 				<script src='themes/default/js/help.js'></script>
 				<script>
->>>>>>> 8b08c6dd
 					$(function(){
 						initHelp();
 					});
@@ -3372,10 +3360,6 @@
 		die($popupContent);
 	}
 
-<<<<<<< HEAD
-
-=======
->>>>>>> 8b08c6dd
 	/**
 	 * Enable multiple items
 	 *
@@ -3833,7 +3817,7 @@
 
 		return $return;
 	}
-	
+		
 	public function ajaxProcessGetModuleQuickView()
 	{
 		$modules = Module::getModulesOnDisk();
