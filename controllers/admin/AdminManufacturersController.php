<?php
/*
* 2007-2013 PrestaShop
*
* NOTICE OF LICENSE
*
* This source file is subject to the Open Software License (OSL 3.0)
* that is bundled with this package in the file LICENSE.txt.
* It is also available through the world-wide-web at this URL:
* http://opensource.org/licenses/osl-3.0.php
* If you did not receive a copy of the license and are unable to
* obtain it through the world-wide-web, please send an email
* to license@prestashop.com so we can send you a copy immediately.
*
* DISCLAIMER
*
* Do not edit or add to this file if you wish to upgrade PrestaShop to newer
* versions in the future. If you wish to customize PrestaShop for your
* needs please refer to http://www.prestashop.com for more information.
*
*  @author PrestaShop SA <contact@prestashop.com>
*  @copyright  2007-2013 PrestaShop SA
*  @license    http://opensource.org/licenses/osl-3.0.php  Open Software License (OSL 3.0)
*  International Registered Trademark & Property of PrestaShop SA
*/

class AdminManufacturersControllerCore extends AdminController
{
	public $bootstrap = true ;
	/** @var array countries list */
	protected $countries_array = array();

	public function __construct()
	{
	 	$this->table = 'manufacturer';
		$this->className = 'Manufacturer';
	 	$this->lang = false;
	 	$this->deleted = false;
		$this->allow_export = true;

	 	$this->bulk_actions = array(
			'delete' => array(
				'text' => $this->l('Delete selected'),
				'icon' => $this->l('icon-trash'),
				'confirm' => $this->l('Delete selected items?')
			)
		);
		
		$this->context = Context::getContext();

		$this->fieldImageSettings = array(
			'name' => 'logo',
			'dir' => 'm'
		);

		$this->fields_list = array(
			'id_manufacturer' => array(
				'title' => $this->l('ID'),
				'align' => 'center',
				'class' => 'fixed-width-xs'
			),
			'logo' => array(
				'title' => $this->l('Logo'),
				'image' => 'm',
				'orderby' => false,
				'search' => false,
				'align' => 'center',
			),
			'name' => array(
				'title' => $this->l('Name'),
				'width' => 'auto'
			),
			'addresses' => array(
				'title' => $this->l('Addresses'),
				'search' => false,
				'align' => 'center'
			),
			'products' => array(
				'title' => $this->l('Products:'),
				'search' => false,
				'align' => 'center',
			),
			'active' => array(
				'title' => $this->l('Enabled'),
				'active' => 'status',
				'type' => 'bool',
				'align' => 'center',
				'class' => 'fixed-width-xs',
				'orderby' => false
			)
		);

		parent::__construct();
	}

	public function setMedia()
	{
		parent::setMedia();
		$this->addJqueryUi('ui.widget');
		$this->addJqueryPlugin('tagify');
	}

	public function initPageHeaderToolbar()
	{
		$this->page_header_toolbar_title = $this->l('Manufacturers');
		$this->page_header_toolbar_btn['new_manufacturer'] = array(
			'href' => self::$currentIndex.'&amp;addmanufacturer&amp;token='.$this->token,
			'desc' => $this->l('Add new manufacturer'),
			'icon' => 'process-icon-new'
		);
		$this->page_header_toolbar_btn['new_manufacturer_address'] = array(
			'href' => self::$currentIndex.'&amp;addaddress&amp;token='.$this->token,
			'desc' => $this->l('Add new manufacturer address'),
			'icon' => 'process-icon-new'
		);

		parent::initPageHeaderToolbar();
	}

	public function initListManufacturer()
	{
		$this->addRowAction('view');
		$this->addRowAction('edit');
		$this->addRowAction('delete');

		$this->_select = '
			COUNT(`id_product`) AS `products`, (
				SELECT COUNT(ad.`id_manufacturer`) as `addresses`
				FROM `'._DB_PREFIX_.'address` ad
				WHERE ad.`id_manufacturer` = a.`id_manufacturer`
					AND ad.`deleted` = 0
				GROUP BY ad.`id_manufacturer`) as `addresses`';
		$this->_join = 'LEFT JOIN `'._DB_PREFIX_.'product` p ON (a.`id_manufacturer` = p.`id_manufacturer`)';
		$this->_group = 'GROUP BY a.`id_manufacturer`';

		$this->context->smarty->assign('title_list', $this->l('List of manufacturers:'));

		$this->content .= parent::renderList();
	}
	
	protected function getAddressFieldsList()
	{
		// Sub tab addresses
		$countries = Country::getCountries($this->context->language->id);
		foreach ($countries as $country)
			$this->countries_array[$country['id_country']] = $country['name'];

		return array(
			'id_address' => array(
				'title' => $this->l('ID'),
				'align' => 'center',
				'class' => 'fixed-width-xs'
			),
			'manufacturer_name' => array(
				'title' => $this->l('Manufacturer'),
				'width' => 'auto',
				'filter_key' => 'm!name'
			),
			'firstname' => array(
				'title' => $this->l('First name')
			),
			'lastname' => array(
				'title' => $this->l('Last name'),
<<<<<<< HEAD
=======
				'width' => 100,
>>>>>>> 3e856229
				'filter_key' => 'a!lastname'
			),
			'postcode' => array(
				'title' => $this->l('Zip Code/Postal Code'),
				'align' => 'right'
			),
			'city' => array(
				'title' => $this->l('City')
			),
			'country' => array(
				'title' => $this->l('Country'),
				'type' => 'select',
				'list' => $this->countries_array,
				'filter_key' => 'cl!id_country'
			)
		);
	}

	public function initListManufacturerAddresses()
	{
		$this->toolbar_title = $this->l('Addresses');
		// reset actions and query vars
		$this->actions = array();
		unset($this->fields_list, $this->_select, $this->_join, $this->_group, $this->_filterHaving, $this->_filter);

		$this->table = 'address';
		$this->list_id = 'address';
		$this->identifier = 'id_address';
		$this->deleted = true;
		$this->_orderBy = null;

		$this->addRowAction('editaddresses');
		$this->addRowAction('delete');

		// test if a filter is applied for this list
		if (Tools::isSubmit('submitFilter'.$this->table) || $this->context->cookie->{'submitFilter'.$this->table} !== false)
			$this->filter = true;

		// test if a filter reset request is required for this list
		$this->action = (isset($_POST['submitReset'.$this->table]) ? 'reset_filters' : '');

		$this->fields_list = $this->getAddressFieldsList();

		$this->_select = 'cl.`name` as country, m.`name` AS manufacturer_name';
		$this->_join = '
			LEFT JOIN `'._DB_PREFIX_.'country_lang` cl
				ON (cl.`id_country` = a.`id_country` AND cl.`id_lang` = '.(int)$this->context->language->id.') ';
		$this->_join .= '
			LEFT JOIN `'._DB_PREFIX_.'manufacturer` m
				ON (a.`id_manufacturer` = m.`id_manufacturer`)';
		$this->_where = 'AND a.`id_customer` = 0 AND a.`id_supplier` = 0 AND a.`id_warehouse` = 0 AND a.`deleted`=0';

		$this->context->smarty->assign('title_list', $this->l('Manufacturers addresses:'));

		// call postProcess() for take care about actions and filters
		$this->postProcess();

		$this->initToolbar();
		$this->content .= parent::renderList();

	}

	public function renderList()
	{
		$this->initListManufacturer();
		$this->initListManufacturerAddresses();
	}

	/**
	 * Display editaddresses action link
	 * @param string $token the token to add to the link
	 * @param int $id the identifier to add to the link
	 * @return string
	 */
	public function displayEditaddressesLink($token = null, $id)
	{
		if (!array_key_exists('editaddresses', self::$cache_lang))
			self::$cache_lang['editaddresses'] = $this->l('Edit Adresses');

		$this->context->smarty->assign(array(
			'href' => self::$currentIndex.
				'&'.$this->identifier.'='.$id.
				'&editaddresses&token='.($token != null ? $token : $this->token),
			'action' => self::$cache_lang['editaddresses'],
		));

		return $this->context->smarty->fetch('helpers/list/list_action_edit.tpl');
	}

	public function renderForm()
	{
		$this->fields_form = array(
			'tinymce' => true,
			'legend' => array(
				'title' => $this->l('Manufacturers:'),
				'icon' => 'icon-certificate'
			),
			'input' => array(
				array(
					'type' => 'text',
					'label' => $this->l('Name:'),
					'name' => 'name',
					'required' => true,
					'hint' => $this->l('Invalid characters:').' &lt;&gt;;=#{}'
				),
				array(
					'type' => 'textarea',
					'label' => $this->l('Short description:'),
					'name' => 'short_description',
					'lang' => true,
					'cols' => 60,
					'rows' => 10,
					'autoload_rte' => 'rte', //Enable TinyMCE editor for short description
					'hint' => $this->l('Invalid characters:').' &lt;&gt;;=#{}'
				),
				array(
					'type' => 'textarea',
					'label' => $this->l('Description:'),
					'name' => 'description',
					'lang' => true,
					'cols' => 60,
					'rows' => 10,
					'autoload_rte' => 'rte', //Enable TinyMCE editor for description
					'hint' => $this->l('Invalid characters:').' &lt;&gt;;=#{}'
				),
				array(
					'type' => 'file',
					'label' => $this->l('Logo:'),
					'name' => 'logo',
					'display_image' => true,
					'hint' => $this->l('Upload a manufacturer logo from your computer.')
				),
				array(
					'type' => 'text',
					'label' => $this->l('Meta title:'),
					'name' => 'meta_title',
					'lang' => true,
					'hint' => $this->l('Forbidden characters:').' &lt;&gt;;=#{}'
				),
				array(
					'type' => 'text',
					'label' => $this->l('Meta description:'),
					'name' => 'meta_description',
					'lang' => true,
					'hint' => $this->l('Forbidden characters:').' &lt;&gt;;=#{}'
				),
				array(
					'type' => 'tags',
					'label' => $this->l('Meta keywords:'),
					'name' => 'meta_keywords',
					'lang' => true,
					'hint' => array(
						$this->l('Forbidden characters:').' &lt;&gt;;=#{}',
						$this->l('To add "tags," click inside the field, write something, and then press "Enter."')
					)
				),
				array(
					'type' => 'switch',
					'label' => $this->l('Enable:'),
					'name' => 'active',
					'required' => false,
					'class' => 't',
					'is_bool' => true,
					'values' => array(
						array(
							'id' => 'active_on',
							'value' => 1,
							'label' => $this->l('Enabled')
						),
						array(
							'id' => 'active_off',
							'value' => 0,
							'label' => $this->l('Disabled')
						)
					)
				)
			)
		);

		if (!($manufacturer = $this->loadObject(true)))
			return;

		if (Shop::isFeatureActive())
		{
			$this->fields_form['input'][] = array(
				'type' => 'shop',
				'label' => $this->l('Shop association:'),
				'name' => 'checkBoxShopAsso',
			);
		}

		$this->fields_form['submit'] = array(
			'title' => $this->l('Save   '),
			'class' => 'button'
		);

		$image = ImageManager::thumbnail(_PS_MANU_IMG_DIR_.'/'.$manufacturer->id.'.jpg', $this->table.'_'.(int)$manufacturer->id.'.'.$this->imageType, 350, $this->imageType, true);

		$this->fields_value = array(
			'image' => $image ? $image : false,
			'size' => $image ? filesize(_PS_MANU_IMG_DIR_.'/'.$manufacturer->id.'.jpg') / 1000 : false
		);

		foreach ($this->_languages as $language)
		{
			$this->fields_value['short_description_'.$language['id_lang']] = htmlentities(stripslashes($this->getFieldValue(
				$manufacturer,
				'short_description',
				$language['id_lang']
			)), ENT_COMPAT, 'UTF-8');

			$this->fields_value['description_'.$language['id_lang']] = htmlentities(stripslashes($this->getFieldValue(
				$manufacturer,
				'description',
				$language['id_lang']
			)), ENT_COMPAT, 'UTF-8');
		}

		return parent::renderForm();
	}

	public function renderFormAddress()
	{
		// Change table and className for addresses
	 	$this->table = 'address';
	 	$this->className = 'Address';
	 	$id_address = Tools::getValue('id_address');

	 	// Create Object Address
		$address = new Address($id_address);

		$form = array(
			'legend' => array(
				'title' => $this->l('Addresses'),
				'icon' => 'icon-building'
			)
		);

		if (!$address->id_manufacturer || !Manufacturer::manufacturerExists($address->id_manufacturer))
			$form['input'][] = array(
				'type' => 'select',
				'label' => $this->l('Choose the manufacturer:'),
				'name' => 'id_manufacturer',
				'options' => array(
					'query' => Manufacturer::getManufacturers(),
					'id' => 'id_manufacturer',
					'name' => 'name'
				)
			);
		else
		{
			$form['input'][] = array(
				'type' => 'text',
				'label' => $this->l('Manufacturer:'),
				'name' => 'name',
				'disabled' => true,
			);

			$form['input'][] = array(
				'type' => 'hidden',
				'name' => 'id_manufacturer'
			);
		}

		$form['input'][] = array(
			'type' => 'hidden',
			'name' => 'alias',
		);
		
		$form['input'][] = array(
			'type' => 'hidden',
			'name' => 'id_address',
		);
		
		$form['input'][] = array(
			'type' => 'text',
			'label' => $this->l('Last name:'),
			'name' => 'lastname',
			'required' => true,
			'hint' => $this->l('Invalid characters:').' 0-9!&lt;&gt;,;?=+()@#"�{}_$%:'
		);
		$form['input'][] = array(
			'type' => 'text',
			'label' => $this->l('First name:'),
			'name' => 'firstname',
			'required' => true,
			'hint' => $this->l('Invalid characters:').' 0-9!&lt;&gt;,;?=+()@#"�{}_$%:'
		);
		$form['input'][] = array(
			'type' => 'text',
			'label' => $this->l('Address:'),
			'name' => 'address1',
			'required' => true,
		);
		$form['input'][] = array(
			'type' => 'text',
			'label' => $this->l('Address (2):'),
			'name' => 'address2',
			'required' => false,
		);
		$form['input'][] = array(
			'type' => 'text',
			'label' => $this->l('Zip Code/Postal Code'),
			'name' => 'postcode',
			'required' => true,
			'required' => false,
		);
		$form['input'][] = array(
			'type' => 'text',
			'label' => $this->l('City:'),
			'name' => 'city',
			'required' => true,
		);
		$form['input'][] = array(
			'type' => 'select',
			'label' => $this->l('Country:'),
			'name' => 'id_country',
			'required' => false,
			'default_value' => (int)$this->context->country->id,
			'options' => array(
				'query' => Country::getCountries($this->context->language->id),
				'id' => 'id_country',
				'name' => 'name',
			)
		);
		$form['input'][] = array(
			'type' => 'select',
			'label' => $this->l('State:'),
			'name' => 'id_state',
			'required' => false,
			'options' => array(
				'query' => array(),
				'id' => 'id_state',
				'name' => 'name'
			)
		);
		$form['input'][] = array(
			'type' => 'text',
			'label' => $this->l('Home phone:'),
			'name' => 'phone',
			'required' => false,
		);
		$form['input'][] = array(
			'type' => 'text',
			'label' => $this->l('Mobile phone:'),
			'name' => 'phone_mobile',
			'required' => false,
		);
		$form['input'][] = array(
			'type' => 'textarea',
			'label' => $this->l('Other:'),
			'name' => 'other',
			'required' => false,
			'hint' => $this->l('Forbidden characters:').' &lt;&gt;;=#{}',
			'rows' => 2,
			'cols' => 10
		);
		$form['submit'] = array(
			'title' => $this->l('Save   '),
			'class' => 'button'
		);

		$this->fields_value = array(
			'name' => Manufacturer::getNameById($address->id_manufacturer),
			'alias' => 'manufacturer',
			'id_country' => $address->id_country
		);

		$this->initToolbar();
		$this->fields_form[0]['form'] = $form;
		$this->getlanguages();
		$helper = new HelperForm();
		$helper->currentIndex = self::$currentIndex;
		$helper->token = $this->token;
		$helper->table = $this->table;
		$helper->identifier = $this->identifier;
		$helper->title = $this->l('Edit Addresses');
		$helper->id = $address->id;
		$helper->toolbar_scroll = true;
		$helper->languages = $this->_languages;
		$helper->default_form_language = $this->default_form_language;
		$helper->allow_employee_form_lang = $this->allow_employee_form_lang;
		$helper->fields_value = $this->getFieldsValue($address);
		$helper->toolbar_btn = $this->toolbar_btn;
		$this->content .= $helper->generateForm($this->fields_form);
	}

	/**
	 * AdminController::initToolbar() override
	 * @see AdminController::initToolbar()
	 *
	 */
	public function initToolbar()
	{
		switch ($this->display)
		{
			case 'editaddresses':
			case 'addaddress':
				$this->toolbar_btn['save'] = array(
					'href' => '#',
					'desc' => $this->l('Save')
				);

				// Default cancel button - like old back link
				if (!isset($this->no_back) || $this->no_back == false)
				{
					$back = Tools::safeOutput(Tools::getValue('back', ''));
					if (empty($back))
						$back = self::$currentIndex.'&token='.$this->token;

					$this->toolbar_btn['cancel'] = array(
						'href' => $back,
						'desc' => $this->l('Cancel')
					);
				}
			break;

			default:
				parent::initToolbar();
				$this->toolbar_btn['import'] = array(
					'href' => $this->context->link->getAdminLink('AdminImport', true).'&import_type=manufacturers',
					'desc' => $this->l('Import')
				);
		}
	}

	public function renderView()
	{
		if (!($manufacturer = $this->loadObject()))
			return;
		
		$this->toolbar_btn['new'] = array(
					'href' => $this->context->link->getAdminLink('AdminManufacturers').'&addaddress=1&id_manufacturer='.(int)$manufacturer->id,
					'desc' => $this->l('Add address')
				);
		
		$addresses = $manufacturer->getAddresses($this->context->language->id);

		$products = $manufacturer->getProductsLite($this->context->language->id);
		$total_product = count($products);
		for ($i = 0; $i < $total_product; $i++)
		{
			$products[$i] = new Product($products[$i]['id_product'], false, $this->context->language->id);
			$products[$i]->loadStockData();
			/* Build attributes combinations */
			$combinations = $products[$i]->getAttributeCombinations($this->context->language->id);
			foreach ($combinations as $k => $combination)
			{
				$comb_array[$combination['id_product_attribute']]['reference'] = $combination['reference'];
				$comb_array[$combination['id_product_attribute']]['ean13'] = $combination['ean13'];
				$comb_array[$combination['id_product_attribute']]['upc'] = $combination['upc'];
				$comb_array[$combination['id_product_attribute']]['quantity'] = $combination['quantity'];
				$comb_array[$combination['id_product_attribute']]['attributes'][] = array(
					$combination['group_name'],
					$combination['attribute_name'],
					$combination['id_attribute']
				);
			}

			if (isset($comb_array))
			{
				foreach ($comb_array as $key => $product_attribute)
				{
					$list = '';
					foreach ($product_attribute['attributes'] as $attribute)
						$list .= $attribute[0].' - '.$attribute[1].', ';
					$comb_array[$key]['attributes'] = rtrim($list, ', ');
				}
				isset($comb_array) ? $products[$i]->combination = $comb_array : '';
				unset($comb_array);
			}
		}

		$this->tpl_view_vars = array(
			'manufacturer' => $manufacturer,
			'addresses' => $addresses,
			'products' => $products,
			'stock_management' => Configuration::get('PS_STOCK_MANAGEMENT'),
			'shopContext' => Shop::getContext(),
		);

		return parent::renderView();
	}

	public function initContent()
	{
		// toolbar (save, cancel, new, ..)
		$this->initToolbar();
		if ($this->display == 'editaddresses' || $this->display == 'addaddress')
			$this->content .= $this->renderFormAddress();
		else if ($this->display == 'edit' || $this->display == 'add')
		{
			if (!$this->loadObject(true))
				return;
			$this->content .= $this->renderForm();
		}
		else if ($this->display == 'view')
		{
			// Some controllers use the view action without an object
			if ($this->className)
				$this->loadObject(true);
			$this->content .= $this->renderView();
		}
		else if (!$this->ajax)
		{
			$this->content .= $this->renderList();
			$this->content .= $this->renderOptions();
		}

		$this->context->smarty->assign(array(
			'content' => $this->content,
			'url_post' => self::$currentIndex.'&token='.$this->token,
		));
	}

	/**
	 * AdminController::init() override
	 * @see AdminController::init()
	 */
	public function init()
	{
		parent::init();

		if (Tools::isSubmit('editaddresses'))
			$this->display = 'editaddresses';
		else if (Tools::isSubmit('updateaddress'))
			$this->display = 'editaddresses';
		else if (Tools::isSubmit('addaddress'))
			$this->display = 'addaddress';
		else if (Tools::isSubmit('submitAddaddress'))
			$this->action = 'save';
		else if (Tools::isSubmit('deleteaddress'))
			$this->action = 'delete';
	}

	public function initProcess()
	{
		if (Tools::getValue('submitAddaddress') || Tools::isSubmit('deleteaddress') || Tools::isSubmit('submitBulkdeleteaddress') || Tools::isSubmit('exportaddress'))
		{
			$this->table = 'address';
			$this->className = 'Address';
			$this->identifier = 'id_address';
			$this->deleted = true;
			$this->fields_list = $this->getAddressFieldsList();
		}
		parent::initProcess();
	}

	protected function afterImageUpload()
	{
		$res = true;

		/* Generate image with differents size */
		if (($id_manufacturer = (int)Tools::getValue('id_manufacturer')) &&
			isset($_FILES) &&
			count($_FILES) &&
			file_exists(_PS_MANU_IMG_DIR_.$id_manufacturer.'.jpg'))
		{
			$images_types = ImageType::getImagesTypes('manufacturers');
			foreach ($images_types as $k => $image_type)
			{
				$res &= ImageManager::resize(
					_PS_MANU_IMG_DIR_.$id_manufacturer.'.jpg',
					_PS_MANU_IMG_DIR_.$id_manufacturer.'-'.stripslashes($image_type['name']).'.jpg',
					(int)$image_type['width'],
					(int)$image_type['height']
				);
			}
		}

		if (!$res)
			$this->errors[] = Tools::displayError('Unable to resize one or more of your pictures.');

		return $res;
	}
	
	protected function beforeDelete($object)
	{
		return true;
	}
}<|MERGE_RESOLUTION|>--- conflicted
+++ resolved
@@ -161,10 +161,6 @@
 			),
 			'lastname' => array(
 				'title' => $this->l('Last name'),
-<<<<<<< HEAD
-=======
-				'width' => 100,
->>>>>>> 3e856229
 				'filter_key' => 'a!lastname'
 			),
 			'postcode' => array(
