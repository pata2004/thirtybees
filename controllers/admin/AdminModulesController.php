--- conflicted
+++ resolved
@@ -95,7 +95,6 @@
         $this->list_modules_categories['pricing_promotion']['name'] = $this->l('Pricing and Promotion');
         $this->list_modules_categories['quick_bulk_update']['name'] = $this->l('Quick / Bulk update');
 /* 		$this->list_modules_categories['search_filter']['name'] = $this->l('Search and Filter'); */
-<<<<<<< HEAD
         $this->list_modules_categories['seo']['name'] = $this->l('SEO');
         $this->list_modules_categories['shipping_logistics']['name'] = $this->l('Shipping and Logistics');
         $this->list_modules_categories['slideshows']['name'] = $this->l('Slideshows');
@@ -1617,7 +1616,8 @@
             'page_header_toolbar_btn' => $this->page_header_toolbar_btn,
             'modules_uri' => __PS_BASE_URI__.basename(_PS_MODULE_DIR_),
             'dont_filter' => $dont_filter,
-            'is_contributor' => (int)$this->context->cookie->is_contributor
+            'is_contributor' => (int)$this->context->cookie->is_contributor,
+            'maintenance_mode' => !(bool)Configuration::Get('PS_SHOP_ENABLE')
         );
 
         if ($this->logged_on_addons) {
@@ -1658,1525 +1658,4 @@
         ));
         $this->smartyOutputContent('controllers/modules/quickview.tpl');
     }
-=======
-		$this->list_modules_categories['seo']['name'] = $this->l('SEO');
-		$this->list_modules_categories['shipping_logistics']['name'] = $this->l('Shipping and Logistics');
-		$this->list_modules_categories['slideshows']['name'] = $this->l('Slideshows');
-		$this->list_modules_categories['smart_shopping']['name'] = $this->l('Comparison site & Feed management');
-		$this->list_modules_categories['market_place']['name'] = $this->l('Marketplace');
-		$this->list_modules_categories['others']['name'] = $this->l('Other Modules');
-		$this->list_modules_categories['mobile']['name'] = $this->l('Mobile');
-		$this->list_modules_categories['dashboard']['name'] = $this->l('Dashboard');
-		$this->list_modules_categories['i18n_localization']['name'] = $this->l('Internationalization & Localization');
-		$this->list_modules_categories['emailing']['name'] = $this->l('Emailing & SMS');
-		$this->list_modules_categories['social_networks']['name'] = $this->l('Social Networks');
-
-		uasort($this->list_modules_categories, array($this, 'checkCategoriesNames'));
-
-		// Set Id Employee, Iso Default Country and Filter Configuration
-		$this->id_employee = (int)$this->context->employee->id;
-		$this->iso_default_country = $this->context->country->iso_code;
-		$this->filter_configuration = Configuration::getMultiple(array(
-			'PS_SHOW_TYPE_MODULES_'.(int)$this->id_employee,
-			'PS_SHOW_COUNTRY_MODULES_'.(int)$this->id_employee,
-			'PS_SHOW_INSTALLED_MODULES_'.(int)$this->id_employee,
-			'PS_SHOW_ENABLED_MODULES_'.(int)$this->id_employee,
-			'PS_SHOW_CAT_MODULES_'.(int)$this->id_employee,
-		));
-
-		// Load cache file modules list (natives and partners modules)
-		$xml_modules = false;
-		if (file_exists(_PS_ROOT_DIR_.Module::CACHE_FILE_MODULES_LIST))
-			$xml_modules = @simplexml_load_file(_PS_ROOT_DIR_.Module::CACHE_FILE_MODULES_LIST);
-		if ($xml_modules)
-			foreach ($xml_modules->children() as $xml_module)
-			{
-				/** @var SimpleXMLElement $xml_module */
-				foreach ($xml_module->children() as $module)
-				{
-					/** @var SimpleXMLElement $module */
-					foreach ($module->attributes() as $key => $value)
-					{
-						if ($xml_module->attributes() == 'native' && $key == 'name')
-							$this->list_natives_modules[] = (string)$value;
-						if ($xml_module->attributes() == 'partner' && $key == 'name')
-							$this->list_partners_modules[] = (string)$value;
-					}
-				}
-			}
-	}
-
-	public function checkCategoriesNames($a, $b)
-	{
-		if ($a['name'] === $this->l('Other Modules'))
-			return true;
-
-		return (bool)($a['name'] > $b['name']);
-	}
-
-	public function setMedia()
-	{
-		parent::setMedia();
-		$this->addJqueryPlugin(array('autocomplete', 'fancybox', 'tablefilter'));
-
-		if ($this->context->mode == Context::MODE_HOST && Tools::isSubmit('addnewmodule'))
-			$this->addJS(_PS_JS_DIR_.'admin/addons.js');
-	}
-
-	public function ajaxProcessRefreshModuleList($force_reload_cache = false)
-	{
-		// Refresh modules_list.xml every week
-		if (!$this->isFresh(Module::CACHE_FILE_MODULES_LIST, 86400) || $force_reload_cache)
-		{
-			if ($this->refresh(Module::CACHE_FILE_MODULES_LIST, 'https://'.$this->xml_modules_list))
-				$this->status = 'refresh';
-			elseif ($this->refresh(Module::CACHE_FILE_MODULES_LIST, 'http://'.$this->xml_modules_list))
-				$this->status = 'refresh';
-			else
-				$this->status = 'error';
-		}
-		else
-			$this->status = 'cache';
-
-		// If logged to Addons Webservices, refresh default country native modules list every day
-		if ($this->status != 'error')
-		{
-			if (!$this->isFresh(Module::CACHE_FILE_DEFAULT_COUNTRY_MODULES_LIST, 86400) || $force_reload_cache)
-			{
-				if (file_put_contents(_PS_ROOT_DIR_.Module::CACHE_FILE_DEFAULT_COUNTRY_MODULES_LIST, Tools::addonsRequest('native')))
-					$this->status = 'refresh';
-				else
-					$this->status = 'error';
-			}
-			else
-				$this->status = 'cache';
-
-			if (!$this->isFresh(Module::CACHE_FILE_MUST_HAVE_MODULES_LIST, 86400) || $force_reload_cache)
-			{
-				if (file_put_contents(_PS_ROOT_DIR_.Module::CACHE_FILE_MUST_HAVE_MODULES_LIST, Tools::addonsRequest('must-have')))
-					$this->status = 'refresh';
-				else
-					$this->status = 'error';
-			}
-			else
-				$this->status = 'cache';
-		}
-
-		// If logged to Addons Webservices, refresh customer modules list every day
-		if ($this->logged_on_addons && $this->status != 'error')
-		{
-			if (!$this->isFresh(Module::CACHE_FILE_CUSTOMER_MODULES_LIST, 60) || $force_reload_cache)
-			{
-				if (file_put_contents(_PS_ROOT_DIR_.Module::CACHE_FILE_CUSTOMER_MODULES_LIST, Tools::addonsRequest('customer')))
-					$this->status = 'refresh';
-				else
-					$this->status = 'error';
-			}
-			else
-				$this->status = 'cache';
-		}
-	}
-
-	public function displayAjaxRefreshModuleList()
-	{
-		echo Tools::jsonEncode(array('status' => $this->status));
-	}
-
-
-	public function ajaxProcessLogOnAddonsWebservices()
-	{
-		$content = Tools::addonsRequest('check_customer', array('username_addons' => pSQL(trim(Tools::getValue('username_addons'))), 'password_addons' => pSQL(trim(Tools::getValue('password_addons')))));
-		$xml = @simplexml_load_string($content, null, LIBXML_NOCDATA);
-		if (!$xml)
-			die('KO');
-		$result = strtoupper((string)$xml->success);
-		if (!in_array($result, array('OK', 'KO')))
-			die ('KO');
-		if ($result == 'OK')
-		{
-			Tools::clearXMLCache();
-			Configuration::updateValue('PS_LOGGED_ON_ADDONS', 1);
-			$this->context->cookie->username_addons = pSQL(trim(Tools::getValue('username_addons')));
-			$this->context->cookie->password_addons = pSQL(trim(Tools::getValue('password_addons')));
-			$this->context->cookie->is_contributor = (int)$xml->is_contributor;
-			$this->context->cookie->write();
-		}
-		die($result);
-	}
-
-	public function ajaxProcessLogOutAddonsWebservices()
-	{
-		$this->context->cookie->username_addons = '';
-		$this->context->cookie->password_addons = '';
-		$this->context->cookie->is_contributor = 0;
-		$this->context->cookie->write();
-		die('OK');
-	}
-
-	public function ajaxProcessReloadModulesList()
-	{
-		if (Tools::getValue('filterCategory'))
-			Configuration::updateValue('PS_SHOW_CAT_MODULES_'.(int)$this->id_employee, Tools::getValue('filterCategory'));
-		if (Tools::getValue('unfilterCategory'))
-			Configuration::updateValue('PS_SHOW_CAT_MODULES_'.(int)$this->id_employee, '');
-
-		$this->initContent();
-		$this->smartyOutputContent('controllers/modules/list.tpl');
-		exit;
-	}
-
-	public function ajaxProcessGetTabModulesList()
-	{
-		$tab_modules_list = Tools::getValue('tab_modules_list');
-		$back = Tools::getValue('back_tab_modules_list');
-		if ($back)
-			$back .= '&tab_modules_open=1';
-		$modules_list = array('installed' =>array(), 'not_installed' => array());
-		if ($tab_modules_list)
-		{
-			$tab_modules_list = explode(',', $tab_modules_list);
-			$modules_list_unsort = $this->getModulesByInstallation($tab_modules_list);
-		}
-
-		$installed = $uninstalled = array();
-		foreach ($tab_modules_list as $key => $value)
-		{
-			$continue = 0;
-			foreach ($modules_list_unsort['installed'] as $mod_in)
-				if ($mod_in->name == $value)
-				{
-					$continue = 1;
-					$installed[] = $mod_in;
-				}
-			if ($continue)
-				continue;
-			foreach ($modules_list_unsort['not_installed'] as $mod_in)
-				if ($mod_in->name == $value)
-					$uninstalled[] = $mod_in;
-		}
-
-		$modules_list_sort = array(
-			'installed' => $installed,
-			'not_installed' => $uninstalled
-			);
-
-		$this->context->smarty->assign(array(
-			'tab_modules_list' => $modules_list_sort,
-			'admin_module_favorites_view' => $this->context->link->getAdminLink('AdminModules').'&select=favorites',
-		));
-
-		$this->smartyOutputContent('controllers/modules/tab_modules_list.tpl');
-		exit;
-	}
-
-	public function ajaxProcessSetFilter()
-	{
-		$this->setFilterModules(Tools::getValue('module_type'), Tools::getValue('country_module_value'), Tools::getValue('module_install'), Tools::getValue('module_status'));
-		die('OK');
-	}
-
-	public function ajaxProcessSaveFavoritePreferences()
-	{
-		$action = Tools::getValue('action_pref');
-		$value = Tools::getValue('value_pref');
-		$module = Tools::getValue('module_pref');
-		$id_module_preference = (int)Db::getInstance()->getValue('SELECT `id_module_preference` FROM `'._DB_PREFIX_.'module_preference` WHERE `id_employee` = '.(int)$this->id_employee.' AND `module` = \''.pSQL($module).'\'');
-		if ($id_module_preference > 0)
-		{
-			if ($action == 'i')
-				$update = array('interest' => ($value == '' ? null : (int)$value));
-			if ($action == 'f')
-				$update = array('favorite' => ($value == '' ? null : (int)$value));
-			Db::getInstance()->update('module_preference', $update, '`id_employee` = '.(int)$this->id_employee.' AND `module` = \''.pSQL($module).'\'', 0, true);
-		}
-		else
-		{
-			$insert = array('id_employee' => (int)$this->id_employee, 'module' => pSQL($module), 'interest' => null, 'favorite' => null);
-			if ($action == 'i')
-				$insert['interest'] = ($value == '' ? null : (int)$value);
-			if ($action == 'f')
-				$insert['favorite'] = ($value == '' ? null : (int)$value);
-			Db::getInstance()->insert('module_preference', $insert, true);
-		}
-		die('OK');
-	}
-
-	public function ajaxProcessSaveTabModulePreferences()
-	{
-		$values = Tools::getValue('value_pref');
-		$module = Tools::getValue('module_pref');
-		if (Validate::isModuleName($module))
-		{
-			Db::getInstance()->execute('DELETE FROM `'._DB_PREFIX_.'tab_module_preference` WHERE `id_employee` = '.(int)$this->id_employee.' AND `module` = \''.pSQL($module).'\'');
-			if (is_array($values) && count($values))
-				foreach ($values as $value)
-					Db::getInstance()->execute('
-						INSERT INTO `'._DB_PREFIX_.'tab_module_preference` (`id_tab_module_preference`, `id_employee`, `id_tab`, `module`)
-						VALUES (NULL, '.(int)$this->id_employee.', '.(int)$value.', \''.pSQL($module).'\');');
-		}
-		die('OK');
-	}
-
-	/*
-	** Get current URL
-	**
-	** @param array $remove List of keys to remove from URL
-	** @return string
-	*/
-	protected function getCurrentUrl($remove = array())
-	{
-		$url = $_SERVER['REQUEST_URI'];
-		if (!$remove)
-			return $url;
-
-		if (!is_array($remove))
-			$remove = array($remove);
-
-		$url = preg_replace('#(?<=&|\?)('.implode('|', $remove).')=.*?(&|$)#i', '', $url);
-		$len = strlen($url);
-		if ($url[$len - 1] == '&')
-			$url = substr($url, 0, $len - 1);
-		return $url;
-	}
-
-	protected function extractArchive($file, $redirect = true)
-	{
-		$zip_folders = array();
-		$tmp_folder = _PS_MODULE_DIR_.md5(time());
-
-		$success = false;
-		if (substr($file, -4) == '.zip')
-		{
-			if (Tools::ZipExtract($file, $tmp_folder))
-			{
-				$zip_folders = scandir($tmp_folder);
-				if (Tools::ZipExtract($file, _PS_MODULE_DIR_))
-					$success = true;
-			}
-		}
-		else
-		{
-			require_once(_PS_TOOL_DIR_.'tar/Archive_Tar.php');
-			$archive = new Archive_Tar($file);
-			if ($archive->extract($tmp_folder))
-			{
-				$zip_folders = scandir($tmp_folder);
-				if ($archive->extract(_PS_MODULE_DIR_))
-					$success = true;
-			}
-		}
-
-		if (!$success)
-			$this->errors[] = Tools::displayError('There was an error while extracting the module (file may be corrupted).');
-		else
-		{
-			//check if it's a real module
-			foreach ($zip_folders as $folder)
-				if (!in_array($folder, array('.', '..', '.svn', '.git', '__MACOSX')) && !Module::getInstanceByName($folder))
-				{
-					$this->errors[] = sprintf(Tools::displayError('The module %1$s that you uploaded is not a valid module.'), $folder);
-					$this->recursiveDeleteOnDisk(_PS_MODULE_DIR_.$folder);
-				}
-		}
-
-		@unlink($file);
-		$this->recursiveDeleteOnDisk($tmp_folder);
-
-		if ($success && $redirect)
-			Tools::redirectAdmin(self::$currentIndex.'&conf=8&anchor='.ucfirst($folder).'&token='.$this->token);
-
-		return $success;
-	}
-
-	protected function recursiveDeleteOnDisk($dir)
-	{
-		if (strpos(realpath($dir), realpath(_PS_MODULE_DIR_)) === false)
-			return;
-		if (is_dir($dir))
-		{
-			$objects = scandir($dir);
-			foreach ($objects as $object)
-				if ($object != '.' && $object != '..')
-				{
-					if (filetype($dir.'/'.$object) == 'dir')
-						$this->recursiveDeleteOnDisk($dir.'/'.$object);
-					else
-						unlink($dir.'/'.$object);
-				}
-			reset($objects);
-			rmdir($dir);
-		}
-	}
-
-	/*
-	** Filter Configuration Methods
-	** Set and reset filter configuration
-	*/
-
-	protected function setFilterModules($module_type, $country_module_value, $module_install, $module_status)
-	{
-		Configuration::updateValue('PS_SHOW_TYPE_MODULES_'.(int)$this->id_employee, $module_type);
-		Configuration::updateValue('PS_SHOW_COUNTRY_MODULES_'.(int)$this->id_employee, $country_module_value);
-		Configuration::updateValue('PS_SHOW_INSTALLED_MODULES_'.(int)$this->id_employee, $module_install);
-		Configuration::updateValue('PS_SHOW_ENABLED_MODULES_'.(int)$this->id_employee, $module_status);
-	}
-
-	protected function resetFilterModules()
-	{
-		Configuration::updateValue('PS_SHOW_TYPE_MODULES_'.(int)$this->id_employee, 'allModules');
-		Configuration::updateValue('PS_SHOW_COUNTRY_MODULES_'.(int)$this->id_employee, 0);
-		Configuration::updateValue('PS_SHOW_INSTALLED_MODULES_'.(int)$this->id_employee, 'installedUninstalled');
-		Configuration::updateValue('PS_SHOW_ENABLED_MODULES_'.(int)$this->id_employee, 'enabledDisabled');
-		Configuration::updateValue('PS_SHOW_CAT_MODULES_'.(int)$this->id_employee, '');
-	}
-
-	/*
-	** Post Process Filter
-	**
-	*/
-
-	public function postProcessFilterModules()
-	{
-		$this->setFilterModules(Tools::getValue('module_type'), Tools::getValue('country_module_value'), Tools::getValue('module_install'), Tools::getValue('module_status'));
-		Tools::redirectAdmin(self::$currentIndex.'&token='.$this->token);
-	}
-
-	public function postProcessResetFilterModules()
-	{
-		$this->resetFilterModules();
-		Tools::redirectAdmin(self::$currentIndex.'&token='.$this->token);
-	}
-
-	public function postProcessFilterCategory()
-	{
-		// Save configuration and redirect employee
-		Configuration::updateValue('PS_SHOW_CAT_MODULES_'.(int)$this->id_employee, Tools::getValue('filterCategory'));
-		Tools::redirectAdmin(self::$currentIndex.'&token='.$this->token);
-	}
-
-	public function postProcessUnfilterCategory()
-	{
-		// Save configuration and redirect employee
-		Configuration::updateValue('PS_SHOW_CAT_MODULES_'.(int)$this->id_employee, '');
-		Tools::redirectAdmin(self::$currentIndex.'&token='.$this->token);
-	}
-
-	/*
-	** Post Process Module CallBack
-	**
-	*/
-
-	public function postProcessReset()
-	{
-		if ($this->tabAccess['edit'] === '1')
-		{
-			$module = Module::getInstanceByName(Tools::getValue('module_name'));
-			if (Validate::isLoadedObject($module))
-			{
-				if (!$module->getPermission('configure'))
-					$this->errors[] = Tools::displayError('You do not have the permission to use this module.');
-				else
-				{
-					if (Tools::getValue('keep_data') == '1' && method_exists($module, 'reset'))
-					{
-						if ($module->reset())
-							Tools::redirectAdmin(self::$currentIndex.'&conf=21&token='.$this->token.'&tab_module='.$module->tab.'&module_name='.$module->name.'&anchor='.ucfirst($module->name));
-						else
-							$this->errors[] = Tools::displayError('Cannot reset this module.');
-					}
-					else
-					{
-						if ($module->uninstall())
-							if ($module->install())
-								Tools::redirectAdmin(self::$currentIndex.'&conf=21&token='.$this->token.'&tab_module='.$module->tab.'&module_name='.$module->name.'&anchor='.ucfirst($module->name));
-							else
-								$this->errors[] = Tools::displayError('Cannot install this module.');
-						else
-							$this->errors[] = Tools::displayError('Cannot uninstall this module.');
-					}
-				}
-			}
-			else
-				$this->errors[] = Tools::displayError('Cannot load the module\'s object.');
-
-			if (($errors = $module->getErrors()) && is_array($errors))
-				$this->errors = array_merge($this->errors, $errors);
-		}
-		else
-			$this->errors[] = Tools::displayError('You do not have permission to add this.');
-	}
-
-	public function postProcessDownload()
-	{
-		/* PrestaShop demo mode */
-		if (_PS_MODE_DEMO_ || ($this->context->mode == Context::MODE_HOST))
-		{
-			$this->errors[] = Tools::displayError('This functionality has been disabled.');
-			return;
-		}
-
-		// Try to upload and unarchive the module
-		if ($this->tabAccess['add'] === '1')
-		{
-			// UPLOAD_ERR_OK: 0
-			// UPLOAD_ERR_INI_SIZE: 1
-			// UPLOAD_ERR_FORM_SIZE: 2
-			// UPLOAD_ERR_NO_TMP_DIR: 6
-			// UPLOAD_ERR_CANT_WRITE: 7
-			// UPLOAD_ERR_EXTENSION: 8
-			// UPLOAD_ERR_PARTIAL: 3
-
-			if (isset($_FILES['file']['error']) && $_FILES['file']['error'] != UPLOAD_ERR_OK)
-				switch ($_FILES['file']['error'])
-				{
-					case UPLOAD_ERR_INI_SIZE:
-					case UPLOAD_ERR_FORM_SIZE:
-						$this->errors[] = sprintf($this->l('File too large (limit of %s bytes).'), Tools::getMaxUploadSize());
-					break;
-					case UPLOAD_ERR_PARTIAL:
-						$this->errors[] = $this->l('File upload was not completed.');
-					break;
-					case UPLOAD_ERR_NO_FILE:
-						$this->errors[] = $this->l('No file was uploaded.');
-					break;
-					default:
-						$this->errors[] = sprintf($this->l('Internal error #%s'), $_FILES['newfile']['error']);
-					break;
-				}
-			elseif (!isset($_FILES['file']['tmp_name']) || empty($_FILES['file']['tmp_name']))
-				$this->errors[] = $this->l('No file has been selected');
-			elseif (substr($_FILES['file']['name'], -4) != '.tar' && substr($_FILES['file']['name'], -4) != '.zip'
-				&& substr($_FILES['file']['name'], -4) != '.tgz' && substr($_FILES['file']['name'], -7) != '.tar.gz')
-				$this->errors[] = Tools::displayError('Unknown archive type.');
-			elseif (!move_uploaded_file($_FILES['file']['tmp_name'], _PS_MODULE_DIR_.$_FILES['file']['name']))
-				$this->errors[] = Tools::displayError('An error occurred while copying the archive to the module directory.');
-			else
-				$this->extractArchive(_PS_MODULE_DIR_.$_FILES['file']['name']);
-		}
-		else
-			$this->errors[] = Tools::displayError('You do not have permission to add this.');
-	}
-
-	public function postProcessEnable()
-	{
-		if ($this->tabAccess['edit'] === '1')
-		{
-			$module = Module::getInstanceByName(Tools::getValue('module_name'));
-			if (Validate::isLoadedObject($module))
-			{
-				if (!$module->getPermission('configure'))
-					$this->errors[] = Tools::displayError('You do not have the permission to use this module.');
-				else
-				{
-					if (Tools::getValue('enable'))
-						$module->enable();
-					else
-						$module->disable();
-					Tools::redirectAdmin($this->getCurrentUrl('enable'));
-				}
-			}
-			else
-				$this->errors[] = Tools::displayError('Cannot load the module\'s object.');
-		}
-		else
-			$this->errors[] = Tools::displayError('You do not have permission to add this.');
-	}
-
-	public function postProcessEnable_Device()
-	{
-		if ($this->tabAccess['edit'] === '1')
-		{
-			$module = Module::getInstanceByName(Tools::getValue('module_name'));
-			if (Validate::isLoadedObject($module))
-			{
-				if (!$module->getPermission('configure'))
-					$this->errors[] = Tools::displayError('You do not have the permission to use this module.');
-				else
-				{
-					$module->enableDevice((int)Tools::getValue('enable_device'));
-					Tools::redirectAdmin($this->getCurrentUrl('enable_device'));
-				}
-			}
-			else
-				$this->errors[] = Tools::displayError('Cannot load the module\'s object.');
-		}
-		else
-			$this->errors[] = Tools::displayError('You do not have permission to add this.');
-	}
-
-	public function postProcessDisable_Device()
-	{
-		if ($this->tabAccess['edit'] === '1')
-		{
-			$module = Module::getInstanceByName(Tools::getValue('module_name'));
-			if (Validate::isLoadedObject($module))
-			{
-				if (!$module->getPermission('configure'))
-					$this->errors[] = Tools::displayError('You do not have the permission to use this module.');
-				else
-				{
-					$module->disableDevice((int)Tools::getValue('disable_device'));
-					Tools::redirectAdmin($this->getCurrentUrl('disable_device'));
-				}
-			}
-			else
-				$this->errors[] = Tools::displayError('Cannot load the module\'s object.');
-		}
-		else
-			$this->errors[] = Tools::displayError('You do not have permission to add this.');
-	}
-
-	public function postProcessDelete()
-	{
-	 	/* PrestaShop demo mode */
-		if (_PS_MODE_DEMO_)
-		{
-			$this->errors[] = Tools::displayError('This functionality has been disabled.');
-			return;
-		}
-
-		if ($this->tabAccess['delete'] === '1')
-		{
-			if (Tools::getValue('module_name') != '')
-			{
-				$module = Module::getInstanceByName(Tools::getValue('module_name'));
-				if (Validate::isLoadedObject($module) && !$module->getPermission('configure'))
-					$this->errors[] = Tools::displayError('You do not have the permission to use this module.');
-				else
-				{
-					// Uninstall the module before deleting the files, but do not block the process if uninstall returns false
-					if (Module::isInstalled($module->name))
-						$module->uninstall();
-					$moduleDir = _PS_MODULE_DIR_.str_replace(array('.', '/', '\\'), array('', '', ''), Tools::getValue('module_name'));
-					$this->recursiveDeleteOnDisk($moduleDir);
-					if (!file_exists($moduleDir))
-						Tools::redirectAdmin(self::$currentIndex.'&conf=22&token='.$this->token.'&tab_module='.Tools::getValue('tab_module').'&module_name='.Tools::getValue('module_name'));
-					else
-						$this->errors[] = Tools::displayError('Sorry, the module cannot be deleted. Please check if you have the right permissions on this folder.');
-				}
-			}
-		}
-		else
-			$this->errors[] = Tools::displayError('You do not have permission to delete this.');
-	}
-
-	public function postProcessCallback()
-	{
-		$return = false;
-		$installed_modules = array();
-
-		foreach ($this->map as $key => $method)
-		{
-			if (!Tools::getValue($key))
-				continue;
-
-			/* PrestaShop demo mode */
-			if (_PS_MODE_DEMO_)
-			{
-				$this->errors[] = Tools::displayError('This functionality has been disabled.');
-				return;
-			}
-
-			if ($key == 'check')
-				$this->ajaxProcessRefreshModuleList(true);
-			elseif ($key == 'checkAndUpdate')
-			{
-				$modules = array();
-				$this->ajaxProcessRefreshModuleList(true);
-				$modules_on_disk = Module::getModulesOnDisk(true, $this->logged_on_addons, $this->id_employee);
-
-				// Browse modules list
-				foreach ($modules_on_disk as $km => $module_on_disk)
-				{
-					if (!Tools::getValue('module_name') && isset($module_on_disk->version_addons) && $module_on_disk->version_addons)
-						$modules[] = $module_on_disk->name;
-				}
-
-				if (!Tools::getValue('module_name'))
-					$modules_list_save = implode('|', $modules);
-
-			}
-			elseif (($modules = Tools::getValue($key)) && $key != 'checkAndUpdate')
-			{
-				if (strpos($modules, '|'))
-				{
-					$modules_list_save = $modules;
-					$modules = explode('|', $modules);
-				}
-
-				if (!is_array($modules))
-					$modules = (array)$modules;
-			}
-
-			$module_upgraded = array();
-			$module_errors = array();
-			if (isset($modules))
-				foreach ($modules as $name)
-				{
-					$module_to_update = array();
-					$module_to_update[$name] = null;
-					$full_report = null;
-					// If Addons module, download and unzip it before installing it
-					if (!file_exists(_PS_MODULE_DIR_.$name.'/'.$name.'.php') || $key == 'update')
-					{
-						$files_list = array(
-							array('type' => 'addonsNative', 'file' => Module::CACHE_FILE_DEFAULT_COUNTRY_MODULES_LIST, 'loggedOnAddons' => 0),
-							array('type' => 'addonsBought', 'file' => Module::CACHE_FILE_CUSTOMER_MODULES_LIST, 'loggedOnAddons' => 1),
-						);
-
-						foreach ($files_list as $f)
-							if (file_exists(_PS_ROOT_DIR_.$f['file']))
-							{
-								$file = $f['file'];
-								$content = Tools::file_get_contents(_PS_ROOT_DIR_.$file);
-								if ($xml = @simplexml_load_string($content, null, LIBXML_NOCDATA))
-									foreach ($xml->module as $modaddons)
-										if (Tools::strtolower($name) == Tools::strtolower($modaddons->name))
-										{
-											$module_to_update[$name]['id'] = $modaddons->id;
-											$module_to_update[$name]['displayName'] = $modaddons->displayName;
-											$module_to_update[$name]['need_loggedOnAddons'] = $f['loggedOnAddons'];
-										}
-							}
-
-						foreach ($module_to_update as $name => $attr)
-						{
-							if ((is_null($attr) && $this->logged_on_addons == 0) || ($attr['need_loggedOnAddons'] == 1 && $this->logged_on_addons == 0))
-								$this->errors[] = sprintf(Tools::displayError('You need to be logged in to your PrestaShop Addons account in order to update the %s module. %s'), '<strong>'.$name.'</strong>', '<a href="#" class="addons_connect" data-toggle="modal" data-target="#modal_addons_connect" title="Addons">'.$this->l('Click here to log in.').'</a>');
-							elseif (!is_null($attr['id']))
-							{
-								$download_ok = false;
-								if ($attr['need_loggedOnAddons'] == 0 && file_put_contents(_PS_MODULE_DIR_.$name.'.zip', Tools::addonsRequest('module', array('id_module' => pSQL($attr['id'])))))
-									$download_ok = true;
-								elseif ($attr['need_loggedOnAddons'] == 1 && $this->logged_on_addons && file_put_contents(_PS_MODULE_DIR_.$name.'.zip', Tools::addonsRequest('module', array('id_module' => pSQL($attr['id']), 'username_addons' => pSQL(trim($this->context->cookie->username_addons)), 'password_addons' => pSQL(trim($this->context->cookie->password_addons))))))
-									$download_ok = true;
-
-								if (!$download_ok)
-									$this->errors[] = sprintf(Tools::displayError('Module %s cannot be upgraded: Error while downloading the latest version.'), '<strong>'.$attr['displayName'].'</strong>');
-								elseif (!$this->extractArchive(_PS_MODULE_DIR_.$name.'.zip', false))
-									$this->errors[] = sprintf(Tools::displayError('Module %s cannot be upgraded: Error while extracting the latest version.'), '<strong>'.$attr['displayName'].'</strong>');
-								else
-									$module_upgraded[] = $name;
-							}
-							else
-								$this->errors[] = sprintf(Tools::displayError('You do not have the rights to update the %s module. Please make sure you are logged in to the PrestaShop Addons account that purchased the module.'), '<strong>'.$name.'</strong>');
-						}
-					}
-
-					if (count($this->errors))
-						continue;
-
-					// Check potential error
-					if (!($module = Module::getInstanceByName(urldecode($name))))
-						$this->errors[] = $this->l('Module not found');
-					elseif (($this->context->mode >= Context::MODE_HOST_CONTRIB) && in_array($module->name, Module::$hosted_modules_blacklist))
-						$this->errors[] = Tools::displayError('You do not have permission to access this module.');
-					elseif ($key == 'install' && $this->tabAccess['add'] !== '1')
-						$this->errors[] = Tools::displayError('You do not have permission to install this module.');
-					elseif ($key == 'install' && ($this->context->mode == Context::MODE_HOST) && !Module::isModuleTrusted($module->name))
-						$this->errors[] = Tools::displayError('You do not have permission to install this module.');
-					elseif ($key == 'delete' && ($this->tabAccess['delete'] !== '1' || !$module->getPermission('configure')))
-						$this->errors[] = Tools::displayError('You do not have permission to delete this module.');
-					elseif ($key == 'configure' && ($this->tabAccess['edit'] !== '1' || !$module->getPermission('configure') || !Module::isInstalled(urldecode($name))))
-						$this->errors[] = Tools::displayError('You do not have permission to configure this module.');
-					elseif ($key == 'install' && Module::isInstalled($module->name))
-						$this->errors[] = sprintf(Tools::displayError('This module is already installed: %s.'), $module->name);
-					elseif ($key == 'uninstall' && !Module::isInstalled($module->name))
-						$this->errors[] = sprintf(Tools::displayError('This module has already been uninstalled: %s.'), $module->name);
-					elseif ($key == 'update' && !Module::isInstalled($module->name))
-						$this->errors[] = sprintf(Tools::displayError('This module needs to be installed in order to be updated: %s.'), $module->name);
-					else
-					{
-						// If we install a module, force temporary global context for multishop
-						if (Shop::isFeatureActive() && Shop::getContext() != Shop::CONTEXT_ALL && $method != 'getContent')
-						{
-							$shop_id = (int)Context::getContext()->shop->id;
-							Context::getContext()->tmpOldShop = clone(Context::getContext()->shop);
-							if ($shop_id)
-								Context::getContext()->shop = new Shop($shop_id);
-						}
-
-						//retrocompatibility
-						if (Tools::getValue('controller') != '')
-							$_POST['tab'] = Tools::safeOutput(Tools::getValue('controller'));
-
-						$echo = '';
-						if ($key != 'update' && $key != 'checkAndUpdate')
-						{
-						// We check if method of module exists
-							if (!method_exists($module, $method))
-								throw new PrestaShopException('Method of module cannot be found');
-
-							if ($key == 'uninstall' && !Module::getPermissionStatic($module->id, 'uninstall'))
-								$this->errors[] = Tools::displayError('You do not have permission to uninstall this module.');
-
-							if (count($this->errors))
-								continue;
-							// Get the return value of current method
-							$echo = $module->{$method}();
-
-							// After a successful install of a single module that has a configuration method, to the configuration page
-							if ($key == 'install' && $echo === true && strpos(Tools::getValue('install'), '|') === false && method_exists($module, 'getContent'))
-								Tools::redirectAdmin(self::$currentIndex.'&token='.$this->token.'&configure='.$module->name.'&conf=12');
-						}
-
-						// If the method called is "configure" (getContent method), we show the html code of configure page
-						if ($key == 'configure' && Module::isInstalled($module->name))
-						{
-							$this->bootstrap = (isset($module->bootstrap) && $module->bootstrap);
-							if (isset($module->multishop_context))
-								$this->multishop_context = $module->multishop_context;
-
-							$back_link = self::$currentIndex.'&token='.$this->token.'&tab_module='.$module->tab.'&module_name='.$module->name;
-							$hook_link = 'index.php?tab=AdminModulesPositions&token='.Tools::getAdminTokenLite('AdminModulesPositions').'&show_modules='.(int)$module->id;
-							$trad_link = 'index.php?tab=AdminTranslations&token='.Tools::getAdminTokenLite('AdminTranslations').'&type=modules&lang=';
-							$disable_link = $this->context->link->getAdminLink('AdminModules').'&module_name='.$module->name.'&enable=0&tab_module='.$module->tab;
-							$uninstall_link = $this->context->link->getAdminLink('AdminModules').'&module_name='.$module->name.'&uninstall='.$module->name.'&tab_module='.$module->tab;
-							$reset_link = $this->context->link->getAdminLink('AdminModules').'&module_name='.$module->name.'&reset&tab_module='.$module->tab;
-							$update_link = $this->context->link->getAdminLink('AdminModules').'&checkAndUpdate=1&module_name='.$module->name;
-
-							$is_reset_ready = false;
-							if (method_exists($module, 'reset'))
-								$is_reset_ready = true;
-
-							$this->context->smarty->assign(
-								array(
-									'module_name' => $module->name,
-									'module_display_name' => $module->displayName,
-									'back_link' => $back_link,
-									'module_hook_link' => $hook_link,
-									'module_disable_link' => $disable_link,
-									'module_uninstall_link' => $uninstall_link,
-									'module_reset_link' => $reset_link,
-									'module_update_link' => $update_link,
-									'trad_link' => $trad_link,
-									'module_languages' => Language::getLanguages(false),
-									'theme_language_dir' => _THEME_LANG_DIR_,
-									'page_header_toolbar_title' => $this->page_header_toolbar_title,
-									'page_header_toolbar_btn' => $this->page_header_toolbar_btn,
-									'add_permission' => $this->tabAccess['add'],
-									'is_reset_ready' => $is_reset_ready,
-								)
-							);
-
-							// Display checkbox in toolbar if multishop
-							if (Shop::isFeatureActive())
-							{
-								if (Shop::getContext() == Shop::CONTEXT_SHOP)
-									$shop_context = 'shop <strong>'.$this->context->shop->name.'</strong>';
-								elseif (Shop::getContext() == Shop::CONTEXT_GROUP)
-								{
-									$shop_group = new ShopGroup((int)Shop::getContextShopGroupID());
-									$shop_context = 'all shops of group shop <strong>'.$shop_group->name.'</strong>';
-								}
-								else
-									$shop_context = 'all shops';
-
-								$this->context->smarty->assign(array(
-									'module' => $module,
-									'display_multishop_checkbox' => true,
-									'current_url' => $this->getCurrentUrl('enable'),
-									'shop_context' => $shop_context,
-								));
-							}
-
-							$this->context->smarty->assign(array(
-								'is_multishop' => Shop::isFeatureActive(),
-								'multishop_context' => Shop::CONTEXT_ALL | Shop::CONTEXT_GROUP | Shop::CONTEXT_SHOP
-							));
-
-							if (Shop::isFeatureActive() && isset(Context::getContext()->tmpOldShop))
-							{
-								Context::getContext()->shop = clone(Context::getContext()->tmpOldShop);
-								unset(Context::getContext()->tmpOldShop);
-							}
-
-							// Display module configuration
-							$header = $this->context->smarty->fetch('controllers/modules/configure.tpl');
-							$configuration_bar = $this->context->smarty->fetch('controllers/modules/configuration_bar.tpl');
-
-							$output = $header.$echo;
-
-							if (isset($this->_modules_ad[$module->name]))
-							{
-								$ad_modules = $this->getModulesByInstallation($this->_modules_ad[$module->name]);
-
-								foreach ($ad_modules['not_installed'] as $key => &$module)
-								{
-									if (isset($module->addons_buy_url))
-										$module->addons_buy_url = str_replace('utm_source=v1trunk_api', 'utm_source=back-office', $module->addons_buy_url)
-											.'&utm_medium=related-modules&utm_campaign=back-office-'.strtoupper($this->context->language->iso_code)
-											.'&utm_content='.(($this->context->mode >= Context::MODE_HOST_CONTRIB) ? 'cloud' : 'download');
-									if (isset($module->description_full) && trim($module->description_full) != '')
-										$module->show_quick_view = true;
-								}
-								$this->context->smarty->assign(array(
-									'ad_modules' => $ad_modules,
-									'currentIndex' => self::$currentIndex
-								));
-								$ad_bar = $this->context->smarty->fetch('controllers/modules/ad_bar.tpl');
-								$output .= $ad_bar;
-							}
-
-							$this->context->smarty->assign('module_content', $output.$configuration_bar);
-						}
-						elseif ($echo === true)
-						{
-							$return = 13;
-							if ($method == 'install')
-							{
-								$return = 12;
-								$installed_modules[] = $module->id;
-							}
-						}
-						elseif ($echo === false)
-							$module_errors[] = array('name' => $name, 'message' => $module->getErrors());
-
-						if (Shop::isFeatureActive() && Shop::getContext() != Shop::CONTEXT_ALL && isset(Context::getContext()->tmpOldShop))
-						{
-							Context::getContext()->shop = clone(Context::getContext()->tmpOldShop);
-							unset(Context::getContext()->tmpOldShop);
-						}
-					}
-					if ($key != 'configure' && Tools::getIsset('bpay'))
-						Tools::redirectAdmin('index.php?tab=AdminPayment&token='.Tools::getAdminToken('AdminPayment'.(int)Tab::getIdFromClassName('AdminPayment').(int)$this->id_employee));
-				}
-
-			if (count($module_errors))
-			{
-				// If error during module installation, no redirection
-				$html_error = $this->generateHtmlMessage($module_errors);
-				if ($key == 'uninstall')
-					$this->errors[] = sprintf(Tools::displayError('The following module(s) could not be uninstalled properly: %s.'), $html_error);
-				else
-					$this->errors[] = sprintf(Tools::displayError('The following module(s) could not be installed properly: %s.'), $html_error);
-				$this->context->smarty->assign('error_module', 'true');
-			}
-		}
-
-		if ($return)
-		{
-			$params = (count($installed_modules)) ? '&installed_modules='.implode('|', $installed_modules) : '';
-
-			// If redirect parameter is present and module installed with success, we redirect on configuration module page
-			if (Tools::getValue('redirect') == 'config' && Tools::getValue('module_name') != '' && $return == '12' && Module::isInstalled(pSQL(Tools::getValue('module_name'))))
-				Tools::redirectAdmin('index.php?controller=adminmodules&configure='.Tools::getValue('module_name').'&token='.Tools::getValue('token').'&module_name='.Tools::getValue('module_name').$params);
-			Tools::redirectAdmin(self::$currentIndex.'&conf='.$return.'&token='.$this->token.'&tab_module='.$module->tab.'&module_name='.$module->name.'&anchor='.ucfirst($module->name).(isset($modules_list_save) ? '&modules_list='.$modules_list_save : '').$params);
-		}
-
-		if (Tools::getValue('update') || Tools::getValue('checkAndUpdate'))
-		{
-			$updated = '&updated=1';
-			if (Tools::getValue('checkAndUpdate'))
-			{
-				$updated = '&check=1';
-				if (Tools::getValue('module_name'))
-				{
-					$module = Module::getInstanceByName(Tools::getValue('module_name'));
-					if (!Validate::isLoadedObject($module))
-						unset($module);
-				}
-			}
-
-			$module_upgraded = implode('|', $module_upgraded);
-
-			if (isset($module_upgraded) && $module_upgraded != '')
-				Tools::redirectAdmin(self::$currentIndex.'&token='.$this->token.'&updated=1&module_name='.$module_upgraded);
-			elseif (isset($modules_list_save))
-				Tools::redirectAdmin(self::$currentIndex.'&token='.$this->token.'&updated=1&module_name='.$modules_list_save);
-			elseif (isset($module))
-				Tools::redirectAdmin(self::$currentIndex.'&token='.$this->token.$updated.'&tab_module='.$module->tab.'&module_name='.$module->name.'&anchor='.ucfirst($module->name).(isset($modules_list_save) ? '&modules_list='.$modules_list_save : ''));
-		}
-	}
-
-	protected function getModulesByInstallation($tab_modules_list = null)
-	{
-		$all_modules = Module::getModulesOnDisk(true, $this->logged_on_addons, $this->id_employee);
-		$all_unik_modules = array();
-		$modules_list = array('installed' =>array(), 'not_installed' => array());
-
-		foreach ($all_modules as $mod)
-			if (!isset($all_unik_modules[$mod->name]))
-				$all_unik_modules[$mod->name] = $mod;
-
-		$all_modules = $all_unik_modules;
-
-		foreach ($all_modules as $module)
-		{
-			if (!isset($tab_modules_list) || in_array($module->name, $tab_modules_list))
-			{
-				$perm = true;
-				if ($module->id)
-					$perm &= Module::getPermissionStatic($module->id, 'configure');
-				else
-				{
-					$id_admin_module = Tab::getIdFromClassName('AdminModules');
-					$access = Profile::getProfileAccess($this->context->employee->id_profile, $id_admin_module);
-					if (!$access['edit'])
-						$perm &= false;
-				}
-
-				if (in_array($module->name, $this->list_partners_modules))
-					$module->type = 'addonsPartner';
-
-				if ($perm)
-				{
-					$this->fillModuleData($module, 'array');
-					if ($module->id)
-						$modules_list['installed'][] = $module;
-					else
-						$modules_list['not_installed'][] = $module;
-				}
-			}
-		}
-
-		return $modules_list;
-	}
-
-	public function postProcess()
-	{
-		// Parent Post Process
-		parent::postProcess();
-
-		// Get the list of installed module ans prepare it for ajax call.
-		if (($list = Tools::getValue('installed_modules')))
-			Context::getContext()->smarty->assign('installed_modules', Tools::jsonEncode(explode('|', $list)));
-
-		// If redirect parameter is present and module already installed, we redirect on configuration module page
-		if (Tools::getValue('redirect') == 'config' && Tools::getValue('module_name') != '' && Module::isInstalled(pSQL(Tools::getValue('module_name'))))
-			Tools::redirectAdmin('index.php?controller=adminmodules&configure='.Tools::getValue('module_name').'&token='.Tools::getValue('token').'&module_name='.Tools::getValue('module_name'));
-
-		// Execute filter or callback methods
-		$filter_methods = array('filterModules', 'resetFilterModules', 'filterCategory', 'unfilterCategory');
-		$callback_methods = array('reset', 'download', 'enable', 'delete', 'enable_device', 'disable_device');
-		$post_process_methods_list = array_merge((array)$filter_methods, (array)$callback_methods);
-		foreach ($post_process_methods_list as $ppm)
-			if (Tools::isSubmit($ppm))
-			{
-				$ppm = 'postProcess'.ucfirst($ppm);
-				if (method_exists($this, $ppm))
-					$ppm_return = $this->$ppm();
-			}
-
-		// Call appropriate module callback
-		if (!isset($ppm_return))
-			$this->postProcessCallback();
-
-		if ($back = Tools::getValue('back'))
-			Tools::redirectAdmin($back);
-	}
-
-	/**
-	 * Generate html errors for a module process
-	 *
-	 * @param $module_errors
-	 * @return string
-	 */
-	protected function generateHtmlMessage($module_errors)
-	{
-		$html_error = '';
-
-		if (count($module_errors))
-		{
-			$html_error = '<ul>';
-			foreach ($module_errors as $module_error)
-			{
-				$html_error_description = '';
-				if (count($module_error['message']) > 0)
-					foreach ($module_error['message'] as $e)
-						$html_error_description .= '<br />&nbsp;&nbsp;&nbsp;&nbsp;'.$e;
-				$html_error .= '<li><b>'.$module_error['name'].'</b> : '.$html_error_description.'</li>';
-			}
-			$html_error .= '</ul>';
-		}
-		return $html_error;
-	}
-
-	public function initModulesList(&$modules)
-	{
-		foreach ($modules as $k => $module)
-		{
-			// Check add permissions, if add permissions not set, addons modules and uninstalled modules will not be displayed
-			if ($this->tabAccess['add'] !== '1' && isset($module->type) && ($module->type != 'addonsNative' || $module->type != 'addonsBought'))
-				unset($modules[$k]);
-			elseif ($this->tabAccess['add'] !== '1' && (!isset($module->id) || $module->id < 1))
-				unset($modules[$k]);
-			elseif ($module->id && !Module::getPermissionStatic($module->id, 'view') && !Module::getPermissionStatic($module->id, 'configure'))
-				unset($modules[$k]);
-			else
-			{
-				// Init serial and modules author list
-				if (!in_array($module->name, $this->list_natives_modules))
-					$this->serial_modules .= $module->name.' '.$module->version.'-'.($module->active ? 'a' : 'i')."\n";
-				$module_author = $module->author;
-				if (!empty($module_author) && ($module_author != ''))
-					$this->modules_authors[strtolower($module_author)] = 'notselected';
-			}
-		}
-		$this->serial_modules = urlencode($this->serial_modules);
-	}
-
-	public function makeModulesStats($module)
-	{
-		// Count Installed Modules
-		if (isset($module->id) && $module->id > 0)
-			$this->nb_modules_installed++;
-
-		// Count Activated Modules
-		if (isset($module->id) && $module->id > 0 && $module->active > 0)
-			$this->nb_modules_activated++;
-
-		// Count Modules By Category
-		if (isset($this->list_modules_categories[$module->tab]['nb']))
-			$this->list_modules_categories[$module->tab]['nb']++;
-		else
-			$this->list_modules_categories['others']['nb']++;
-	}
-
-	public function isModuleFiltered($module)
-	{
-		// If action on module, we display it
-		if (Tools::getValue('module_name') != '' && Tools::getValue('module_name') == $module->name)
-			return false;
-
-		// Filter on module name
-		$filter_name = Tools::getValue('filtername');
-		if (!empty($filter_name))
-		{
-			if (stristr($module->name, $filter_name) === false && stristr($module->displayName, $filter_name) === false && stristr($module->description, $filter_name) === false)
-				return true;
-			return false;
-		}
-
-		// Filter on interest
-		if ($module->interest !== '')
-		{
-			if ($module->interest === '0')
-				return true;
-		}
-		elseif ((int)Db::getInstance()->getValue('SELECT `id_module_preference` FROM `'._DB_PREFIX_.'module_preference` WHERE `module` = \''.pSQL($module->name).'\' AND `id_employee` = '.(int)$this->id_employee.' AND `interest` = 0') > 0)
-			return true;
-
-		// Filter on favorites
-		if (Configuration::get('PS_SHOW_CAT_MODULES_'.(int)$this->id_employee) == 'favorites')
-		{
-			if ((int)Db::getInstance()->getValue('SELECT `id_module_preference` FROM `'._DB_PREFIX_.'module_preference` WHERE `module` = \''.pSQL($module->name).'\' AND `id_employee` = '.(int)$this->id_employee.' AND `favorite` = 1 AND (`interest` = 1 OR `interest` IS NULL)') < 1)
-				return true;
-		}
-		else
-		{
-			// Handle "others" category
-			if (!isset($this->list_modules_categories[$module->tab]))
-				$module->tab = 'others';
-
-			// Filter on module category
-			$category_filtered = array();
-			$filter_categories = explode('|', Configuration::get('PS_SHOW_CAT_MODULES_'.(int)$this->id_employee));
-			if (count($filter_categories) > 0)
-				foreach ($filter_categories as $fc)
-					if (!empty($fc))
-						$category_filtered[$fc] = 1;
-			if (count($category_filtered) > 0 && !isset($category_filtered[$module->tab]))
-				return true;
-		}
-
-		// Filter on module type and author
-		$show_type_modules = $this->filter_configuration['PS_SHOW_TYPE_MODULES_'.(int)$this->id_employee];
-		if ($show_type_modules == 'nativeModules' && !in_array($module->name, $this->list_natives_modules))
-			return true;
-		elseif ($show_type_modules == 'partnerModules' && !in_array($module->name, $this->list_partners_modules))
-			return true;
-		elseif ($show_type_modules == 'addonsModules' && (!isset($module->type) || $module->type != 'addonsBought'))
-			return true;
-		elseif ($show_type_modules == 'mustHaveModules' && (!isset($module->type) || $module->type != 'addonsMustHave'))
-			return true;
-		elseif ($show_type_modules == 'otherModules' && (in_array($module->name, $this->list_partners_modules) || in_array($module->name, $this->list_natives_modules)))
-			return true;
-		elseif (strpos($show_type_modules, 'authorModules[') !== false)
-		{
-			// setting selected author in authors set
-			$author_selected = substr(str_replace(array('authorModules[', "\'"), array('', "'"), $show_type_modules), 0, -1);
-			$this->modules_authors[$author_selected] = 'selected';
-			if (empty($module->author) || strtolower($module->author) != $author_selected)
-				return true;
-		}
-
-		// Filter on install status
-		$show_installed_modules = $this->filter_configuration['PS_SHOW_INSTALLED_MODULES_'.(int)$this->id_employee];
-		if ($show_installed_modules == 'installed' && !$module->id)
-			return true;
-		if ($show_installed_modules == 'uninstalled' && $module->id)
-			return true;
-
-		// Filter on active status
-		$show_enabled_modules = $this->filter_configuration['PS_SHOW_ENABLED_MODULES_'.(int)$this->id_employee];
-		if ($show_enabled_modules == 'enabled' && !$module->active)
-			return true;
-		if ($show_enabled_modules == 'disabled' && $module->active)
-			return true;
-
-		// Filter on country
-		$show_country_modules = $this->filter_configuration['PS_SHOW_COUNTRY_MODULES_'.(int)$this->id_employee];
-		if ($show_country_modules && (isset($module->limited_countries) && !empty($module->limited_countries)
-				&& ((is_array($module->limited_countries) && count($module->limited_countries)
-				&& !in_array(strtolower($this->iso_default_country), $module->limited_countries))
-				|| (!is_array($module->limited_countries) && strtolower($this->iso_default_country) != strval($module->limited_countries)))))
-			return true;
-
-		// Module has not been filtered
-		return false;
-	}
-
-	public function renderKpis()
-	{
-		$time = time();
-		$kpis = array();
-
-		/* The data generation is located in AdminStatsControllerCore */
-
-		$helper = new HelperKpi();
-		$helper->id = 'box-installed-modules';
-		$helper->icon = 'icon-puzzle-piece';
-		$helper->color = 'color1';
-		$helper->title = $this->l('Installed Modules', null, null, false);
-		if (ConfigurationKPI::get('INSTALLED_MODULES') !== false && ConfigurationKPI::get('INSTALLED_MODULES') != '')
-			$helper->value = ConfigurationKPI::get('INSTALLED_MODULES');
-		$helper->source = $this->context->link->getAdminLink('AdminStats').'&ajax=1&action=getKpi&kpi=installed_modules';
-		$helper->refresh = (bool)(ConfigurationKPI::get('INSTALLED_MODULES_EXPIRE') < $time);
-		$kpis[] = $helper->generate();
-
-		$helper = new HelperKpi();
-		$helper->id = 'box-disabled-modules';
-		$helper->icon = 'icon-off';
-		$helper->color = 'color2';
-		$helper->title = $this->l('Disabled Modules', null, null, false);
-		if (ConfigurationKPI::get('DISABLED_MODULES') !== false && ConfigurationKPI::get('DISABLED_MODULES') != '')
-			$helper->value = ConfigurationKPI::get('DISABLED_MODULES');
-		$helper->source = $this->context->link->getAdminLink('AdminStats').'&ajax=1&action=getKpi&kpi=disabled_modules';
-		$helper->refresh = (bool)(ConfigurationKPI::get('DISABLED_MODULES_EXPIRE') < $time);
-		$kpis[] = $helper->generate();
-
-		$helper = new HelperKpi();
-		$helper->id = 'box-update-modules';
-		$helper->icon = 'icon-refresh';
-		$helper->color = 'color3';
-		$helper->title = $this->l('Modules to update', null, null, false);
-		if (ConfigurationKPI::get('UPDATE_MODULES') !== false && ConfigurationKPI::get('UPDATE_MODULES') != '')
-			$helper->value = ConfigurationKPI::get('UPDATE_MODULES');
-		$helper->source = $this->context->link->getAdminLink('AdminStats').'&ajax=1&action=getKpi&kpi=update_modules';
-		$helper->refresh = (bool)(ConfigurationKPI::get('UPDATE_MODULES_EXPIRE') < $time);
-		$kpis[] = $helper->generate();
-
-		$helper = new HelperKpiRow();
-		$helper->kpis = $kpis;
-		return $helper->generate();
-	}
-
-	public function initModal()
-	{
-		parent::initModal();
-
-		$this->context->smarty->assign(array(
-			'trad_link' => 'index.php?tab=AdminTranslations&token='.Tools::getAdminTokenLite('AdminTranslations').'&type=modules&lang=',
-			'module_languages' => Language::getLanguages(false),
-			'module_name' => Tools::getValue('module_name'),
-		));
-
-		$modal_content = $this->context->smarty->fetch('controllers/modules/modal_translation.tpl');
-		$this->modals[] = array(
-			'modal_id' => 'moduleTradLangSelect',
-			'modal_class' => 'modal-sm',
-			'modal_title' => $this->l('Translate this module'),
-			'modal_content' => $modal_content
-		);
-
-		$modal_content = $this->context->smarty->fetch('controllers/modules/'.(($this->context->mode == Context::MODE_HOST) ? 'modal_not_trusted_blocked.tpl' : 'modal_not_trusted.tpl'));
-		$this->modals[] = array(
-			'modal_id' => 'moduleNotTrusted',
-			'modal_class' => 'modal-lg',
-			'modal_title' => ($this->context->mode == Context::MODE_HOST) ? $this->l('This module cannot be installed') : $this->l('Important Notice'),
-			'modal_content' => $modal_content
-		);
-
-		$modal_content = $this->context->smarty->fetch('controllers/modules/modal_not_trusted_country.tpl');
-		$this->modals[] = array(
-			'modal_id' => 'moduleNotTrustedCountry',
-			'modal_class' => 'modal-lg',
-			'modal_title' => $this->l('This module is Untrusted for your country'),
-			'modal_content' => $modal_content
-		);
-	}
-
-	public function initContent()
-	{
-		if (Tools::isSubmit('addnewmodule') && $this->context->mode == Context::MODE_HOST)
-		{
-			$this->display = 'add';
-			$this->context->smarty->assign(array('iso_code' => $this->context->language->iso_code));
-			return parent::initContent();
-		}
-
-		$this->meta_title = 'Modules';
-
-		// If we are on a module configuration, no need to load all modules
-		if (Tools::getValue('configure') != '')
-			return true;
-
-		$this->initToolbar();
-		$this->initPageHeaderToolbar();
-
-		// Init
-		$smarty = $this->context->smarty;
-		$autocomplete_list = 'var moduleList = [';
-		$category_filtered = array();
-		$filter_categories = explode('|', Configuration::get('PS_SHOW_CAT_MODULES_'.(int)$this->id_employee));
-		if (count($filter_categories) > 0)
-			foreach ($filter_categories as $fc)
-				if (!empty($fc))
-					$category_filtered[$fc] = 1;
-
-		if (empty($category_filtered) && Tools::getValue('tab_module'))
-			$category_filtered[Tools::getValue('tab_module')] = 1;
-
-		foreach ($this->list_modules_categories as $k => $v)
-			$this->list_modules_categories[$k]['nb'] = 0;
-
-		// Retrieve Modules Preferences
-		$modules_preferences = '';
-		$tab_modules_preferences = array();
-		$modules_preferences_tmp = Db::getInstance()->executeS('SELECT * FROM `'._DB_PREFIX_.'module_preference` WHERE `id_employee` = '.(int)$this->id_employee);
-		$tab_modules_preferences_tmp = Db::getInstance()->executeS('SELECT * FROM `'._DB_PREFIX_.'tab_module_preference` WHERE `id_employee` = '.(int)$this->id_employee);
-
-		foreach ($tab_modules_preferences_tmp as $i => $j)
-			$tab_modules_preferences[$j['module']][] = $j['id_tab'];
-
-		foreach ($modules_preferences_tmp as $k => $v)
-		{
-			if ($v['interest'] == null)
-				unset($v['interest']);
-			if ($v['favorite'] == null)
-				unset($v['favorite']);
-			$modules_preferences[$v['module']] = $v;
-		}
-
-		// Retrieve Modules List
-		$modules = Module::getModulesOnDisk(true, $this->logged_on_addons, $this->id_employee);
-		$this->initModulesList($modules);
-		$this->nb_modules_total = count($modules);
-		$module_errors = array();
-		$module_success = array();
-		$upgrade_available = array();
-		$dont_filter = false;
-
-		//Add succes message for one module update
-		if (Tools::getValue('updated') && Tools::getValue('module_name'))
-		{
-			$module_names = (string)Tools::getValue('module_name');
-			if (strpos($module_names, '|'))
-			{
-				$module_names = explode('|', $module_names);
-				$dont_filter = true;
-			}
-
-			if (!is_array($module_names))
-				$module_names = (array)$module_names;
-
-			foreach ($modules as $km => $module)
-				if (in_array($module->name, $module_names))
-					$module_success[] = array('name' => $module->displayName, 'message' => array(
-						0 => sprintf($this->l('Current version: %s'), $module->version)));
-		}
-
-		// Browse modules list
-		foreach ($modules as $km => $module)
-		{
-			//if we are in favorites view we only display installed modules
-			if (Tools::getValue('select') == 'favorites' && !$module->id)
-			{
-				unset($modules[$km]);
-				continue;
-			}
-
-			// Upgrade Module process, init check if a module could be upgraded
-			if (Module::initUpgradeModule($module))
-			{
-				// When the XML cache file is up-to-date, the module may not be loaded yet
-				if (!class_exists($module->name))
-				{
-					if (!file_exists(_PS_MODULE_DIR_.$module->name.'/'.$module->name.'.php'))
-						continue;
-					require_once(_PS_MODULE_DIR_.$module->name.'/'.$module->name.'.php');
-				}
-
-				if ($object = new $module->name())
-				{
-					/** @var Module $object */
-					$object->runUpgradeModule();
-					if ((count($errors_module_list = $object->getErrors())))
-						$module_errors[] = array('name' => $module->displayName, 'message' => $errors_module_list);
-					elseif ((count($conf_module_list = $object->getConfirmations())))
-						$module_success[] = array('name' => $module->displayName, 'message' => $conf_module_list);
-					unset($object);
-				}
-			}
-			// Module can't be upgraded if not file exist but can change the database version...
-			// User has to be prevented
-			elseif (Module::getUpgradeStatus($module->name))
-			{
-				// When the XML cache file is up-to-date, the module may not be loaded yet
-				if (!class_exists($module->name))
-					if (file_exists(_PS_MODULE_DIR_.$module->name.'/'.$module->name.'.php'))
-					{
-						require_once(_PS_MODULE_DIR_.$module->name.'/'.$module->name.'.php');
-						$object = new $module->name();
-						$module_success[] = array('name' => $module->name, 'message' => array(
-							0 => sprintf($this->l('Current version: %s'), $object->version),
-							1 => $this->l('No file upgrades applied (none exist).'))
-						);
-					}
-					else
-						continue;
-				unset($object);
-			}
-
-			// Make modules stats
-			$this->makeModulesStats($module);
-
-			// Assign warnings
-			if ($module->active && isset($module->warning) && !empty($module->warning) && !$this->ajax)
-			{
-				$href = Context::getContext()->link->getAdminLink('AdminModules', true).'&module_name='.$module->name.'&tab_module='.$module->tab.'&configure='.$module->name;
-				$this->context->smarty->assign('text', sprintf($this->l('%1$s: %2$s'), $module->displayName, $module->warning));
-				$this->context->smarty->assign('module_link', $href);
-				$this->displayWarning($this->context->smarty->fetch('controllers/modules/warning_module.tpl'));
-			}
-
-			// AutoComplete array
-			$autocomplete_list .= Tools::jsonEncode(array(
-				'displayName' => (string)$module->displayName,
-				'desc' => (string)$module->description,
-				'name' => (string)$module->name,
-				'author' => (string)$module->author,
-				'image' => (isset($module->image) ? (string)$module->image : ''),
-				'option' => '',
-			)).', ';
-
-			// Apply filter
-			if ($this->isModuleFiltered($module) && Tools::getValue('select') != 'favorites')
-				unset($modules[$km]);
-			else
-			{
-				if (isset($modules_preferences[$modules[$km]->name]))
-					$modules[$km]->preferences = $modules_preferences[$modules[$km]->name];
-
-				$this->fillModuleData($module, 'array');
-				$module->categoryName = (isset($this->list_modules_categories[$module->tab]['name']) ? $this->list_modules_categories[$module->tab]['name'] : $this->list_modules_categories['others']['name']);
-			}
-			unset($object);
-			if ($module->installed && isset($module->version_addons) && $module->version_addons)
-				$upgrade_available[] = array('anchor' => ucfirst($module->name), 'name' => $module->name, 'displayName' => $module->displayName);
-
-			if (in_array($module->name, $this->list_partners_modules))
-				$module->type = 'addonsPartner';
-
-			if (isset($module->description_full) && trim($module->description_full) != '')
-				$module->show_quick_view = true;
-		}
-
-		// Don't display categories without modules
-		$cleaned_list = array();
-		foreach ($this->list_modules_categories as $k => $list)
-			if ($list['nb'] > 0)
-				$cleaned_list[$k] = $list;
-
-		// Actually used for the report of the upgraded errors
-		if (count($module_errors))
-		{
-			$html = $this->generateHtmlMessage($module_errors);
-			$this->errors[] = sprintf(Tools::displayError('The following module(s) were not upgraded successfully: %s.'), $html);
-		}
-		if (count($module_success))
-		{
-			$html = $this->generateHtmlMessage($module_success);
-			$this->confirmations[] = sprintf($this->l('The following module(s) were upgraded successfully: %s.'), $html);
-		}
-
-		ConfigurationKPI::updateValue('UPDATE_MODULES', count($upgrade_available));
-
-		if (count($upgrade_available) == 0 && (int)Tools::getValue('check') == 1)
-			$this->confirmations[] = $this->l('Everything is up-to-date');
-
-		// Init tpl vars for smarty
-		$tpl_vars = array(
-			'token' => $this->token,
-			'upgrade_available' => $upgrade_available,
-			'currentIndex' => self::$currentIndex,
-			'dirNameCurrentIndex' => dirname(self::$currentIndex),
-			'ajaxCurrentIndex' => str_replace('index', 'ajax-tab', self::$currentIndex),
-			'autocompleteList' => rtrim($autocomplete_list, ' ,').'];',
-			'showTypeModules' => $this->filter_configuration['PS_SHOW_TYPE_MODULES_'.(int)$this->id_employee],
-			'showCountryModules' => $this->filter_configuration['PS_SHOW_COUNTRY_MODULES_'.(int)$this->id_employee],
-			'showInstalledModules' => $this->filter_configuration['PS_SHOW_INSTALLED_MODULES_'.(int)$this->id_employee],
-			'showEnabledModules' => $this->filter_configuration['PS_SHOW_ENABLED_MODULES_'.(int)$this->id_employee],
-			'nameCountryDefault' => Country::getNameById($this->context->language->id, Configuration::get('PS_COUNTRY_DEFAULT')),
-			'isoCountryDefault' => $this->iso_default_country,
-			'categoryFiltered' => $category_filtered,
-			'modules' => $modules,
-			'nb_modules' => $this->nb_modules_total,
-			'nb_modules_favorites' => count($this->context->employee->favoriteModulesList()),
-			'nb_modules_installed' => $this->nb_modules_installed,
-			'nb_modules_uninstalled' => $this->nb_modules_total - $this->nb_modules_installed,
-			'nb_modules_activated' => $this->nb_modules_activated,
-			'nb_modules_unactivated' => $this->nb_modules_installed - $this->nb_modules_activated,
-			'list_modules_categories' => $cleaned_list,
-			'list_modules_authors' => $this->modules_authors,
-			'add_permission' => $this->tabAccess['add'],
-			'tab_modules_preferences' => $tab_modules_preferences,
-			'kpis' => $this->renderKpis(),
-			'module_name' => Tools::getValue('module_name'),
-			'page_header_toolbar_title' => $this->page_header_toolbar_title,
-			'page_header_toolbar_btn' => $this->page_header_toolbar_btn,
-			'modules_uri' => __PS_BASE_URI__.basename(_PS_MODULE_DIR_),
-			'dont_filter' => $dont_filter,
-			'is_contributor' => (int)$this->context->cookie->is_contributor,
-			'maintenance_mode' => !(bool)Configuration::Get('PS_SHOP_ENABLE')
-		);
-
-		if ($this->logged_on_addons)
-		{
-			$tpl_vars['logged_on_addons'] = 1;
-			$tpl_vars['username_addons'] = $this->context->cookie->username_addons;
-		}
-		$smarty->assign($tpl_vars);
-	}
-
-	public function ajaxProcessGetModuleQuickView()
-	{
-		$modules = Module::getModulesOnDisk();
-
-		foreach ($modules as $module)
-			if ($module->name == Tools::getValue('module'))
-				break;
-
-		$url = $module->url;
-
-		if (isset($module->type) && ($module->type == 'addonsPartner' || $module->type == 'addonsNative'))
-			$url = $this->context->link->getAdminLink('AdminModules').'&install='.urlencode($module->name).'&tab_module='.$module->tab.'&module_name='.$module->name.'&anchor='.ucfirst($module->name);
-
-		$this->context->smarty->assign(array(
-			'displayName' => $module->displayName,
-			'image' => $module->image,
-			'nb_rates' => (int)$module->nb_rates[0],
-			'avg_rate' => (int)$module->avg_rate[0],
-			'badges' => $module->badges,
-			'compatibility' => $module->compatibility,
-			'description_full' => $module->description_full,
-			'additional_description' => $module->additional_description,
-			'is_addons_partner' => (isset($module->type) && ($module->type == 'addonsPartner' || $module->type == 'addonsNative')),
-			'url' => $url,
-			'price' => $module->price
-		));
-		$this->smartyOutputContent('controllers/modules/quickview.tpl');
-	}
->>>>>>> a7dd763b
 }