<?php
/*
* 2007-2014 PrestaShop
*
* NOTICE OF LICENSE
*
* This source file is subject to the Open Software License (OSL 3.0)
* that is bundled with this package in the file LICENSE.txt.
* It is also available through the world-wide-web at this URL:
* http://opensource.org/licenses/osl-3.0.php
* If you did not receive a copy of the license and are unable to
* obtain it through the world-wide-web, please send an email
* to license@prestashop.com so we can send you a copy immediately.
*
* DISCLAIMER
*
* Do not edit or add to this file if you wish to upgrade PrestaShop to newer
* versions in the future. If you wish to customize PrestaShop for your
* needs please refer to http://www.prestashop.com for more information.
*
*  @author PrestaShop SA <contact@prestashop.com>
*  @copyright  2007-2014 PrestaShop SA
*  @license    http://opensource.org/licenses/osl-3.0.php  Open Software License (OSL 3.0)
*  International Registered Trademark & Property of PrestaShop SA
*/

class AdminPerformanceControllerCore extends AdminController
{

	public function __construct()
	{
		$this->bootstrap = true;
		$this->className = 'Configuration';
		parent::__construct();		
	}
	
	public function initFieldsetSmarty()
	{
		$this->fields_form[0]['form'] = array(
			'legend' => array(
				'title' => $this->l('Smarty'),
				'icon' => 'icon-briefcase'
			),
			'input' => array(
				array(
					'type' => 'hidden',
					'name' => 'smarty_up'
				),
				array(
					'type' => 'radio',
					'label' => $this->l('Template compilation'),
					'name' => 'smarty_force_compile',
					'values' => array(
						array(
							'id' => 'smarty_force_compile_'._PS_SMARTY_NO_COMPILE_,
							'value' => _PS_SMARTY_NO_COMPILE_,
							'label' => $this->l('Never recompile template files'),
							'hint' => $this->l('This option should be used in a production environment.')
						),
						array(
							'id' => 'smarty_force_compile_'._PS_SMARTY_CHECK_COMPILE_,
							'value' => _PS_SMARTY_CHECK_COMPILE_,
							'label' => $this->l('Recompile templates if the files have been updated'),
							'hint' => $this->l('Templates are recompiled when they are updated. If you experience compilation troubles when you update your template files, you should use Force Compile instead of this option. It should never be used in a production environment.')
						),
						array(
							'id' => 'smarty_force_compile_'._PS_SMARTY_FORCE_COMPILE_,
							'value' => _PS_SMARTY_FORCE_COMPILE_,
							'label' => $this->l('Force compilation'),
							'hint' => $this->l('This forces Smarty to (re)compile templates on every invocation. This is handy for development and debugging. Note: This should never be used in a production environment.')
						)
					)
				),
				array(
					'type' => 'switch',
					'label' => $this->l('Cache'),
					'name' => 'smarty_cache',
					'is_bool' => true,
					'values' => array(
						array(
							'id' => 'smarty_cache_1',
							'value' => 1,
							'label' => $this->l('Yes'),
						),
						array(
							'id' => 'smarty_cache_0',
							'value' => 0,
							'label' => $this->l('No')
						)
					),
					'hint' => $this->l('Should be enabled except for debugging.')
				),
			),
			'submit' => array(
				'title' => $this->l('Save')
			)
		);

		$this->fields_value['smarty_force_compile'] = Configuration::get('PS_SMARTY_FORCE_COMPILE');
		$this->fields_value['smarty_cache'] = Configuration::get('PS_SMARTY_CACHE');
		$this->fields_value['smarty_console'] = Configuration::get('PS_SMARTY_CONSOLE');
		$this->fields_value['smarty_console_key'] = Configuration::get('PS_SMARTY_CONSOLE_KEY');
	}

	public function initFieldsetDebugMode()
	{
		$this->fields_form[1]['form'] = array(
			'legend' => array(
				'title' => $this->l('Debug mode'),
				'icon' => 'icon-bug'
			),
			'input' => array(
				array(
					'type' => 'switch',
					'label' => $this->l('Disable non PrestaShop modules'),
					'name' => 'native_module',
					'class' => 't',
					'is_bool' => true,
					'values' => array(
						array(
							'id' => 'native_module_on',
							'value' => 1,
							'label' => $this->l('Enabled')
						),
						array(
							'id' => 'native_module_off',
							'value' => 0,
							'label' => $this->l('Disabled')
						)
					),
					'hint' => $this->l('Enable or disable non PrestaShop Modules.')
				),
				array(
					'type' => 'switch',
					'label' => $this->l('Disable all overrides'),
					'name' => 'overrides',
					'class' => 't',
					'is_bool' => true,
					'values' => array(
						array(
							'id' => 'overrides_module_on',
							'value' => 1,
							'label' => $this->l('Enabled')
						),
						array(
							'id' => 'overrides_module_off',
							'value' => 0,
							'label' => $this->l('Disabled')
						)
					),
					'hint' => $this->l('Enable or disable all classes and controllers overrides.')
				),
			),
			'submit' => array(
				'title' => $this->l('Save')
			)
		);

		$this->fields_value['native_module'] = Configuration::get('PS_DISABLE_NON_NATIVE_MODULE');
		$this->fields_value['overrides'] = Configuration::get('PS_DISABLE_OVERRIDES');
	}

	public function initFieldsetFeaturesDetachables()
	{
		$this->fields_form[2]['form'] = array(
			'legend' => array(
				'title' => $this->l('Optional features'),
				'icon' => 'icon-puzzle-piece'
			),
			'description' => $this->l('Some features can be disabled in order to improve performance.'),
			'input' => array(
				array(
					'type' => 'hidden',
					'name' => 'features_detachables_up'
				),
				array(
					'type' => 'switch',
					'label' => $this->l('Combinations'),
					'name' => 'combination',
					'is_bool' => true,
					'disabled' => Combination::isCurrentlyUsed(),
					'values' => array(
						array(
							'id' => 'combination_1',
							'value' => 1,
							'label' => $this->l('Yes'),
						),
						array(
							'id' => 'combination_0',
							'value' => 0,
							'label' => $this->l('No')
						)
					),
					'hint' => $this->l('Choose "No" to disable Product Combinations.'),
					'desc' => Combination::isCurrentlyUsed() ? $this->l('You cannot set this parameter to No when combinations are already used by some of your products') : null
				),
				array(
					'type' => 'switch',
					'label' => $this->l('Features'),
					'name' => 'feature',
					'is_bool' => true,
					'values' => array(
						array(
							'id' => 'feature_1',
							'value' => 1,
							'label' => $this->l('Yes'),
						),
						array(
							'id' => 'feature_0',
							'value' => 0,
							'label' => $this->l('No')
						)
					),
					'hint' => $this->l('Choose "No" to disable Product Features.')
				),
				array(
					'type' => 'switch',
					'label' => $this->l('Customer Groups'),
					'name' => 'customer_group',
					'is_bool' => true,
					'disabled' => Group::isCurrentlyUsed(),
					'values' => array(
						array(
							'id' => 'group_1',
							'value' => 1,
							'label' => $this->l('Yes'),
						),
						array(
							'id' => 'group_0',
							'value' => 0,
							'label' => $this->l('No')
						)
					),
					'hint' => $this->l('Choose "No" to disable Customer Groups.')
				)
			),
			'submit' => array(
				'title' => $this->l('Save')
			)
		);

		$this->fields_value['combination'] = Combination::isFeatureActive();
		$this->fields_value['feature'] = Feature::isFeatureActive();
		$this->fields_value['customer_group'] = Group::isFeatureActive();
	}

	public function initFieldsetCCC()
	{
		$this->fields_form[3]['form'] = array(
			'legend' => array(
				'title' => $this->l('CCC (Combine, Compress and Cache)'),
				'icon' => 'icon-fullscreen'
			),
			'description' => $this->l('CCC allows you to reduce the loading time of your page. With these settings you will gain performance without even touching the code of your theme. Make sure, however, that your theme is compatible with PrestaShop 1.4+. Otherwise, CCC will cause problems.'),
			'input' => array(
				array(
					'type' => 'hidden',
					'name' => 'ccc_up',
				),
				array(
					'type' => 'switch',
					'label' => $this->l('Smart cache for CSS'),
					'name' => 'PS_CSS_THEME_CACHE',
					'values' => array(
						array(
							'id' => 'PS_CSS_THEME_CACHE_1',
							'value' => 1,
							'label' => $this->l('Use CCC for CSS')
						),
						array(
							'id' => 'PS_CSS_THEME_CACHE_0',
							'value' => 0,
							'label' => $this->l('Keep CSS as original')
						)
					)
				),
				array(
					'type' => 'switch',
					'label' => $this->l('Smart cache for JavaScript'),
					'name' => 'PS_JS_THEME_CACHE',
					'values' => array(
						array(
							'id' => 'PS_JS_THEME_CACHE_1',
							'value' => 1,
							'label' => $this->l('Use CCC for JavaScript')
						),
						array(
							'id' => 'PS_JS_THEME_CACHE_0',
							'value' => 0,
							'label' => $this->l('Keep JavaScript as original')
						)
					)
				),
				array(
					'type' => 'switch',
					'label' => $this->l('Minify HTML'),
					'name' => 'PS_HTML_THEME_COMPRESSION',
					'values' => array(
						array(
							'id' => 'PS_HTML_THEME_COMPRESSION_1',
							'value' => 1,
							'label' => $this->l('Minify HTML after "Smarty compile" execution')
						),
						array(
							'id' => 'PS_HTML_THEME_COMPRESSION_0',
							'value' => 0,
							'label' => $this->l('Keep HTML as original')
						)
					)
				),
				array(
					'type' => 'switch',
					'label' => $this->l('Compress inline JavaScript in HTML'),
					'name' => 'PS_JS_HTML_THEME_COMPRESSION',
					'values' => array(
						array(
							'id' => 'PS_JS_HTML_THEME_COMPRESSION_1',
							'value' => 1,
							'label' => $this->l('Compress inline JavaScript in HTML after "Smarty compile" execution')
						),
						array(
							'id' => 'PS_JS_HTML_THEME_COMPRESSION_0',
							'value' => 0,
							'label' => $this->l('Keep inline JavaScript in HTML as original')
						)
					)
				),
				array(
					'type' => 'switch',
<<<<<<< HEAD
					'label' => $this->l('Move JavaScript at the end'),
=======
					'label' => $this->l('Move JavaScript to the end'),
>>>>>>> 8b08c6dd
					'name' => 'PS_JS_DEFER',
					'values' => array(
						array(
							'id' => 'PS_JS_DEFER_1',
							'value' => 1,
<<<<<<< HEAD
							'label' => $this->l('Move JavaScript at the end of the HTML document')
=======
							'label' => $this->l('Move JavaScript to the end of the HTML document')
>>>>>>> 8b08c6dd
						),
						array(
							'id' => 'PS_JS_DEFER_0',
							'value' => 0,
							'label' => $this->l('Keep JavaScript in HTML at its original position')
						)
					)
				),
				
			),
			'submit' => array(
				'title' => $this->l('Save')
			)
		);

		if (!defined('_PS_HOST_MODE_'))
			$this->fields_form[3]['form']['input'][] = array(
				'type' => 'switch',
				'label' => $this->l('Apache optimization'),
				'name' => 'PS_HTACCESS_CACHE_CONTROL',
				'hint' => $this->l('This will add directives to your .htaccess file, which should improve caching and compression.'),
				'values' => array(
					array(
						'id' => 'PS_HTACCESS_CACHE_CONTROL_1',
						'value' => 1,
						'label' => $this->l('Yes'),
					),
					array(
						'id' => 'PS_HTACCESS_CACHE_CONTROL_0',
						'value' => 0,
						'label' => $this->l('No'),
					),
				),
			);

		$this->fields_value['PS_CSS_THEME_CACHE'] = Configuration::get('PS_CSS_THEME_CACHE');
		$this->fields_value['PS_JS_THEME_CACHE'] = Configuration::get('PS_JS_THEME_CACHE');
		$this->fields_value['PS_HTML_THEME_COMPRESSION'] = Configuration::get('PS_HTML_THEME_COMPRESSION');
		$this->fields_value['PS_JS_HTML_THEME_COMPRESSION'] = Configuration::get('PS_JS_HTML_THEME_COMPRESSION');
		$this->fields_value['PS_HTACCESS_CACHE_CONTROL'] = Configuration::get('PS_HTACCESS_CACHE_CONTROL');
		$this->fields_value['PS_JS_DEFER'] = Configuration::get('PS_JS_DEFER');
		$this->fields_value['ccc_up'] = 1;
	}

	public function initFieldsetMediaServer()
	{
		$this->fields_form[4]['form'] = array(
			'legend' => array(
				'title' => $this->l('Media servers (use only with CCC)'),
				'icon' => 'icon-link'
			),
			'description' => $this->l('You must enter another domain, or subdomain, in order to use cookieless static content.'),
			'input' => array(
				array(
					'type' => 'hidden',
					'name' => 'media_server_up'
				),
				array(
					'type' => 'text',
					'label' => $this->l('Media server #1'),
					'name' => '_MEDIA_SERVER_1_',
					'hint' => $this->l('Name of the second domain of your shop, (e.g. myshop-media-server-1.com). If you do not have another domain, leave this field blank.')
				),
				array(
					'type' => 'text',
					'label' => $this->l('Media server #2'),
					'name' => '_MEDIA_SERVER_2_',
					'hint' => $this->l('Name of the third domain of your shop, (e.g. myshop-media-server-2.com). If you do not have another domain, leave this field blank.')
				),
				array(
					'type' => 'text',
					'label' => $this->l('Media server #3'),
					'name' => '_MEDIA_SERVER_3_',
					'hint' => $this->l('Name of the fourth domain of your shop, (e.g. myshop-media-server-3.com). If you do not have another domain, leave this field blank.')
				),
			),
			'submit' => array(
				'title' => $this->l('Save')
			)
		);

		$this->fields_value['_MEDIA_SERVER_1_'] = Tools::getValue('_MEDIA_SERVER_1_', _MEDIA_SERVER_1_);
		$this->fields_value['_MEDIA_SERVER_2_'] = Tools::getValue('_MEDIA_SERVER_2_', _MEDIA_SERVER_2_);
		$this->fields_value['_MEDIA_SERVER_3_'] = Tools::getValue('_MEDIA_SERVER_3_', _MEDIA_SERVER_3_);
	}

	public function initFieldsetCiphering()
	{
		$phpdoc_langs = array('en', 'zh', 'fr', 'de', 'ja', 'pl', 'ro', 'ru', 'fa', 'es', 'tr');
		$php_lang = in_array($this->context->language->iso_code, $phpdoc_langs) ? $this->context->language->iso_code : 'en';

		$warning_mcrypt = ' '.$this->l('(you must install the [a]Mcrypt extension[/a])');
		$warning_mcrypt = str_replace('[a]', '<a href="http://www.php.net/manual/'.substr($php_lang, 0, 2).'/book.mcrypt.php" target="_blank">', $warning_mcrypt);
		$warning_mcrypt = str_replace('[/a]', '</a>', $warning_mcrypt);
	
		$this->fields_form[5]['form'] = array(

			'legend' => array(
				'title' => $this->l('Ciphering'),
				'icon' => 'icon-desktop'
			),
			'input' => array(
				array(
					'type' => 'hidden',
					'name' => 'ciphering_up'
				),
				array(
					'type' => 'radio',
					'label' => $this->l('Algorithm'),
					'name' => 'PS_CIPHER_ALGORITHM',
					'hint' => $this->l('Mcrypt is faster than our custom BlowFish class, but requires the "mcrypt" PHP extension. If you change this configuration, all cookies will be reset.'),
					'values' => array(
						array(
							'id' => 'PS_CIPHER_ALGORITHM_1',
							'value' => 1,
							'label' => $this->l('Use Rijndael with mcrypt lib.').(!function_exists('mcrypt_encrypt') ? '' : $warning_mcrypt)
						),
						array(
							'id' => 'PS_CIPHER_ALGORITHM_0',
							'value' => 0,
							'label' => $this->l('Use the custom BlowFish class.')
						)
					)
				)
			),
			'submit' => array(
				'title' => $this->l('Save')
			)
		);

		$this->fields_value['PS_CIPHER_ALGORITHM'] = Configuration::get('PS_CIPHER_ALGORITHM');
	}

	public function initFieldsetCaching()
	{
		$phpdoc_langs = array('en', 'zh', 'fr', 'de', 'ja', 'pl', 'ro', 'ru', 'fa', 'es', 'tr');
		$php_lang = in_array($this->context->language->iso_code, $phpdoc_langs) ? $this->context->language->iso_code : 'en';

		$warning_memcached = ' '.$this->l('(you must install the [a]Memcache PECL extension[/a])');
		$warning_memcached = str_replace('[a]', '<a href="http://www.php.net/manual/'.substr($php_lang, 0, 2).'/memcache.installation.php" target="_blank">', $warning_memcached);
		$warning_memcached = str_replace('[/a]', '</a>', $warning_memcached);

		$warning_apc = ' '.$this->l('(you must install the [a]APC PECL extension[/a])');
		$warning_apc = str_replace('[a]', '<a href="http://php.net/manual/'.substr($php_lang, 0, 2).'/apc.installation.php" target="_blank">', $warning_apc);
		$warning_apc = str_replace('[/a]', '</a>', $warning_apc);

		$warning_xcache = ' '.$this->l('(you must install the [a]Xcache extension[/a])');
		$warning_xcache = str_replace('[a]', '<a href="http://xcache.lighttpd.net" target="_blank">', $warning_xcache);
		$warning_xcache = str_replace('[/a]', '</a>', $warning_xcache);

		$warning_fs = ' '.sprintf($this->l('(the directory %s must be writable)'), realpath(_PS_CACHEFS_DIRECTORY_));

		$this->fields_form[6]['form'] = array(
			'legend' => array(
				'title' => $this->l('Caching'),
				'icon' => 'icon-desktop'
			),
			'input' => array(
				array(
					'type' => 'hidden',
					'name' => 'cache_up'
				),
				array(
					'type' => 'switch',
					'label' => $this->l('Use cache'),
					'name' => 'cache_active',
					'is_bool' => true,
					'values' => array(
						array(
							'id' => 'cache_active_on',
							'value' => 1,
							'label' => $this->l('Enabled')
						),
						array(
							'id' => 'cache_active_off',
							'value' => 0,
							'label' => $this->l('Disabled')
						)
					)
				),
				array(
					'type' => 'radio',
					'label' => $this->l('Caching system'),
					'name' => 'caching_system',
					'hint' => $this->l('The CacheFS system should be used only when the infrastructure contains one front-end server. If you are not sure, ask your hosting company.'),
					'values' => array(
						array(
							'id' => 'CacheFs',
							'value' => 'CacheFs',
							'label' => $this->l('File System').(is_writable(_PS_CACHEFS_DIRECTORY_) ? '' : $warning_fs)
						),
						array(
							'id' => 'CacheMemcache',
							'value' => 'CacheMemcache',
							'label' => $this->l('Memcached').(extension_loaded('memcache') ? '' : $warning_memcached)
						),
						array(
							'id' => 'CacheApc',
							'value' => 'CacheApc',
							'label' => $this->l('APC').(extension_loaded('apc') ? '' : $warning_apc)
						),
						array(
							'id' => 'CacheXcache',
							'value' => 'CacheXcache',
							'label' => $this->l('Xcache').(extension_loaded('xcache') ? '' : $warning_xcache)
						),
						
					)
				),
				array(
					'type' => 'text',
					'label' => $this->l('Directory depth'),
					'name' => 'ps_cache_fs_directory_depth'
				),
			),
			'submit' => array(
				'title' => $this->l('Save')
			),
			'memcachedServers' => true
		);

		$depth = Configuration::get('PS_CACHEFS_DIRECTORY_DEPTH');
		$this->fields_value['cache_active'] = _PS_CACHE_ENABLED_;
		$this->fields_value['caching_system'] = _PS_CACHING_SYSTEM_;
		$this->fields_value['ps_cache_fs_directory_depth'] = $depth ? $depth : 1;

		$this->tpl_form_vars['servers'] = CacheMemcache::getMemcachedServers();
		$this->tpl_form_vars['_PS_CACHE_ENABLED_'] = _PS_CACHE_ENABLED_;
	}

	public function renderForm()
	{
		$this->initFieldsetSmarty();
		$this->initFieldsetDebugMode();
		$this->initFieldsetFeaturesDetachables();
		$this->initFieldsetCCC();

		if (!defined('_PS_HOST_MODE_'))
		{
			$this->initFieldsetMediaServer();
			$this->initFieldsetCiphering();
			$this->initFieldsetCaching();
		}

		// Reindex fields
		$this->fields_form = array_values($this->fields_form);

		// Activate multiple fieldset
		$this->multiple_fieldsets = true;

		return parent::renderForm();
	}

	public function initContent()
	{
		$this->initTabModuleList();
		$this->initToolbar();
		$this->initPageHeaderToolbar();
		$this->display = '';
		$this->content .= $this->renderForm();

		$this->context->smarty->assign(array(
			'content' => $this->content,
			'url_post' => self::$currentIndex.'&token='.$this->token,			
			'show_page_header_toolbar' => $this->show_page_header_toolbar,
			'page_header_toolbar_title' => $this->page_header_toolbar_title,
			'page_header_toolbar_btn' => $this->page_header_toolbar_btn,
			'title' => $this->page_header_toolbar_title,
			'toolbar_btn' => $this->page_header_toolbar_btn
		));
	}

	public function initPageHeaderToolbar()
	{
		parent::initPageHeaderToolbar();

		$this->page_header_toolbar_btn['clear_cache'] = array(
			'href' => self::$currentIndex.'&token='.$this->token.'&empty_smarty_cache=1',
			'desc' => $this->l('Clear cache'),
			'icon' => 'process-icon-eraser'
		);
	}

	public function postProcess()
	{
		/* PrestaShop demo mode */
		if (_PS_MODE_DEMO_)
		{
			$this->errors[] = Tools::displayError('This functionality has been disabled.');
			return;
		}

		Hook::exec('action'.get_class($this).ucfirst($this->action).'Before', array('controller' => $this));
		if (Tools::isSubmit('submitAddServer'))
		{
			if ($this->tabAccess['add'] === '1')
			{
				if (!Tools::getValue('memcachedIp'))
					$this->errors[] = Tools::displayError('The Memcached IP is missing.');
				if (!Tools::getValue('memcachedPort'))
					$this->errors[] = Tools::displayError('The Memcached port is missing.');
				if (!Tools::getValue('memcachedWeight'))
					$this->errors[] = Tools::displayError('The Memcached weight is missing.');
				if (!count($this->errors))
				{
					if (CacheMemcache::addServer(pSQL(Tools::getValue('memcachedIp')),
						(int)Tools::getValue('memcachedPort'),
						(int)Tools::getValue('memcachedWeight')))
						Tools::redirectAdmin(self::$currentIndex.'&token='.Tools::getValue('token').'&conf=4');
					else
						$this->errors[] = Tools::displayError('The Memcached server cannot be added.');
				}
			}
			else
				$this->errors[] = Tools::displayError('You do not have permission to add this.');
		}

		if (Tools::getValue('deleteMemcachedServer'))
		{
			if ($this->tabAccess['add'] === '1')
			{
				if (CacheMemcache::deleteServer((int)Tools::getValue('deleteMemcachedServer')))
					Tools::redirectAdmin(self::$currentIndex.'&token='.Tools::getValue('token').'&conf=4');
				else
					$this->errors[] = Tools::displayError('There was an error when attempting to delete the Memcached server.');
			}
			else
				$this->errors[] = Tools::displayError('You do not have permission to delete this.');
		}

		$redirectAdmin = false;
		if ((bool)Tools::getValue('smarty_up'))
		{
			if ($this->tabAccess['edit'] === '1')
			{
				Configuration::updateValue('PS_SMARTY_FORCE_COMPILE', Tools::getValue('smarty_force_compile', _PS_SMARTY_NO_COMPILE_));
				Configuration::updateValue('PS_SMARTY_CACHE', Tools::getValue('smarty_cache', 0));
				$redirectAdmin = true;
			}
			else
				$this->errors[] = Tools::displayError('You do not have permission to edit this.');
		}

		if ((bool)Tools::getValue('features_detachables_up'))
		{
			if ($this->tabAccess['edit'] === '1')
			{
				if (Tools::isSubmit('combination'))
					if ((!Tools::getValue('combination') && Combination::isCurrentlyUsed()) === false)
						Configuration::updateValue('PS_COMBINATION_FEATURE_ACTIVE', (bool)Tools::getValue('combination'));

				if (Tools::isSubmit('customer_group'))
					if ((!Tools::getValue('customer_group') && Group::isCurrentlyUsed()) === false)
						Configuration::updateValue('PS_GROUP_FEATURE_ACTIVE', (bool)Tools::getValue('customer_group'));

				Configuration::updateValue('PS_FEATURE_FEATURE_ACTIVE', (bool)Tools::getValue('feature'));
				$redirectAdmin = true;
			}
			else
				$this->errors[] = Tools::displayError('You do not have permission to edit this.');
		}

		if ((bool)Tools::getValue('ccc_up'))
		{
			if ($this->tabAccess['edit'] === '1')
			{
				$theme_cache_directory = _PS_ALL_THEMES_DIR_.$this->context->shop->theme_directory.'/cache/';							
				if (((bool)Tools::getValue('PS_CSS_THEME_CACHE') || (bool)Tools::getValue('PS_JS_THEME_CACHE')) && !is_writable($theme_cache_directory))
					$this->errors[] = Tools::displayError(sprintf($this->l('To use Smart Cache directory %s must be writable.'), realpath($theme_cache_directory)));
				if (!Configuration::updateValue('PS_CSS_THEME_CACHE', (int)Tools::getValue('PS_CSS_THEME_CACHE')) ||
					!Configuration::updateValue('PS_JS_THEME_CACHE', (int)Tools::getValue('PS_JS_THEME_CACHE')) ||
					!Configuration::updateValue('PS_HTML_THEME_COMPRESSION', (int)Tools::getValue('PS_HTML_THEME_COMPRESSION')) ||
					!Configuration::updateValue('PS_JS_HTML_THEME_COMPRESSION', (int)Tools::getValue('PS_JS_HTML_THEME_COMPRESSION')) ||
					!Configuration::updateValue('PS_JS_DEFER', (int)Tools::getValue('PS_JS_DEFER')) ||
					!Configuration::updateValue('PS_HTACCESS_CACHE_CONTROL', (int)Tools::getValue('PS_HTACCESS_CACHE_CONTROL')))
					$this->errors[] = Tools::displayError('Unknown error.');
				else
				{
					$redirectAdmin = true;
					if (Configuration::get('PS_HTACCESS_CACHE_CONTROL'))
						Tools::generateHtaccess();
				}
			}
			else
				$this->errors[] = Tools::displayError('You do not have permission to edit this.');
		}

		if ((bool)Tools::getValue('media_server_up') && !defined('_PS_HOST_MODE_'))
		{
			if ($this->tabAccess['edit'] === '1')
			{
				if (Tools::getValue('_MEDIA_SERVER_1_') != null && !Validate::isFileName(Tools::getValue('_MEDIA_SERVER_1_')))
					$this->errors[] = Tools::displayError('Media server #1 is invalid');
				if (Tools::getValue('_MEDIA_SERVER_2_') != null && !Validate::isFileName(Tools::getValue('_MEDIA_SERVER_2_')))
					$this->errors[] = Tools::displayError('Media server #2 is invalid');
				if (Tools::getValue('_MEDIA_SERVER_3_') != null && !Validate::isFileName(Tools::getValue('_MEDIA_SERVER_3_')))
					$this->errors[] = Tools::displayError('Media server #3 is invalid');
				if (!count($this->errors))
				{
					$base_urls = array();
					$base_urls['_MEDIA_SERVER_1_'] = Tools::getValue('_MEDIA_SERVER_1_');
					$base_urls['_MEDIA_SERVER_2_'] = Tools::getValue('_MEDIA_SERVER_2_');
					$base_urls['_MEDIA_SERVER_3_'] = Tools::getValue('_MEDIA_SERVER_3_');
					if ($base_urls['_MEDIA_SERVER_1_'] || $base_urls['_MEDIA_SERVER_2_'] || $base_urls['_MEDIA_SERVER_3_'])
						Configuration::updateValue('PS_MEDIA_SERVERS', 1);
					else
						Configuration::updateValue('PS_MEDIA_SERVERS', 0);
					rewriteSettingsFile($base_urls, null, null);
					Tools::clearSmartyCache();
					Media::clearCache();
					Tools::generateHtaccess(null, null, null, '', null, array($base_urls['_MEDIA_SERVER_1_'], $base_urls['_MEDIA_SERVER_2_'], $base_urls['_MEDIA_SERVER_3_']));
					unset($this->_fieldsGeneral['_MEDIA_SERVER_1_']);
					unset($this->_fieldsGeneral['_MEDIA_SERVER_2_']);
					unset($this->_fieldsGeneral['_MEDIA_SERVER_3_']);
					$redirectAdmin = true;
				}
			}
			else
				$this->errors[] = Tools::displayError('You do not have permission to edit this.');
		}
		if ((bool)Tools::getValue('ciphering_up') && Configuration::get('PS_CIPHER_ALGORITHM') != (int)Tools::getValue('PS_CIPHER_ALGORITHM'))
		{				
			if ($this->tabAccess['edit'] === '1')
			{
				$algo = (int)Tools::getValue('PS_CIPHER_ALGORITHM');
				$prev_settings = file_get_contents(_PS_ROOT_DIR_.'/config/settings.inc.php');
				$new_settings = $prev_settings;
				if ($algo)
				{
					if (!function_exists('mcrypt_encrypt'))
						$this->errors[] = Tools::displayError('The "Mcrypt" PHP extension is not activated on this server.');
					else
					{
						if (!strstr($new_settings, '_RIJNDAEL_KEY_'))
						{
							$key_size = mcrypt_get_key_size(MCRYPT_RIJNDAEL_128, MCRYPT_MODE_ECB);
							$key = Tools::passwdGen($key_size);
							$new_settings = preg_replace(
								'/define\(\'_COOKIE_KEY_\', \'([a-z0-9=\/+-_]+)\'\);/i',
								'define(\'_COOKIE_KEY_\', \'\1\');'."\n".'define(\'_RIJNDAEL_KEY_\', \''.$key.'\');',
								$new_settings
							);
						}
						if (!strstr($new_settings, '_RIJNDAEL_IV_'))
						{
							$iv_size = mcrypt_get_iv_size(MCRYPT_RIJNDAEL_128, MCRYPT_MODE_ECB);
							$iv = base64_encode(mcrypt_create_iv($iv_size, MCRYPT_RAND));
							$new_settings = preg_replace(
								'/define\(\'_COOKIE_IV_\', \'([a-z0-9=\/+-_]+)\'\);/i',
								'define(\'_COOKIE_IV_\', \'\1\');'."\n".'define(\'_RIJNDAEL_IV_\', \''.$iv.'\');',
								$new_settings
							);
						}
					}
				}
				if (!count($this->errors))
				{
					// If there is not settings file modification or if the backup and replacement of the settings file worked
					if ($new_settings == $prev_settings || (
						copy(_PS_ROOT_DIR_.'/config/settings.inc.php', _PS_ROOT_DIR_.'/config/settings.old.php')
						&& (bool)file_put_contents(_PS_ROOT_DIR_.'/config/settings.inc.php', $new_settings)
					))
					{
						Configuration::updateValue('PS_CIPHER_ALGORITHM', $algo);
						$redirectAdmin = true;
					}
					else
						$this->errors[] = Tools::displayError('The settings file cannot be overwritten.');
				}
			}
			else
				$this->errors[] = Tools::displayError('You do not have permission to edit this.');
		}

		if ((bool)Tools::getValue('cache_up'))
		{
			if ($this->tabAccess['edit'] === '1')
			{
				$new_settings = $prev_settings = file_get_contents(_PS_ROOT_DIR_.'/config/settings.inc.php');
				$cache_active = (bool)Tools::getValue('cache_active');
				
				if ($caching_system = preg_replace('[^a-zA-Z0-9]', '', Tools::getValue('caching_system')))
				{
					$new_settings = preg_replace(
						'/define\(\'_PS_CACHING_SYSTEM_\', \'([a-z0-9=\/+-_]*)\'\);/Ui',
						'define(\'_PS_CACHING_SYSTEM_\', \''.$caching_system.'\');',
						$new_settings
					);
				}
				else
				{
					$cache_active = false;
					$this->errors[] = Tools::displayError('The caching system is missing.');
				}
				if ($cache_active)
				{
					if ($caching_system == 'CacheMemcache' && !extension_loaded('memcache'))
						$this->errors[] = Tools::displayError('To use Memcached, you must install the Memcache PECL extension on your server.').'
							<a href="http://www.php.net/manual/en/memcache.installation.php">http://www.php.net/manual/en/memcache.installation.php</a>';
					elseif ($caching_system == 'CacheApc' && !extension_loaded('apc'))
						$this->errors[] = Tools::displayError('To use APC cache, you must install the APC PECL extension on your server.').'
							<a href="http://fr.php.net/manual/fr/apc.installation.php">http://fr.php.net/manual/fr/apc.installation.php</a>';
					elseif ($caching_system == 'CacheXcache' && !extension_loaded('xcache'))
						$this->errors[] = Tools::displayError('To use Xcache, you must install the Xcache extension on your server.').'
							<a href="http://xcache.lighttpd.net">http://xcache.lighttpd.net</a>';
					elseif ($caching_system == 'CacheXcache' && !ini_get('xcache.var_size'))
						$this->errors[] = Tools::displayError('To use Xcache, you must configure "xcache.var_size" for the Xcache extension (recommended value 16M to 64M).').'
							<a href="http://xcache.lighttpd.net/wiki/XcacheIni">http://xcache.lighttpd.net/wiki/XcacheIni</a>';						
					elseif ($caching_system == 'CacheFs')
						if (!is_dir(_PS_CACHEFS_DIRECTORY_))
							@mkdir(_PS_CACHEFS_DIRECTORY_, 0777, true);
						elseif  (!is_writable(_PS_CACHEFS_DIRECTORY_))
							$this->errors[] = sprintf(
								Tools::displayError('To use CacheFS, the directory %s must be writable.'),
								realpath(_PS_CACHEFS_DIRECTORY_)
							);

					if ($caching_system == 'CacheFs')
					{
						if (!($depth = Tools::getValue('ps_cache_fs_directory_depth')))
							$this->errors[] = Tools::displayError('Please set a directory depth.');
						if (!count($this->errors))
						{
							CacheFs::deleteCacheDirectory();
							CacheFs::createCacheDirectories((int)$depth);
							Configuration::updateValue('PS_CACHEFS_DIRECTORY_DEPTH', (int)$depth);
						}
					}
					elseif ($caching_system == 'CacheMemcache' && !_PS_CACHE_ENABLED_ && _PS_CACHING_SYSTEM_ == 'CacheMemcache')
						Cache::getInstance()->flush();
				}

				if (!count($this->errors))
				{
					$new_settings = preg_replace('/define\(\'_PS_CACHE_ENABLED_\', \'([01]?)\'\);/Ui', 'define(\'_PS_CACHE_ENABLED_\', \''.(int)$cache_active.'\');', $new_settings);
					// If there is not settings file modification or if the backup and replacement of the settings file worked
					if ($new_settings == $prev_settings || (
						copy(_PS_ROOT_DIR_.'/config/settings.inc.php', _PS_ROOT_DIR_.'/config/settings.old.php')
						&& (bool)file_put_contents(_PS_ROOT_DIR_.'/config/settings.inc.php', $new_settings)
					))
						$redirectAdmin = true;
					else
						$this->errors[] = Tools::displayError('The settings file cannot be overwritten.');
				}
			}
			else
				$this->errors[] = Tools::displayError('You do not have permission to edit this.');
		}

		if ((bool)Tools::getValue('empty_smarty_cache'))
		{
			$redirectAdmin = true;
			Tools::clearSmartyCache();
			Tools::clearXMLCache();
			Media::clearCache();
			Tools::generateIndex();
		}

		if (Tools::isSubmit('submitAddconfiguration'))
		{
			Configuration::updateGlobalValue('PS_DISABLE_NON_NATIVE_MODULE', (int)Tools::getValue('native_module'));
			Configuration::updateGlobalValue('PS_DISABLE_OVERRIDES', (int)Tools::getValue('overrides'));
			Tools::generateIndex();
		}

		if ($redirectAdmin && (!isset($this->errors) || !count($this->errors)))
		{
			Hook::exec('action'.get_class($this).ucfirst($this->action).'After', array('controller' => $this, 'return' => ''));
			Tools::redirectAdmin(self::$currentIndex.'&token='.Tools::getValue('token').'&conf=4');
		}
	}

	public function displayAjaxTestServer()
	{
		/* PrestaShop demo mode */
		if (_PS_MODE_DEMO_)
			die(Tools::displayError('This functionality has been disabled.'));
		/* PrestaShop demo mode*/
		if (Tools::isSubmit('action') && Tools::getValue('action') == 'test_server')
		{
			$host = pSQL(Tools::getValue('sHost', ''));
			$port = (int)Tools::getValue('sPort', 0);

			if ($host != '' && $port != 0)
			{
				$res = 0;

				if (function_exists('memcache_get_server_status') &&
					function_exists('memcache_connect') &&
					@fsockopen($host, $port))
				{
					$memcache = @memcache_connect($host, $port);
					$res = @memcache_get_server_status($memcache, $host, $port);
				}
				die(Tools::jsonEncode(array($res)));
			}
		}
		die;
    }
}<|MERGE_RESOLUTION|>--- conflicted
+++ resolved
@@ -327,21 +327,13 @@
 				),
 				array(
 					'type' => 'switch',
-<<<<<<< HEAD
-					'label' => $this->l('Move JavaScript at the end'),
-=======
 					'label' => $this->l('Move JavaScript to the end'),
->>>>>>> 8b08c6dd
 					'name' => 'PS_JS_DEFER',
 					'values' => array(
 						array(
 							'id' => 'PS_JS_DEFER_1',
 							'value' => 1,
-<<<<<<< HEAD
-							'label' => $this->l('Move JavaScript at the end of the HTML document')
-=======
 							'label' => $this->l('Move JavaScript to the end of the HTML document')
->>>>>>> 8b08c6dd
 						),
 						array(
 							'id' => 'PS_JS_DEFER_0',
