<?php
/*
* 2007-2013 PrestaShop
*
* NOTICE OF LICENSE
*
* This source file is subject to the Open Software License (OSL 3.0)
* that is bundled with this package in the file LICENSE.txt.
* It is also available through the world-wide-web at this URL:
* http://opensource.org/licenses/osl-3.0.php
* If you did not receive a copy of the license and are unable to
* obtain it through the world-wide-web, please send an email
* to license@prestashop.com so we can send you a copy immediately.
*
* DISCLAIMER
*
* Do not edit or add to this file if you wish to upgrade PrestaShop to newer
* versions in the future. If you wish to customize PrestaShop for your
* needs please refer to http://www.prestashop.com for more information.
*
*  @author PrestaShop SA <contact@prestashop.com>
*  @copyright  2007-2013 PrestaShop SA
*  @license    http://opensource.org/licenses/osl-3.0.php  Open Software License (OSL 3.0)
*  International Registered Trademark & Property of PrestaShop SA
*/

/**
 * @since 1.5.0
 */
class AdminStockInstantStateControllerCore extends AdminController
{
	protected $stock_instant_state_warehouses = array();

	public function __construct()
	{
		$this->bootstrap = true;
		$this->context = Context::getContext();
		$this->table = 'stock';
		$this->className = 'Stock';
		$this->lang = false;
		$this->multishop_context = Shop::CONTEXT_ALL;

		$this->fields_list = array(
			'reference' => array(
				'title' => $this->l('Reference'),
				'align' => 'center',
				'havingFilter' => true
			),
			'ean13' => array(
				'title' => $this->l('EAN13'),
				'align' => 'center',
			),
			'upc' => array(
				'title' => $this->l('UPC'),
				'align' => 'center',
			),
			'name' => array(
				'title' => $this->l('Name'),
				'havingFilter' => true
			),
			'price_te' => array(
				'title' => $this->l('Price (tax excl.)'),
				'orderby' => true,
				'search' => false,
				'type' => 'price',
				'currency' => true,
			),
			'valuation' => array(
				'title' => $this->l('Valuation'),
<<<<<<< HEAD
				'orderby' => true,
=======
				'width' => 150,
				'orderby' => false,
>>>>>>> f610b0d8
				'search' => false,
				'type' => 'price',
				'currency' => true,
				'hint' => $this->l('Total value of the physical quantity. The sum (for all prices) is not available for all warehouses, please filter by warehouse.')
			),
			'physical_quantity' => array(
				'title' => $this->l('Physical quantity'),
				'width' => 80,
				'orderby' => true,
				'search' => false
			),
			'usable_quantity' => array(
				'title' => $this->l('Usable quantity'),
				'width' => 80,
				'orderby' => true,
				'search' => false,
			),
			'real_quantity' => array(
				'title' => $this->l('Real quantity'),
				'width' => 80,
				'orderby' => false,
				'search' => false,
				'hint' => $this->l('Physical quantity (usable) - Client orders + Supply Orders'),
			),
		);

		$this->addRowAction('details');
		$this->stock_instant_state_warehouses = Warehouse::getWarehouses(true);
		array_unshift($this->stock_instant_state_warehouses, array('id_warehouse' => -1, 'name' => $this->l('All Warehouses')));

		parent::__construct();
	}

	/**
	 * AdminController::renderList() override
	 * @see AdminController::renderList()
	 */
	public function renderList()
	{
		// query
		$this->_select = '
			IFNULL(CONCAT(pl.name, \' : \', GROUP_CONCAT(DISTINCT agl.`name`, \' - \', al.name SEPARATOR \', \')),pl.name) as name,
			w.id_currency';

		$this->_group = 'GROUP BY a.id_product, a.id_product_attribute';

		$this->_join = 'LEFT JOIN `'._DB_PREFIX_.'warehouse` w ON (w.id_warehouse = a.id_warehouse)';
		$this->_join .= ' LEFT JOIN `'._DB_PREFIX_.'product_lang` pl ON (
			a.id_product = pl.id_product
			AND pl.id_lang = '.(int)$this->context->language->id.'
		)';
		$this->_join .= ' LEFT JOIN `'._DB_PREFIX_.'product_attribute_combination` pac ON (pac.id_product_attribute = a.id_product_attribute)';
		$this->_join .= ' LEFT JOIN `'._DB_PREFIX_.'attribute` atr ON (atr.id_attribute = pac.id_attribute)';
		$this->_join .= ' LEFT JOIN `'._DB_PREFIX_.'attribute_lang` al ON (
			al.id_attribute = pac.id_attribute
			AND al.id_lang = '.(int)$this->context->language->id.'
		)';
		$this->_join .= ' LEFT JOIN `'._DB_PREFIX_.'attribute_group_lang` agl ON (
			agl.id_attribute_group = atr.id_attribute_group
			AND agl.id_lang = '.(int)$this->context->language->id.'
		)';

		if ($this->getCurrentCoverageWarehouse() != -1)
		{
			$this->_where .= ' AND a.id_warehouse = '.$this->getCurrentCoverageWarehouse();
			self::$currentIndex .= '&id_warehouse='.(int)$this->getCurrentCoverageWarehouse();
		}

		// toolbar btn
		$this->toolbar_btn = array();
		// disables link
		$this->list_no_link = true;

		// smarty
		$this->tpl_list_vars['stock_instant_state_warehouses'] = $this->stock_instant_state_warehouses;
		$this->tpl_list_vars['stock_instant_state_cur_warehouse'] = $this->getCurrentCoverageWarehouse();
		// adds ajax params
		$this->ajax_params = array('id_warehouse' => $this->getCurrentCoverageWarehouse());

		// displays help information
		$this->displayInformation($this->l('This interface allows you to display detailed information about your stock per warehouse.'));

		// sets toolbar
		$this->initToolbar();

		$list = parent::renderList();

		// if export requested
		if ((Tools::isSubmit('csv_quantities') || Tools::isSubmit('csv_prices')) &&
			(int)Tools::getValue('id_warehouse') != -1)
		{
			if (count($this->_list) > 0)
			{
				$this->renderCSV();
				die;
			}
			else
				$this->displayWarning($this->l('There is nothing to export as CSV.'));
		}

		return $list;
	}

	/**
	 * AdminController::getList() override
	 * @see AdminController::getList()
	 */
	public function getList($id_lang, $order_by = null, $order_way = null, $start = 0, $limit = null, $id_lang_shop = false)
	{
		if ((Tools::isSubmit('csv_quantities') || Tools::isSubmit('csv_prices')) &&
			(int)Tools::getValue('id_warehouse') != -1)
			$limit = false;

		$order_by_valuation = false;
		$order_by_real_quantity = false;

		if ($this->context->cookie->{$this->table.'Orderby'} == 'valuation')
		{
			unset($this->context->cookie->{$this->table.'Orderby'});
			$order_by_valuation = true;
		}
		else if ($this->context->cookie->{$this->table.'Orderby'} == 'real_quantity')
		{
			unset($this->context->cookie->{$this->table.'Orderby'});
			$order_by_real_quantity = true;
		}

		parent::getList($id_lang, $order_by, $order_way, $start, $limit, $id_lang_shop);

		$nb_items = count($this->_list);

		for ($i = 0; $i < $nb_items; ++$i)
		{
			$item = &$this->_list[$i];

			$item['price_te'] = '--';
			$item[$this->identifier] = $item['id_product'].'_'.$item['id_product_attribute'];

			// gets stock manager
			$manager = StockManagerFactory::getManager();

			// gets quantities and valuation
			$query = new DbQuery();
			$query->select('SUM(physical_quantity) as physical_quantity');
			$query->select('SUM(usable_quantity) as usable_quantity');
			$query->select('SUM(price_te * physical_quantity) as valuation');
			$query->from('stock');
			$query->where('id_product = '.(int)$item['id_product'].' AND id_product_attribute = '.(int)$item['id_product_attribute']);

			if ($this->getCurrentCoverageWarehouse() != -1)
				$query->where('id_warehouse = '.(int)$this->getCurrentCoverageWarehouse());

			$res = Db::getInstance(_PS_USE_SQL_SLAVE_)->getRow($query);

			$item['physical_quantity'] = $res['physical_quantity'];
			$item['usable_quantity'] = $res['usable_quantity'];

			// gets real_quantity depending on the warehouse
			$item['real_quantity'] = $manager->getProductRealQuantities($item['id_product'],
																		$item['id_product_attribute'],
																		($this->getCurrentCoverageWarehouse() == -1 ? null : array($this->getCurrentCoverageWarehouse())),
																		true);

			// removes the valuation if the filter corresponds to 'all warehouses'
			if ($this->getCurrentCoverageWarehouse() == -1)
				$item['valuation'] = 'N/A';
			else
				$item['valuation'] = $res['valuation'];
		}

		if ($this->getCurrentCoverageWarehouse() != -1 && $order_by_valuation)
			usort($this->_list, array($this, 'valuationCmp'));
		else if ($order_by_real_quantity)
			usort($this->_list, array($this, 'realQuantityCmp'));
	}

	/**
	 * CMP
	 *
	 * @param array $n
	 * @param array $m
	 */
	public function valuationCmp($n, $m)
	{
		if ($this->context->cookie->{$this->table.'Orderway'} == 'desc')
			return $n['valuation'] > $m['valuation'];
		else
			return $n['valuation'] < $m['valuation'];
	}

	/**
	 * CMP
	 *
	 * @param array $n
	 * @param array $m
	 */
	public function realQuantityCmp($n, $m)
	{
		if ($this->context->cookie->{$this->table.'Orderway'} == 'desc')
			return $n['real_quantity'] > $m['real_quantity'];
		else
			return $n['real_quantity'] < $m['real_quantity'];
	}

	/**
	 * Gets the current warehouse used
	 *
	 * @return int id_warehouse
	 */
	protected function getCurrentCoverageWarehouse()
	{
		static $warehouse = 0;

		if ($warehouse == 0)
		{
			$warehouse = -1; // all warehouses
			if ((int)Tools::getValue('id_warehouse'))
				$warehouse = (int)Tools::getValue('id_warehouse');
		}
		return $warehouse;
	}

	/**
	 * Method called when an ajax request is made
	 * @see AdminController::postProcess()
	 */
	public function ajaxProcess()
	{
		if (Tools::isSubmit('id')) // if a product id is submit
		{
			$this->lang = false;
			$lang_id = (int)$this->context->language->id;
			$ids = explode('_', Tools::getValue('id'));
			if (count($ids) != 2)
				die;

			$id_product = $ids[0];
			$id_product_attribute = $ids[1];
			$id_warehouse = Tools::getValue('id_warehouse', -1);

			$query = new DbQuery();
			$query->select('w.id_currency, s.price_te, SUM(s.physical_quantity) as physical_quantity, SUM(s.usable_quantity) as usable_quantity,
							(s.price_te * SUM(s.physical_quantity)) as valuation');
			$query->from('stock', 's');
			$query->leftJoin('warehouse', 'w', 'w.id_warehouse = s.id_warehouse');
			$query->where('s.id_product = '.(int)$id_product.' AND s.id_product_attribute = '.(int)$id_product_attribute);
			if ($id_warehouse != -1)
				$query->where('s.id_warehouse = '.(int)$id_warehouse);
			$query->groupBy('s.price_te');

			$datas = Db::getInstance(_PS_USE_SQL_SLAVE_)->executeS($query);

			foreach ($datas as &$data)
			{
				$currency = new Currency($data['id_currency']);
				if (Validate::isLoadedObject($currency))
				{
					$data['price_te'] = Tools::displayPrice($data['price_te'], $currency);
					$data['valuation'] = Tools::displayPrice($data['valuation'], $currency);
				}
			}

			echo Tools::jsonEncode(array('data'=> $datas, 'fields_display' => $this->fields_list));
		}
		die;
	}

	/**
	 * @see AdminController::initToolbar();
	 */
	public function initToolbar()
	{
		if (Tools::isSubmit('id_warehouse') && (int)Tools::getValue('id_warehouse') != -1)
		{
			$this->toolbar_btn['export-stock-state-quantities-csv'] = array(
				'short' => 'Export this list as CSV',
				'href' => $this->context->link->getAdminLink('AdminStockInstantState').'&amp;csv_quantities&amp;id_warehouse='.(int)$this->getCurrentCoverageWarehouse(),
				'desc' => $this->l('Export Quantities (CSV)'),
			);

			$this->toolbar_btn['export-stock-state-prices-csv'] = array(
				'short' => 'Export this list as CSV',
				'href' => $this->context->link->getAdminLink('AdminStockInstantState').'&amp;csv_prices&amp;id_warehouse='.(int)$this->getCurrentCoverageWarehouse(),
				'desc' => $this->l('Export Prices (CSV)'),
			);
		}
		parent::initToolbar();
		unset($this->toolbar_btn['new']);
	}

	/**
	 * Exports CSV
	 */
	public function renderCSV()
	{
		if (count($this->_list) <= 0)
			return;

		// sets warehouse id and warehouse name
		$id_warehouse = (int)Tools::getValue('id_warehouse');
		$warehouse_name = Warehouse::getWarehouseNameById($id_warehouse);

		// if quantities requested
		if (Tools::isSubmit('csv_quantities'))
		{
			// filename
			$filename = $this->l('stock_instant_state_quantities').'_'.$warehouse_name.'.csv';

			// header
			header('Content-type: text/csv');
			header('Cache-Control: no-store, no-cache');
			header('Content-disposition: attachment; filename="'.$filename);

			// puts keys
			$keys = array('id_product', 'id_product_attribute', 'reference', 'ean13', 'upc', 'name', 'physical_quantity', 'usable_quantity', 'real_quantity');
			echo sprintf("%s\n", implode(';', $keys));

			// puts rows
			foreach ($this->_list as $row)
			{
				$row_csv = array($row['id_product'], $row['id_product_attribute'], $row['reference'],
								 $row['ean13'], $row['upc'], $row['name'],
								 $row['physical_quantity'], $row['usable_quantity'], $row['real_quantity']
				);

				// puts one row
				echo sprintf("%s\n", implode(';', array_map(array('CSVCore', 'wrap'), $row_csv)));
			}
		}
		// if prices requested
		else if (Tools::isSubmit('csv_prices'))
		{
			// sets filename
			$filename = $this->l('stock_instant_state_prices').'_'.$warehouse_name.'.csv';

			// header
			header('Content-type: text/csv');
			header('Cache-Control: no-store, no-cache');
			header('Content-disposition: attachment; filename="'.$filename);

			// puts keys
			$keys = array('id_product', 'id_product_attribute', 'reference', 'ean13', 'upc', 'name', 'price_te', 'physical_quantity', 'usable_quantity');
			echo sprintf("%s\n", implode(';', $keys));

			foreach ($this->_list as $row)
			{
				$id_product = (int)$row['id_product'];
				$id_product_attribute = (int)$row['id_product_attribute'];

				// gets prices
				$query = new DbQuery();
				$query->select('s.price_te, SUM(s.physical_quantity) as physical_quantity, SUM(s.usable_quantity) as usable_quantity');
				$query->from('stock', 's');
				$query->leftJoin('warehouse', 'w', 'w.id_warehouse = s.id_warehouse');
				$query->where('s.id_product = '.$id_product.' AND s.id_product_attribute = '.$id_product_attribute);
				$query->where('s.id_warehouse = '.$id_warehouse);
				$query->groupBy('s.price_te');
				$datas = Db::getInstance(_PS_USE_SQL_SLAVE_)->executeS($query);

				// puts data
				foreach ($datas as $data)
				{
					$row_csv = array($row['id_product'], $row['id_product_attribute'], $row['reference'],
									 $row['ean13'], $row['upc'], $row['name'],
									 $data['price_te'], $data['physical_quantity'], $data['usable_quantity']);

					// puts one row
					echo sprintf("%s\n", implode(';', array_map(array('CSVCore', 'wrap'), $row_csv)));
				}
			}
		}
	}
	
	public function initContent()
	{
		if (!Configuration::get('PS_ADVANCED_STOCK_MANAGEMENT'))
		{
			$this->warnings[md5('PS_ADVANCED_STOCK_MANAGEMENT')] = $this->l('You need to activate advanced stock management before using this feature.');
			return false;
		}
		parent::initContent();
	}
	
	public function initProcess()
	{
		if (!Configuration::get('PS_ADVANCED_STOCK_MANAGEMENT'))
		{
			$this->warnings[md5('PS_ADVANCED_STOCK_MANAGEMENT')] = $this->l('You need to activate advanced stock management before using this feature.');
			return false;
		}
		parent::initProcess();	
	}

}<|MERGE_RESOLUTION|>--- conflicted
+++ resolved
@@ -67,12 +67,7 @@
 			),
 			'valuation' => array(
 				'title' => $this->l('Valuation'),
-<<<<<<< HEAD
-				'orderby' => true,
-=======
-				'width' => 150,
 				'orderby' => false,
->>>>>>> f610b0d8
 				'search' => false,
 				'type' => 'price',
 				'currency' => true,
