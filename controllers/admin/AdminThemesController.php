<?php

/*
* 2007-2014 PrestaShop
*
* NOTICE OF LICENSE
*
* This source file is subject to the Open Software License (OSL 3.0)
* that is bundled with this package in the file LICENSE.txt.
* It is also available through the world-wide-web at this URL:
* http://opensource.org/licenses/osl-3.0.php
* If you did not receive a copy of the license and are unable to
* obtain it through the world-wide-web, please send an email
* to license@prestashop.com so we can send you a copy immediately.
*
* DISCLAIMER
*
* Do not edit or add to this file if you wish to upgrade PrestaShop to newer
* versions in the future. If you wish to customize PrestaShop for your
* needs please refer to http://www.prestashop.com for more information.
*
*  @author PrestaShop SA <contact@prestashop.com>
*  @copyright  2007-2014 PrestaShop SA
*  @license    http://opensource.org/licenses/osl-3.0.php  Open Software License (OSL 3.0)
*  International Registered Trademark & Property of PrestaShop SA
*/

class AdminThemesControllerCore extends AdminController
{
	const MAX_NAME_LENGTH = 128;

	public function __construct()
	{
		$this->bootstrap = true;
		parent::__construct();
	}

	/** This value is used in isThemeCompatible method. only version node with an
	 * higher version number will be used in [theme]/config.xml
	 * @since 1.4.0.11, check theme compatibility 1.4
	 * @static
	 */
	public static $check_features_version = '1.4';

	/** $check_features is a multidimensional array used to check [theme]/config.xml values,
	 * and also checks prestashop current configuration if not match.
	 * @static
	 */
	public static $check_features = array(
		'ccc' => array(
			'attributes' => array(
				'available' => array(
					'value' => 'true',
					/*
					 * accepted attribute value if value doesn't match, prestashop configuration value must have those values
					*/
					'check_if_not_valid' => array(
						'PS_CSS_THEME_CACHE' => 0,
						'PS_JS_THEME_CACHE' => 0,
						'PS_HTML_THEME_COMPRESSION' => 0,
						'PS_JS_HTML_THEME_COMPRESSION' => 0,
					),
				),
			),
			'error' => 'This theme may not correctly use "combine, compress and cache" options.',
			'tab' => 'AdminPerformance',
		),
		'guest_checkout' => array(
			'attributes' => array(
				'available' => array(
					'value' => 'true',
					'check_if_not_valid' => array('PS_GUEST_CHECKOUT_ENABLED' => 0)
				),
			),
			'error' => 'This theme may not correctly use "guest checkout" option.',
			'tab' => 'AdminPreferences',
		),
		'one_page_checkout' => array(
			'attributes' => array(
				'available' => array(
					'value' => 'true',
					'check_if_not_valid' => array('PS_ORDER_PROCESS_TYPE' => 0),
				),
			),
			'error' => 'This theme may not correctly use "one-page checkout" option.',
			'tab' => 'AdminPreferences',
		),
		'store_locator' => array(
			'attributes' => array(
				'available' => array(
					'value' => 'true',
					'check_if_not_valid' => array(
						'PS_STORES_SIMPLIFIED' => 0,
						'PS_STORES_DISPLAY_FOOTER' => 0
					),
				)
			),
			'error' => 'This theme may not correctly use "display store location" option.',
			'tab' => 'AdminStores',
		)
	);

	public $className = 'Theme';
	public $table = 'theme';
	protected $toolbar_scroll = false;
	private $img_error;

	public function init()
	{
		// No cache for auto-refresh uploaded logo
		header('Cache-Control: no-cache, must-revalidate');
		header('Expires: Mon, 26 Jul 1997 05:00:00 GMT');

		parent::init();
		$this->can_display_themes = (!Shop::isFeatureActive() || Shop::getContext() == Shop::CONTEXT_SHOP) ? true : false;

		$themes = Theme::getThemes();

		foreach ($themes as $key => $theme)
		{
			if (!file_exists(_PS_ALL_THEMES_DIR_.$theme->directory.'/preview.jpg'))
				unset($themes[$key]);

		}
		$this->fields_options = array(
			'theme' => array(
				'title' => sprintf($this->l('Select a theme for shop %s'), $this->context->shop->name),
				'description' => (!$this->can_display_themes) ? $this->l('You must select a shop from the above list if you wish to choose a theme.') : '',
				'fields' => array(
					'theme_for_shop' => array(
						'type' => 'theme',
						'themes' => $themes,
						'id_theme' => $this->context->shop->id_theme,
						'can_display_themes' => $this->can_display_themes,
						'no_multishop_checkbox' => true,
					),
				),
				'submit' => array('title' => $this->l('Save'))
			),
			'appearance' => array(
				'title' => $this->l('Appearance'),
				'icon' => 'icon-html5',
				'fields' => array(
					'PS_LOGO' => array(
						'title' => $this->l('Header logo'),
						'hint' => $this->l('Will appear on main page. Recommended height: 52px. Maximum height on default theme: 65px.'),
						'type' => 'file',
						'name' => 'PS_LOGO',
						'thumb' => _PS_IMG_.Configuration::get('PS_LOGO')
					),
					'PS_LOGO_MOBILE' => array(
						'title' => $this->l('Header logo for mobile'),
						'desc' =>
							((Configuration::get('PS_LOGO_MOBILE') === false) ? '<span class="light-warning">'.$this->l('Warning: No mobile logo has been defined. The header logo will be used instead.').'</span><br />' : '').
							$this->l('Will appear on the main page of your mobile template. If left undefined, the header logo will be used.'),
						'type' => 'file',
						'name' => 'PS_LOGO_MOBILE',
						'thumb' => (Configuration::get('PS_LOGO_MOBILE') !== false && file_exists(_PS_IMG_DIR_.Configuration::get('PS_LOGO_MOBILE'))) ? _PS_IMG_.Configuration::get('PS_LOGO_MOBILE') : _PS_IMG_.Configuration::get('PS_LOGO')
					),
					'PS_LOGO_MAIL' => array(
						'title' => $this->l('Mail logo'),
						'desc' =>
							((Configuration::get('PS_LOGO_MAIL') === false) ? '<span class="light-warning">'.$this->l('Warning: No email logo has been indentified. The header logo will be used instead.').'</span><br />' : '').
							$this->l('Will appear on email headers. If undefined, the header logo will be used.'),
						'type' => 'file',
						'name' => 'PS_LOGO_MAIL',
						'thumb' => (Configuration::get('PS_LOGO_MAIL') !== false && file_exists(_PS_IMG_DIR_.Configuration::get('PS_LOGO_MAIL'))) ? _PS_IMG_.Configuration::get('PS_LOGO_MAIL') : _PS_IMG_.Configuration::get('PS_LOGO')
					),
					'PS_LOGO_INVOICE' => array(
						'title' => $this->l('Invoice logo'),
						'desc' =>
							((Configuration::get('PS_LOGO_INVOICE') === false) ? '<span class="light-warning">'.$this->l('Warning: No invoice logo has been defined. The header logo will be used instead.').'</span><br />' : '').
							$this->l('Will appear on invoice headers.').' '.$this->l('Warning: you can use a PNG file for transparency, but it can take up to 1 second per page for processing. Please consider using JPG instead.'),
						'type' => 'file',
						'name' => 'PS_LOGO_INVOICE',
						'thumb' => (Configuration::get('PS_LOGO_INVOICE') !== false && file_exists(_PS_IMG_DIR_.Configuration::get('PS_LOGO_INVOICE'))) ? _PS_IMG_.Configuration::get('PS_LOGO_INVOICE') : _PS_IMG_.Configuration::get('PS_LOGO')
					),
					'PS_FAVICON' => array(
						'title' => $this->l('Favicon'),
						'hint' => $this->l('Will appear in the address bar of your web browser.'),
						'type' => 'file',
						'name' => 'PS_FAVICON',
						'thumb' => _PS_IMG_.Configuration::get('PS_FAVICON')
					),
					'PS_STORES_ICON' => array(
						'title' => $this->l('Store icon'),
						'hint' => $this->l('Will appear on the store locator (inside Google Maps).').'<br />'.$this->l('Suggested size: 30x30, transparent GIF.'),
						'type' => 'file',
						'name' => 'PS_STORES_ICON',
						'thumb' => _PS_IMG_.Configuration::get('PS_STORES_ICON')
					),
					'PS_NAVIGATION_PIPE' => array(
						'title' => $this->l('Navigation pipe'),
						'hint' => $this->l('Used for the navigation path: Store Name > Category Name > Product Name.'),
						'cast' => 'strval',
						'type' => 'text',
						'size' => 20
					),
					'PS_ALLOW_MOBILE_DEVICE' => array(
						'title' => $this->l('Enable the mobile theme'),
						'hint' => $this->l('Allows visitors browsing on mobile devices to view a lighter version of your website.'),
						'type' => 'radio',
						'required' => true,
						'validation' => 'isGenericName',
						'choices' => array(
							0 => $this->l('I\'d like to disable it, please.'),
							1 => $this->l('I\'d like to enable it only on smart phones.'),
							2 => $this->l('I\'d like to enable it only on tablets.'),
							3 => $this->l('I\'d like to enable it on both smart phones and tablets.')
						)
					),
					'PS_MAIL_COLOR' => array(
						'title' => $this->l('Mail color'),
						'hint' => $this->l('Your mail will be highlighted in this color. HTML colors only, please (e.g. "lightblue", "#CC6600").'),
						'type' => 'color',
						'name' => 'PS_MAIL_COLOR',
						'size' => 30,
						'value' => Configuration::get('PS_MAIL_COLOR'),
					)
				),
				'submit' => array('title' => $this->l('Save'))
			)
		);

		$this->fields_list = array(
			'id_theme' => array(
				'title' => $this->l('ID'),
				'align' => 'center',
				'class' => 'fixed-width-xs'
			),
			'name' => array(
				'title' => $this->l('Name'),
			),
			'directory' => array(
				'title' => $this->l('Directory'),
			),
			'responsive' => array(
				'title' => $this->l('Responsive'),
				'type' => 'bool',
				'active' => 'responsive',
				'align' => 'center',
				'class' => 'fixed-width-xs'
			),
			'default_left_column' => array(
				'title' => $this->l('Default left column'),
				'type' => 'bool',
				'active' => 'default_left_column',
				'align' => 'center',
				'class' => 'fixed-width-xs'
			),
			'default_right_column' => array(
				'title' => $this->l('Default right column'),
				'type' => 'bool',
				'active' => 'default_right_column',
				'align' => 'center',
				'class' => 'fixed-width-xs'
			)
		);
	}

	public function renderForm()
	{
		$get_available_themes = Theme::getAvailable(false);
		$available_theme_dir = array();
		$selected_theme_dir = null;
		$metas = Meta::getMetas();
		$formated_metas = array();

		foreach ($metas as $meta)
		{
			$meta_object = New Meta($meta['id_meta']);

			$title = $meta['page'];
			if (isset($meta_object->title[(int)$this->context->language->id]) && $meta_object->title[(int)$this->context->language->id] != '')
				$title = $meta_object->title[(int)$this->context->language->id];

			$formated_metas[$meta['id_meta']] = array(
				'title' => $title,
				'left' => 0,
				'right' => 0,
			);
		}

		$image_url = false;
		if ($this->object)
		{
			if ((int)$this->object->id > 0)
			{
				$theme = New Theme((int)$this->object->id);
				$theme_metas = $theme->getMetas();

				// if no theme_meta are found, we must create them
				if (empty($theme_metas))
				{
					$metas = Db::getInstance()->executeS('SELECT id_meta FROM '._DB_PREFIX_.'meta');
					$metas_default = array();
					foreach ($metas as $meta)
					{
						$tmp_meta['id_meta'] = (int)$meta['id_meta'];
						$tmp_meta['left'] = 1;
						$tmp_meta['right'] = 1;
						$metas_default[] = $tmp_meta;
					}
					$theme->updateMetas($metas_default);
					$theme_metas = $theme->getMetas();
				}

				$image_url = '<img alt="preview" src="'.__PS_BASE_URI__.'themes/'.$theme->directory.'/preview.jpg">';
				foreach ($theme_metas as $theme_meta)
				{
					$formated_metas[$theme_meta['id_meta']]['id_theme_meta'] = (int)$theme_meta['id_theme_meta'];
					$formated_metas[$theme_meta['id_meta']]['id_meta'] = (int)$theme_meta['id_meta'];
					$formated_metas[$theme_meta['id_meta']]['left'] = (int)$theme_meta['left_column'];
					$formated_metas[$theme_meta['id_meta']]['right'] = (int)$theme_meta['right_column'];
				}
			}
			$selected_theme_dir = $this->object->directory;
		}

		foreach ($get_available_themes as $k => $dirname)
		{
			$available_theme_dir[$k]['value'] = $dirname;
			$available_theme_dir[$k]['label'] = $dirname;
			$available_theme_dir[$k]['id'] = $dirname;
		};

		$this->fields_form = array(
			'tinymce' => false,
			'legend' => array(
				'title' => $this->l('Theme'),
				'icon' => 'icon-picture'
			),
			'input' => array(
				array(
					'type' => 'text',
					'label' => $this->l('Name of the theme'),
					'name' => 'name',
					'required' => true,
					'hint' => $this->l('Invalid characters:').' <>;=#{}',
				),
				array(
					'type' => 'file',
					'label' => $this->l('Preview image for the theme'),
					'name' => 'image_preview',
					'display_image' => true,
					'hint' => sprintf($this->l('Max image size:%1s'), Tools::formatBytes(Tools::getMaxUploadSize())),
					'image' => $image_url,
				),
				array(
					'type' => 'switch',
					'label' => $this->l('Responsive'),
					'name' => 'responsive',
<<<<<<< HEAD
					'hint' => $this->l('Please indicate if the theme is adapted to all screen sizes (mobile, tablet, desktop)'),
=======
					'hint' => $this->l('Please indicate if the theme is adapted to all screen sizes (mobile, tablet, desktop).'),
>>>>>>> 52d5cf23
					'values' => array(
						array(
							'id' => 'responsive_on',
							'value' => 1,
							'label' => $this->l('Yes')
						),
						array(
							'id' => 'responsive_off',
							'value' => 0,
							'label' => $this->l('No')
						)
					),
				),
				array(
					'type' => 'switch',
					'label' => $this->l('Default left column'),
					'name' => 'default_left_column',
<<<<<<< HEAD
					'hint' => $this->l('Choose a default behavior when displaying the column in a new page added by you or by a module'),
=======
					'hint' => $this->l('Choose a default behavior when displaying the column in a new page added by you or by a module.'),
>>>>>>> 52d5cf23
					'values' => array(
						array(
							'id' => 'default_left_column_on',
							'value' => 1,
							'label' => $this->l('Yes')
						),
						array(
							'id' => 'default_left_column_off',
							'value' => 0,
							'label' => $this->l('No')
						)
					),
				),
				array(
					'type' => 'switch',
					'label' => $this->l('Default right column'),
					'name' => 'default_right_column',
<<<<<<< HEAD
					'hint' => $this->l('Choose a default behavior when displaying the column in a new page added by you or by a module'),
=======
					'hint' => $this->l('Choose a default behavior when displaying the column in a new page added by you or by a module.'),
>>>>>>> 52d5cf23
					'values' => array(
						array(
							'id' => 'default_right_column_on',
							'value' => 1,
							'label' => $this->l('Yes')
						),
						array(
							'id' => 'default_right_column_off',
							'value' => 0,
							'label' => $this->l('No')
						)
					),
				),
				array(
					'type' => 'text',
					'label' => $this->l('Number of products per page'),
					'name' => 'product_per_page',
<<<<<<< HEAD
					'hint' => $this->l('This value will be used when activating the theme'),
=======
					'hint' => $this->l('This value will be used when activating the theme.'),
>>>>>>> 52d5cf23
				)
			),
			'submit' => array(
				'title' => $this->l('Save'),
			)
		);
		// adding a new theme, you can create a directory, and copy from an existing theme
		if ($this->display == 'add' || !$this->object->id)
		{
			$this->fields_form['input'][] = array(
				'type' => 'text',
				'label' => $this->l('Name of the theme\'s directory'),
				'name' => 'directory',
				'required' => true,
				'hint' => $this->l('If the directory does not exists, it will be created.'),
			);

			$theme_query = Theme::getThemes();
			$this->fields_form['input'][] = array(
				'type' => 'select',
				'name' => 'based_on',
				'label' => $this->l('Copy missing files from existing theme'),
				'hint' => $this->l('If you create a new theme, it\'s recommended that you use the default theme files.'),
				'options' => array(
					'id' => 'id',
					'name' => 'name',
					'default' => array(
						'value' => 0,
						'label' => '-'
					),
					'query' => $theme_query,
				)
			);
		}
		else
			$this->fields_form['input'][] = array(
				'type' => 'radio',
				'label' => $this->l('Directory'),
				'name' => 'directory',
				'required' => true,
				'br' => true,
				'values' => $available_theme_dir,
				'selected' => $selected_theme_dir,
				'hint' => $this->l('Please select a valid theme directory.'),
			);

		$list = '';
		if (Tools::getIsset('update'.$this->table))
		{
			$fields_list = array(
				'title' => array(
					'title' => $this->l('Meta'),
					'align' => 'center',
					'width' => 'auto'
				),
				'left' => array(
					'title' => $this->l('Left column'),
					'active' => 'left',
					'type' => 'bool',
					'ajax' => true
				),
				'right' => array(
					'title' => $this->l('Right column'),
					'active' => 'right',
					'type' => 'bool',
					'ajax' => true
				),
			);
			$helper_list = New HelperList();
			$helper_list->tpl_vars = array('icon' => 'icon-columns');
			$helper_list->title = $this->l('Appearance of columns');
			$helper_list->no_link = true;
			$helper_list->shopLinkType = '';
			$helper_list->identifier = 'id_theme_meta';
			$helper_list->table = 'meta';
			$helper_list->currentIndex = $this->context->link->getAdminLink('AdminThemes', false);
			$helper_list->token = Tools::getAdminTokenLite('AdminThemes');
			$list = $helper_list->generateList($formated_metas, $fields_list);
		}

		return parent::renderForm().$list;
	}

	public function renderList()
	{
		$this->addRowAction('edit');
		$this->addRowAction('delete');

		return parent::renderList();
	}

	/**
	 * copy $base_theme_dir into $target_theme_dir.
	 *
	 * @param string $base_theme_dir   relative path to base dir
	 * @param string $target_theme_dir relative path to target dir
	 *
	 * @return boolean true if success
	 */
	protected static function copyTheme($base_theme_dir, $target_theme_dir)
	{
		$res = true;
		$base_theme_dir = rtrim($base_theme_dir, '/').'/';
		$base_dir = _PS_ALL_THEMES_DIR_.$base_theme_dir;
		$target_theme_dir = rtrim($target_theme_dir, '/').'/';
		$target_dir = _PS_ALL_THEMES_DIR_.$target_theme_dir;
		$files = scandir($base_dir);

		foreach ($files as $file)
		{
			if (!in_array($file[0], array('.', '..', '.svn')))
			{
				if (is_dir($base_dir.$file))
				{
					if (!is_dir($target_dir.$file))
						mkdir($target_dir.$file, Theme::$access_rights);

					$res &= AdminThemesController::copyTheme($base_theme_dir.$file, $target_theme_dir.$file);
				}
				elseif (!file_exists($target_theme_dir.$file))
					$res &= copy($base_dir.$file, $target_dir.$file);
			}
		}

		return $res;
	}

	public function processAdd()
	{
		if (($new_dir = Tools::getValue('directory')) != '')
		{
			if (!Validate::isDirName($new_dir))
			{
				$this->display = 'add';

				return !($this->errors[] = sprintf(Tools::displayError('"%s" is not a valid directory name'), $new_dir));
			}
			if (Theme::getByDirectory($new_dir))
			{
				$this->display = 'add';

				return !($this->errors[] = Tools::displayError('A directory with this name already exist'));
			}

			if (mkdir(_PS_ALL_THEMES_DIR_.$new_dir, Theme::$access_rights))
				$this->confirmations[] = $this->l('The directory was successfully created.');

			if (0 !== $id_based = (int)Tools::getValue('based_on'))
			{
				$base_theme = new Theme($id_based);
				$this->copyTheme($base_theme->directory, $new_dir);
				$base_theme = new Theme((int)Tools::getValue('based_on'));
			}

			if (isset($_FILES['image_preview']) && $_FILES['image_preview']['error'] == 0)
			{
				if (@getimagesize($_FILES['image_preview']['tmp_name']) && !ImageManager::validateUpload($_FILES['image_preview'], Tools::getMaxUploadSize()))
				{
					move_uploaded_file($_FILES['image_preview']['tmp_name'], _PS_ALL_THEMES_DIR_.$new_dir.'/preview.jpg');
				}
				else
				{
					$this->errors[] = $this->l('Image not valid');
					$this->display = 'form';

					return false;
				}
			}
		}

		$theme = parent::processAdd();
		if ((int)$theme->product_per_page == 0)
		{
			$theme->product_per_page = 1;
			$theme->save();
		}
		if (is_object($theme) && (int)$theme->id > 0)
		{

			$metas = Meta::getMetas();

			foreach ($metas as &$meta)
			{
				$meta['left'] = $theme->default_left_column;
				$meta['right'] = $theme->default_right_column;

			}
			$theme->updateMetas($metas, true);
		}

		return $theme;
	}

	public function processUpdate()
	{
		if (Tools::getIsset('id_theme') && Tools::getIsset('name') && Tools::getIsset('responsive') && Tools::getIsset('directory'))
		{

			$theme = New Theme((int)Tools::getValue('id_theme'));
			$theme->name = Tools::getValue('name');
			$theme->directory = Tools::getValue('directory');
			$theme->responsive = Tools::getValue('responsive');
			$theme->default_left_column = Tools::getValue('default_left_column');
			$theme->default_right_column = Tools::getValue('default_right_column');
			$nb_product_per_page = (int)Tools::getValue('product_per_page');
			if ($nb_product_per_page == 0)
				$nb_product_per_page = 1;

			$theme->product_per_page = $nb_product_per_page;

			if (isset($_FILES['image_preview']) && $_FILES['image_preview']['error'] == 0)
			{
				if (@getimagesize($_FILES['image_preview']['tmp_name']) && !ImageManager::validateUpload($_FILES['image_preview'], 300000))
				{
					move_uploaded_file($_FILES['image_preview']['tmp_name'], _PS_ALL_THEMES_DIR_.$theme->directory.'/preview.jpg');
				}
				else
				{
					$this->errors[] = $this->l('Image not valid');
					$this->display = 'form';

					return false;
				}
			}
			$theme->update();
		}
		Tools::redirectAdmin(Context::getContext()->link->getAdminLink('AdminThemes').'&conf=29');
	}

	protected function processUpdateOptions()
	{
		parent::processUpdateOptions();

		if (!count($this->errors))
			Tools::redirectAdmin(Context::getContext()->link->getAdminLink('AdminThemes').'&conf=6');
	}

	public function processDelete()
	{
		$obj = $this->loadObject();
		if ($obj)
		{

			if ($obj->isUsed())
			{
				$this->errors[] = $this->l('The theme is being used by at least one shop. Please choose another theme before continuing.');

				return false;
			}
			$themes = array();
			foreach (Theme::getThemes() as $theme)
			{
				if ($theme->id != $obj->id)
					$themes[] = $theme->directory;
			}

			if (is_dir(_PS_ALL_THEMES_DIR_.$obj->directory) && !in_array($obj->directory, $themes))
				Tools::deleteDirectory(_PS_ALL_THEMES_DIR_.$obj->directory.'/');
			$obj->removeMetas();
		}

		return parent::processDelete();
	}

	public function initPageHeaderToolbar()
	{
		parent::initPageHeaderToolbar();

		if (empty($this->display))
		{
			$this->page_header_toolbar_btn['import_theme'] = array(
				'href' => self::$currentIndex.'&action=importtheme&token='.$this->token,
				'desc' => $this->l('Add new theme', null, null, false),
				'icon' => 'process-icon-new'
			);
			$this->page_header_toolbar_btn['export_theme'] = array(
				'href' => self::$currentIndex.'&action=exporttheme&token='.$this->token,
				'desc' => $this->l('Export theme', null, null, false),
				'icon' => 'process-icon-export'
			);
		}

		if ($this->display == 'importtheme')
			$this->toolbar_title[] = $this->l('Import theme');
		elseif ($this->display == 'exporttheme')
			$this->toolbar_title[] = $this->l('Export theme');
		else
			$this->toolbar_title[] = $this->l('Theme');

		$title = implode(' '.Configuration::get('PS_NAVIGATION_PIPE').' ', $this->toolbar_title);
		$this->page_header_toolbar_title = $title;
	}

	private function checkParentClass($name)
	{
		if (!$obj = Module::getInstanceByName($name))
			return false;
		if (is_callable(array(
			$obj,
			'validateOrder'
		))
		)
			return false;
		if (is_callable(array(
			$obj,
			'getDateBetween'
		))
		)
			return false;
		if (is_callable(array(
			$obj,
			'getGridEngines'
		))
		)
			return false;
		if (is_callable(array(
			$obj,
			'getGraphEngines'
		))
		)
			return false;
		if (is_callable(array(
			$obj,
			'hookAdminStatsModules'
		))
		)
			return false;
		else
			return true;
	}

	private function checkNames()
	{
		$author = Tools::getValue('name');
		$theme_name = Tools::getValue('theme_name');

		if (!$author || !Validate::isGenericName($author) || strlen($author) > self::MAX_NAME_LENGTH)
			$this->errors[] = $this->l('Please enter a valid author name');
		elseif (!$theme_name || !Validate::isGenericName($theme_name) || strlen($theme_name) > self::MAX_NAME_LENGTH)
			$this->errors[] = $this->l('Please enter a valid theme name');

		if (count($this->errors) > 0)
			return false;

		return true;
	}

	private function checkDocumentation()
	{
		$extensions = array(
			'.pdf',
			'.txt'
		);

		if (isset($_FILES['documentation']) && $_FILES['documentation']['name'] != '')
		{
			$extension = strrchr($_FILES['documentation']['name'], '.');
			$name = Tools::getValue('documentationName');

			if (!in_array($extension, $extensions))
				$this->errors[] = $this->l('File extension must be .txt or .pdf');
			elseif ($_FILES['documentation']['error'] > 0 || $_FILES['documentation']['size'] > 1048576)
				$this->errors[] = $this->l('An error occurred during documentation upload');
			elseif (!$name || !Validate::isGenericName($name) || strlen($name) > self::MAX_NAME_LENGTH)
				$this->errors[] = $this->l('Please enter a valid documentation name');
		}

		if (count($this->errors) > 0)
			return false;

		return true;
	}

	private function checkVersionsAndCompatibility()
	{
		$exp = '#^[0-9]+[.]+[0-9.]*[0-9]$#';

		if (!preg_match('#^[0-9][.][0-9]$#', Tools::getValue('theme_version')) ||
			!preg_match($exp, Tools::getValue('compa_from')) || !preg_match($exp, Tools::getValue('compa_to')) ||
			version_compare(Tools::getValue('compa_from'), Tools::getValue('compa_to')) == 1
		)
			$this->errors[] = $this->l('Syntax error on version field. Only digits and points are allowed and the compatibility should be increasing or equal.');

		if (count($this->errors) > 0)
			return false;

		return true;
	}

	private function checkPostedDatas()
	{
		$mail = Tools::getValue('email');
		$website = Tools::getValue('website');

		if ($mail && !preg_match('#^[\w.-]+@[\w.-]+\.[a-zA-Z]{2,6}$#', $mail))
			$this->errors[] = $this->l('There is an error in your e-mail syntax!');
		elseif ($website && (!Validate::isURL($website) || !Validate::isAbsoluteUrl($website)))
			$this->errors[] = $this->l('There is an error in your URL syntax!');
		elseif (!$this->checkVersionsAndCompatibility() || !$this->checkNames() || !$this->checkDocumentation())
			return false;
		else
			return true;

		return false;
	}

	private function archiveThisFile($obj, $file, $server_path, $archive_path)
	{
		if (is_dir($server_path.$file))
		{
			$dir = scandir($server_path.$file);
			foreach ($dir as $row)
			{
				if ($row != '.' && $row != '..')
					$this->archiveThisFile($obj, $row, $server_path.$file.'/', $archive_path.$file.'/');
			}
		}
		elseif (!$obj->addFile($server_path.$file, $archive_path.$file))
			$this->error = true;
	}

	private function generateArchive()
	{
		$zip = new ZipArchive();
		$zip_file_name = md5(time()).'.zip';
		if ($zip->open(_PS_CACHE_DIR_.$zip_file_name, ZipArchive::OVERWRITE) === true)
		{
			if (!$zip->addFromString('Config.xml', $this->xml_file))
				$this->errors[] = $this->l('Can\'t create config file.');

			if (isset($_FILES['documentation']))
				if (!$zip->addFile($_FILES['documentation']['tmp_name'], 'doc/'.$_POST['documentation']['name']))
					$this->error = $this->l('Can\'t copy documentation.');

			$this->archiveThisFile($zip, Tools::getValue('theme_directory'), _PS_ALL_THEMES_DIR_, 'themes/');

			foreach ($this->to_export as $row)
			{
				if (!in_array($row, $this->native_modules))
					$this->archiveThisFile($zip, $row, _PS_ROOT_DIR_.'/modules/', 'modules/');
			}

			$zip->close();

			if (!$this->errors)
			{
				if (ob_get_length() > 0)
					ob_end_clean();

				ob_start();
				header('Pragma: public');
				header('Expires: 0');
				header('Cache-Control: must-revalidate, post-check=0, pre-check=0');
				header('Cache-Control: public');
				header('Content-Description: File Transfer');
				header('Content-type: application/octet-stream');
				header('Content-Disposition: attachment; filename="'.$zip_file_name.'"');
				header('Content-Transfer-Encoding: binary');
				ob_end_flush();
				readfile(_PS_CACHE_DIR_.$zip_file_name);
				@unlink(_PS_CACHE_DIR_.$zip_file_name);
				exit;
			}
		}

		$this->errors[] = $this->l('An error occurred during the archive generation');
	}

	private function generateXML($theme_to_export, $metas)
	{
		$theme = new SimpleXMLElement('<?xml version="1.0" encoding="UTF-8"?><!-- Copyright Prestashop --><theme></theme>');
		$theme->addAttribute('version', Tools::getValue('theme_version'));
		$theme->addAttribute('name', Tools::htmlentitiesUTF8(Tools::getValue('theme_name')));
		$theme->addAttribute('directory', Tools::htmlentitiesUTF8(Tools::getValue('theme_directory')));
		$author = $theme->addChild('author');
		$author->addAttribute('name', Tools::htmlentitiesUTF8(Tools::getValue('name')));
		$author->addAttribute('email', Tools::htmlentitiesUTF8(Tools::getValue('email')));
		$author->addAttribute('url', Tools::htmlentitiesUTF8(Tools::getValue('website')));

		$descriptions = $theme->addChild('descriptions');
		$languages = Language::getLanguages();
		foreach ($languages as $language)
		{
			$val = Tools::htmlentitiesUTF8(Tools::getValue('body_title_'.$language['id_lang']));
			$description = $descriptions->addChild('description', Tools::htmlentitiesUTF8($val));
			$description->addAttribute('iso', $language['iso_code']);
		}


		$variations = $theme->addChild('variations');

		$variation = $variations->addChild('variation');
		$variation->addAttribute('name', Tools::htmlentitiesUTF8(Tools::getValue('theme_name')));
		$variation->addAttribute('directory', Tools::getValue('theme_directory'));
		$variation->addAttribute('responsive', $theme_to_export->responsive);
		$variation->addAttribute('default_left_column', $theme_to_export->default_left_column);
		$variation->addAttribute('default_right_column', $theme_to_export->default_right_column);
		$variation->addAttribute('product_per_page', $theme_to_export->product_per_page);
		$variation->addAttribute('from', Tools::getValue('compa_from'));
		$variation->addAttribute('to', Tools::getValue('compa_to'));

		$docs = $theme->addChild('docs');
		if (isset($this->user_doc))
			foreach ($this->user_doc as $row)
			{
				$array = explode('¤', $row);
				$doc = $docs->addChild('doc');
				$doc->addAttribute('name', $array[0]);
				$doc->addAttribute('path', $array[1]);
			}

		$metas_xml = $theme->addChild('metas');

		foreach ($metas as $row)
		{
			$meta_obj = New Meta((int)$row['id_meta']);

			$meta_xml = $metas_xml->addChild('meta');
			$meta_xml->addAttribute('meta_page', $meta_obj->page);
			$meta_xml->addAttribute('left', $row['left_column']);
			$meta_xml->addAttribute('right', $row['right_column']);
		}
		$modules = $theme->addChild('modules');
		if (isset($this->to_export))
			foreach ($this->to_export as $row)
			{
				if (!in_array($row, $this->native_modules))
				{
					$module = $modules->addChild('module');
					$module->addAttribute('action', 'install');
					$module->addAttribute('name', $row);
				}
			}
		foreach ($this->to_enable as $row)
		{
			$module = $modules->addChild('module');
			$module->addAttribute('action', 'enable');
			$module->addAttribute('name', $row);
		}
		foreach ($this->to_disable as $row)
		{
			$module = $modules->addChild('module');
			$module->addAttribute('action', 'disable');
			$module->addAttribute('name', $row);
		}

		$hooks = $modules->addChild('hooks');
		foreach ($this->to_hook as $row)
		{
			$array = explode(';', $row);
			$hook = $hooks->addChild('hook');
			$hook->addAttribute('module', $array[0]);
			$hook->addAttribute('hook', $array[1]);
			$hook->addAttribute('position', $array[2]);
			if (!empty($array[3]))
				$hook->addAttribute('exceptions', $array[3]);
		}

		$images = $theme->addChild('images');
		foreach ($this->image_list as $row)
		{
			$array = explode(';', $row);
			$image = $images->addChild('image');
			$image->addAttribute('name', Tools::htmlentitiesUTF8($array[0]));
			$image->addAttribute('width', $array[1]);
			$image->addAttribute('height', $array[2]);
			$image->addAttribute('products', $array[3]);
			$image->addAttribute('categories', $array[4]);
			$image->addAttribute('manufacturers', $array[5]);
			$image->addAttribute('suppliers', $array[6]);
			$image->addAttribute('scenes', $array[7]);
		}
		$this->xml_file = $theme->asXML();
	}

	public function processExportTheme()
	{
		if (Tools::isSubmit('name'))
		{
			if ($this->checkPostedDatas())
			{
				$filename = Tools::htmlentitiesUTF8($_FILES['documentation']['name']);
				$name = Tools::htmlentitiesUTF8(Tools::getValue('documentationName'));
				$this->user_doc = array($name.'¤doc/'.$filename);


				$table = Db::getInstance()->executeS('
			SELECT name, width, height, products, categories, manufacturers, suppliers, scenes
			FROM `'._DB_PREFIX_.'image_type`');

				$this->image_list = array();
				foreach ($table as $row)
				{
					$this->image_list[] = $row['name'].';'.$row['width'].';'.$row['height'].';'.
						($row['products'] == 1 ? 'true' : 'false').';'.
						($row['categories'] == 1 ? 'true' : 'false').';'.
						($row['manufacturers'] == 1 ? 'true' : 'false').';'.
						($row['suppliers'] == 1 ? 'true' : 'false').';'.
						($row['scenes'] == 1 ? 'true' : 'false');
				}

				$id_shop = Db::getInstance()->getValue('SELECT `id_shop` FROM `'._DB_PREFIX_.'shop` WHERE `id_theme` = '.(int)Tools::getValue('id_theme_export'));

				// Select the list of module for this shop
				$this->module_list = Db::getInstance()->executeS('
				SELECT m.`id_module`, m.`name`, m.`active`, ms.`id_shop`
				FROM `'._DB_PREFIX_.'module` m
				LEFT JOIN `'._DB_PREFIX_.'module_shop` ms On (m.`id_module` = ms.`id_module`)
				WHERE ms.`id_shop` = '.(int)$id_shop.'
			');

				// Select the list of hook for this shop
				$this->hook_list = Db::getInstance()->executeS('
				SELECT h.`id_hook`, h.`name` as name_hook, hm.`position`, hm.`id_module`, m.`name` as name_module, GROUP_CONCAT(hme.`file_name`, ",") as exceptions
				FROM `'._DB_PREFIX_.'hook` h
				LEFT JOIN `'._DB_PREFIX_.'hook_module` hm ON hm.`id_hook` = h.`id_hook`
				LEFT JOIN `'._DB_PREFIX_.'module` m ON hm.`id_module` = m.`id_module`
				LEFT OUTER JOIN `'._DB_PREFIX_.'hook_module_exceptions` hme ON (hme.`id_module` = hm.`id_module` AND hme.`id_hook` = h.`id_hook`)
				WHERE hm.`id_shop` = '.(int)$id_shop.'
				GROUP BY `id_module`, `id_hook`
				ORDER BY `name_module`
			');

				$this->native_modules = $this->getNativeModule();

				foreach ($this->hook_list as &$row)
				{
					$row['exceptions'] = trim(preg_replace('/(,,+)/', ',', $row['exceptions']), ',');
				}

				$this->to_install = array();
				$this->to_enable = array();
				$this->to_hook = array();

				foreach ($this->module_list as $array)
				{
					if (!self::checkParentClass($array['name']))
						continue;
					if (in_array($array['name'], $this->native_modules))
					{
						if ($array['active'] == 1)
							$this->to_enable[] = $array['name'];
						else
							$this->to_disable[] = $array['name'];
					}
					elseif ($array['active'] == 1)
						$this->to_install[] = $array['name'];
				}
				foreach ($this->native_modules as $str)
				{
					$flag = 0;
					if (!self::checkParentClass($str))
						continue;
					foreach ($this->module_list as $tmp)
					{
						if (in_array($str, $tmp))
						{
							$flag = 1;
							break;
						}
					}
					if ($flag == 0)
						$this->to_disable[] = $str;
				}

				foreach ($_POST as $key => $value)
				{
					if (strncmp($key, 'modulesToExport_module', strlen('modulesToExport_module')) == 0)
					{
						$this->to_export[] = $value;
					}
				}

				if ($this->to_install)
					foreach ($this->to_install as $string)
					{
						foreach ($this->hook_list as $tmp)
						{
							if ($tmp['name_module'] == $string)
								$this->to_hook[] = $string.';'.$tmp['name_hook'].';'.$tmp['position'].';'.$tmp['exceptions'];
						}
					}
				if ($this->to_enable)
					foreach ($this->to_enable as $string)
					{
						foreach ($this->hook_list as $tmp)
						{
							if ($tmp['name_module'] == $string)
								$this->to_hook[] = $string.';'.$tmp['name_hook'].';'.$tmp['position'].';'.$tmp['exceptions'];
						}
					}

				$theme_to_export = New Theme((int)Tools::getValue('id_theme_export'));
				$metas = $theme_to_export->getMetas();

				$this->generateXML($theme_to_export, $metas);
				$this->generateArchive();
			}
			else
				$this->display = 'exporttheme';
		}
		else
			$this->display = 'exporttheme';
	}

	private function renderExportTheme1()
	{
		$to_install = array();

		$module_list = Db::getInstance()->executeS('
			SELECT m.`id_module`, m.`name`, m.`active`, ms.`id_shop`
			FROM `'._DB_PREFIX_.'module` m
			LEFT JOIN `'._DB_PREFIX_.'module_shop` ms On (m.`id_module` = ms.`id_module`)
			WHERE ms.`id_shop` = '.(int)$this->context->shop->id.'
		');

		// Select the list of hook for this shop
		$hook_list = Db::getInstance()->executeS('
			SELECT h.`id_hook`, h.`name` as name_hook, hm.`position`, hm.`id_module`, m.`name` as name_module, GROUP_CONCAT(hme.`file_name`, ",") as exceptions
			FROM `'._DB_PREFIX_.'hook` h
			LEFT JOIN `'._DB_PREFIX_.'hook_module` hm ON hm.`id_hook` = h.`id_hook`
			LEFT JOIN `'._DB_PREFIX_.'module` m ON hm.`id_module` = m.`id_module`
			LEFT OUTER JOIN `'._DB_PREFIX_.'hook_module_exceptions` hme ON (hme.`id_module` = hm.`id_module` AND hme.`id_hook` = h.`id_hook`)
			WHERE hm.`id_shop` = '.(int)$this->context->shop->id.'
			GROUP BY `id_module`, `id_hook`
			ORDER BY `name_module`
		');

		foreach ($hook_list as &$row)
		{
			$row['exceptions'] = trim(preg_replace('/(,,+)/', ',', $row['exceptions']), ',');
		}

		$native_modules = $this->getNativeModule();

		foreach ($module_list as $array)
		{
			if (!self::checkParentClass($array['name']))
				continue;
			if (in_array($array['name'], $native_modules))
			{
				if ($array['active'] == 1)
					$to_enable[] = $array['name'];
				else
					$to_disable[] = $array['name'];
			}
			elseif ($array['active'] == 1)
				$to_install[] = $array['name'];
		}
		foreach ($native_modules as $str)
		{
			$flag = 0;
			if (!$this->checkParentClass($str))
				continue;
			foreach ($module_list as $tmp)
			{
				if (in_array($str, $tmp))
				{
					$flag = 1;
					break;
				}
			}
			if ($flag == 0)
				$to_disable[] = $str;
		}

		$employee = $this->context->employee;
		$mail = Tools::getValue('email') ? Tools::getValue('email') : $employee->email;
		$author = Tools::getValue('author_name') ? Tools::getValue('author_name') : $employee->firstname.' '.$employee->lastname;
		$website = Tools::getValue('website') ? Tools::getValue('website') : Tools::getHttpHost(true);

		$this->formatHelperArray($to_install);

		$theme = New Theme(Tools::getValue('id_theme_export'));

		$fields_form = array(
			'form' => array(
				'tinymce' => false,
				'legend' => array(
					'title' => $this->l('Theme configuration'),
					'icon' => 'icon-picture'
				),
				'input' => array(
					array(
						'type' => 'hidden',
						'name' => 'id_theme_export'
					),
					array(
						'type' => 'text',
						'name' => 'name',
						'label' => $this->l('Name'),
					),
					array(
						'type' => 'text',
						'name' => 'email',
						'label' => $this->l('Email'),
					),
					array(
						'type' => 'text',
						'name' => 'website',
						'label' => $this->l('Website'),
					),
					array(
						'type' => 'text',
						'name' => 'theme_name',
						'label' => $this->l('Theme name'),
					),
					array(
						'type' => 'text',
						'name' => 'theme_directory',
						'label' => $this->l('Theme directory'),
					),
					array(
						'type' => 'text',
						'name' => 'body_title',
						'lang' => true,
						'label' => $this->l('Description'),
					),
					array(
						'type' => 'text',
						'name' => 'theme_version',
						'label' => $this->l('Theme version'),
					),
					array(
						'type' => 'text',
						'name' => 'compa_from',
						'label' => $this->l('Compatible from'),
					),
					array(
						'type' => 'text',
						'name' => 'compa_to',
						'label' => $this->l('Compatible to'),
					),
					array(
						'type' => 'file',
						'name' => 'documentation',
						'label' => $this->l('Documentation'),
					),
					array(
						'type' => 'text',
						'name' => 'documentationName',
						'label' => $this->l('Documentation name'),
					),
				),
				'submit' => array(
					'title' => $this->l('Save'),
				)
			)
		);

		if (count($to_install) > 0)
		{
			$fields_form['form']['input'][] = array(
				'type' => 'checkbox',
				'label' => $this->l('Select the theme\'s modules you wish to export'),
				'values' => array(
					'query' => $this->formatHelperArray($to_install),
					'id' => 'id',
					'name' => 'name'
				),
				'name' => 'modulesToExport',
			);
		}

		$default_language = (int)$this->context->language->id;
		$languages = $this->getLanguages();

		foreach ($languages as $language)
		{
			$fields_value['body_title'][$language['id_lang']] = '';
		}

		$helper = new HelperForm();
		$helper->languages = $languages;
		$helper->default_form_language = $default_language;
		$fields_value['name'] = $author;
		$fields_value['email'] = $mail;
		$fields_value['website'] = $website;
		$fields_value['theme_name'] = $theme->name;
		$fields_value['theme_directory'] = $theme->directory;
		$fields_value['theme_version'] = '1.0';
		$fields_value['compa_from'] = _PS_VERSION_;
		$fields_value['compa_to'] = _PS_VERSION_;
		$fields_value['id_theme_export'] = Tools::getValue('id_theme_export');
		$fields_value['documentationName'] = $this->l('documentation');

		$toolbar_btn['save'] = array(
			'href' => '',
			'desc' => $this->l('Save')
		);

		$helper->currentIndex = $this->context->link->getAdminLink('AdminThemes', false).'&action=exporttheme';
		$helper->token = Tools::getAdminTokenLite('AdminThemes');
		$helper->show_toolbar = true;
		$helper->fields_value = $fields_value;
		$helper->toolbar_btn = $toolbar_btn;
		$helper->override_folder = $this->tpl_folder;

		return $helper->generateForm(array($fields_form));
	}

	public function renderExportTheme()
	{
		if (Tools::getIsset('id_theme_export') && (int)Tools::getValue('id_theme_export') > 0)
			return $this->renderExportTheme1();

		$theme_list = Theme::getThemes();
		$fields_form = array(
			'form' => array(
				'tinymce' => false,
				'legend' => array(
					'title' => $this->l('Theme'),
					'icon' => 'icon-picture'
				),
				'input' => array(
					array(
						'type' => 'select',
						'name' => 'id_theme_export',
						'label' => $this->l('Choose the theme you want to export'),
						'options' => array(
							'id' => 'id',
							'name' => 'name',
							'query' => $theme_list,
						)

					),
				),
				'submit' => array(
					'title' => $this->l('Save'),
				)
			)
		);

		$toolbar_btn['save'] = array(
			'href' => '#',
			'desc' => $this->l('Export')
		);

		$fields_value['id_theme_export'] = array();
		$helper = new HelperForm();

		$helper->currentIndex = $this->context->link->getAdminLink('AdminThemes', false).'&action=exporttheme';
		$helper->token = Tools::getAdminTokenLite('AdminThemes');
		$helper->show_toolbar = true;
		$helper->fields_value = $fields_value;
		$helper->toolbar_btn = $toolbar_btn;
		$helper->override_folder = $this->tpl_folder;

		return $helper->generateForm(array($fields_form));
	}

	private function checkXmlFields($sandbox)
	{
		if (!file_exists($sandbox.'uploaded/Config.xml') || !$xml = simplexml_load_file($sandbox.'uploaded/Config.xml'))
			return false;
		if (!$xml['version'] || !$xml['name'])
			return false;
		foreach ($xml->variations->variation as $val)
		{
			if (!$val['name'] || !$val['directory'] || !$val['from'] || !$val['to'])
				return false;
		}
		foreach ($xml->modules->module as $val)
		{
			if (!$val['action'] || !$val['name'])
				return false;
		}
		foreach ($xml->modules->hooks->hook as $val)
		{
			if (!$val['module'] || !$val['hook'] || !$val['position'])
				return false;
		}

		return true;
	}

	private function recurseCopy($src, $dst)
	{
		if (!$dir = opendir($src))
			return;
		if (!file_exists($dst))
			mkdir($dst);
		while (($file = readdir($dir)) !== false)
		{
			if (strncmp($file, '.', 1) != 0)
			{
				if (is_dir($src.'/'.$file))
					self::recurseCopy($src.'/'.$file, $dst.'/'.$file);
				elseif (is_readable($src.'/'.$file) && $file != 'Thumbs.db' && $file != '.DS_Store' && substr($file, -1) != '~')
					copy($src.'/'.$file, $dst.'/'.$file);
			}
		}
		closedir($dir);
	}

	public function processImportTheme()
	{
		$this->display = 'importtheme';

		if (isset($_FILES['themearchive']) && isset($_POST['filename']) && Tools::isSubmit('theme_archive_server'))
		{
			$uniqid = uniqid();
			$sandbox = _PS_CACHE_DIR_.'sandbox'.DIRECTORY_SEPARATOR.$uniqid.DIRECTORY_SEPARATOR;
			mkdir($sandbox);
			$archive_uploaded = false;

			if (Tools::getValue('filename') != '')
			{
				if ($_FILES['themearchive']['error'] || !file_exists($_FILES['themearchive']['tmp_name']))
					$this->errors[] = sprintf($this->l('An error has occurred during the file upload (%s)'), $_FILES['themearchive']['error']);
				elseif (substr($_FILES['themearchive']['name'], -4) != '.zip')
					$this->errors[] = $this->l('Only zip files are allowed');
				elseif (!move_uploaded_file($_FILES['themearchive']['tmp_name'], $sandbox.'uploaded.zip'))
					$this->errors[] = $this->l('An error has occurred during the file copy.');
				elseif (Tools::ZipTest($sandbox.'uploaded.zip'))
					$archive_uploaded = true;
				else
					$this->errors[] = $this->l('Zip file seems to be broken');

			}
			elseif (Tools::getValue('themearchiveUrl') != '')
			{
				if (!Validate::isModuleUrl($url = Tools::getValue('themearchiveUrl'), $this->errors))
					$this->errors[] = $this->l('Only zip files are allowed');
				elseif (!move_uploaded_file($url, $sandbox.'uploaded.zip'))
					$this->errors[] = $this->l('Error during the file download');
				elseif (Tools::ZipTest($sandbox.'uploaded.zip'))
					$archive_uploaded = true;
				else
					$this->errors[] = $this->l('Zip file seems to be broken');
			}
			elseif (Tools::getValue('theme_archive_server') != '')
			{
				$filename = _PS_ALL_THEMES_DIR_.Tools::getValue('theme_archive_server');
				if (substr($filename, -4) != '.zip')
					$this->errors[] = $this->l('Only zip files are allowed');
				elseif (!copy($filename, $sandbox.'uploaded.zip'))
					$this->errors[] = $this->l('An error has occurred during the file copy.');
				elseif (Tools::ZipTest($sandbox.'uploaded.zip'))
					$archive_uploaded = true;
				else
					$this->errors[] = $this->l('Zip file seems to be broken');
			}
			else
				$this->errors[] = $this->l('You must upload or enter a location of your zip');

			if ($archive_uploaded)
			{

				if (!Tools::ZipExtract($sandbox.'/uploaded.zip', $sandbox.'uploaded/'))
					$this->errors[] = $this->l('Error during zip extraction');
				else
				{
					if (!$this->checkXmlFields($sandbox))
						$this->errors[] = $this->l('Bad configuration file');
					else
					{
						$imported_theme = $this->importThemeXmlConfig(simplexml_load_file($sandbox.'uploaded/Config.xml'));
						if (Validate::isLoadedObject($imported_theme))
						{
							if (!copy($sandbox.'uploaded/Config.xml', _PS_ROOT_DIR_.'/config/xml/'.$imported_theme->directory.'.xml'))
								$this->errors[] = $this->l('Can\'t copy configuration file');

							$target_dir = _PS_ALL_THEMES_DIR_.$imported_theme->directory;

							$theme_doc_dir = $target_dir.'/docs/';
							if (file_exists($theme_doc_dir))
								Tools::deleteDirectory($theme_doc_dir);

							$this->recurseCopy($sandbox.'uploaded/themes/'.$imported_theme->directory, $target_dir);
							$this->recurseCopy($sandbox.'uploaded/doc/', $theme_doc_dir);
							$this->recurseCopy($sandbox.'uploaded/modules/', _PS_MODULE_DIR_);
						}
						else
							$this->errors[] = $imported_theme;

					}
				}

			}
			Tools::deleteDirectory($sandbox);

			if (count($this->errors) > 0)
				$this->display = 'importtheme';
			else
				Tools::redirectAdmin(Context::getContext()->link->getAdminLink('AdminThemes').'&conf=18');
		}
	}

	/**
	 * @param SimpleXMLElement $xml
	 * @param bool             $theme_dir only used if the theme directory to import is already located on the shop
	 *
	 * @return string|Theme return theme on success, otherwise the error as a string is returned
	 */
	protected function importThemeXmlConfig(SimpleXMLElement $xml, $theme_dir = false)
	{
		$themes = Theme::getThemes();

		$name = strval($xml->variations->variation[0]['name']);

		$new_theme = new Theme();
		$new_theme->name = $name;

		$new_theme->directory = strval($xml->variations->variation[0]['directory']);

		if ($theme_dir)
		{
			$new_theme->name = $theme_dir;
			$new_theme->directory = $theme_dir;
		}

		foreach ($themes as $theme_object)
		{
			if ($theme_object->name == $new_theme->name)
				return $this->l('Theme already installed.');
		}

		$new_theme->product_per_page = Configuration::get('PS_PRODUCTS_PER_PAGE');

		if (isset($xml->variations->variation[0]['product_per_page']))
			$new_theme->product_per_page = intval($xml->variations->variation[0]['product_per_page']);

		$new_theme->responsive = false;
		if (isset($xml->variations->variation[0]['responsive']))
			$new_theme->responsive = (bool)strval($xml->variations->variation[0]['responsive']);

		$new_theme->default_left_column = true;
		$new_theme->default_right_column = true;

		if (isset($xml->variations->variation[0]['default_left_column']))
			$new_theme->default_left_column = (bool)strval($xml->variations->variation[0]['default_left_column']);

		if (isset($xml->variations->variation[0]['default_right_column']))
			$new_theme->default_right_column = (bool)strval($xml->variations->variation[0]['default_right_column']);

		$metas_xml = array();
		if ($xml->metas->meta)
		{
			foreach ($xml->metas->meta as $meta)
			{
				$meta_id = Db::getInstance()->getValue('SELECT id_meta FROM '._DB_PREFIX_.'meta WHERE page=\''.pSQL($meta['meta_page']).'\'');
				if ((int)$meta_id > 0)
				{
					$tmp_meta = array();
					$tmp_meta['id_meta'] = (int)$meta_id;
					$tmp_meta['left'] = intval($meta['left']);
					$tmp_meta['right'] = intval($meta['right']);
					$metas_xml[] = $tmp_meta;
				}
			}
		}
		else
		{
			$metas = Db::getInstance()->executeS('SELECT id_meta FROM '._DB_PREFIX_.'meta');
			foreach ($metas as $meta)
			{
				$tmp_meta['id_meta'] = (int)$meta['id_meta'];
				$tmp_meta['left'] = 1;
				$tmp_meta['right'] = 1;
				$metas_xml[] = $tmp_meta;
			}
		}

		if (!is_dir(_PS_ALL_THEMES_DIR_.$new_theme->directory))
			mkdir(_PS_ALL_THEMES_DIR_.$new_theme->directory);

		$new_theme->add();

		if ($new_theme->id > 0)
			$new_theme->updateMetas($metas_xml);
		else
			return $this->l('Error while installing theme');

		return $new_theme;
	}

	public function renderImportTheme()
	{
		$toolbar_btn['save'] = array(
			'href' => '#',
			'desc' => $this->l('Save')
		);

		$fields_form[0] = array(
			'form' => array(
				'tinymce' => false,
				'legend' => array(
					'title' => $this->l('Import from your computer'),
					'icon' => 'icon-picture'
				),
				'input' => array(
					array(
						'type' => 'file',
						'label' => $this->l('Zip of the theme'),
						'name' => 'themearchive'
					),
				),
				'submit' => array(
					'id' => 'zip',
					'title' => $this->l('Save'),
				)
			),
		);

		$fields_form[1] = array(
			'form' => array(
				'tinymce' => false,
				'legend' => array(
					'title' => $this->l('Import from the web'),
					'icon' => 'icon-picture'
				),
				'input' => array(
					array(
						'type' => 'text',
						'label' => $this->l('Archive URL'),
						'name' => 'themearchiveUrl'
					),
				),
				'submit' => array(
					'title' => $this->l('Save'),
				)
			),
		);

		$theme_archive_server = array();
		$files = scandir(_PS_ALL_THEMES_DIR_);
		$theme_archive_server[] = '-';

		foreach ($files as $file)
		{
			if (is_file(_PS_ALL_THEMES_DIR_.$file) && substr(_PS_ALL_THEMES_DIR_.$file, -4) == '.zip')
			{
				$theme_archive_server[] = array(
					'id' => basename(_PS_ALL_THEMES_DIR_.$file),
					'name' => basename(_PS_ALL_THEMES_DIR_.$file)
				);
			}
		}

		$fields_form[2] = array(
			'form' => array(
				'tinymce' => false,
				'legend' => array(
					'title' => $this->l('Import from FTP'),
					'icon' => 'icon-picture'
				),
				'input' => array(
					array(
						'type' => 'select',
						'label' => $this->l('Select the archive'),
						'name' => 'theme_archive_server',
						'desc' => $this->l('This field will list the zip files in the \'themes\' folder'),
						'options' => array(
							'id' => 'id',
							'name' => 'name',
							'query' => $theme_archive_server,
						)
					),
				),
				'submit' => array(
					'title' => $this->l('Save'),
				)
			),
		);

		$this->context->smarty->assign(
			array(
				'add_new_theme_href' => self::$currentIndex.'&addtheme&token='.$this->token,
				'add_new_theme_label' => $this->l('Create new theme')
			)
		);

		$create_new_theme_panel = $this->context->smarty->fetch('controllers/themes/helpers/view/importtheme_view.tpl');

		$helper = new HelperForm();

		$helper->currentIndex = $this->context->link->getAdminLink('AdminThemes', false).'&action=importtheme';
		$helper->token = Tools::getAdminTokenLite('AdminThemes');
		$helper->show_toolbar = true;
		$helper->toolbar_btn = $toolbar_btn;
		$helper->fields_value['themearchiveUrl'] = '';
		$helper->fields_value['theme_archive_server'] = array();
		$helper->multiple_fieldsets = true;
		$helper->override_folder = $this->tpl_folder;
		$helper->languages = $this->getLanguages();
		$helper->default_form_language = (int)$this->context->language->id;

		return $helper->generateForm($fields_form).$create_new_theme_panel;
	}

	public function initContent()
	{
		if ($this->display == 'list')
			$this->display = '';
		if (isset($this->display) && method_exists($this, 'render'.$this->display))
		{
			$this->content .= $this->initPageHeaderToolbar();

			$this->content .= $this->{'render'.$this->display}();
			$this->context->smarty->assign(array(
				'content' => $this->content,
				'show_page_header_toolbar' => $this->show_page_header_toolbar,
				'page_header_toolbar_title' => $this->page_header_toolbar_title,
				'page_header_toolbar_btn' => $this->page_header_toolbar_btn
			));
		}
		else
		{
			$themes = array();
			foreach (Theme::getThemes() as $theme)
				$themes[] = $theme->directory;

			foreach (scandir(_PS_ALL_THEMES_DIR_) as $theme_dir)
			{
				if ($theme_dir[0] != '.' && Validate::isDirName($theme_dir)
					&& is_dir(_PS_ALL_THEMES_DIR_.$theme_dir)
					&& file_exists(_PS_ALL_THEMES_DIR_.$theme_dir.'/preview.jpg')
					&& !in_array($theme_dir, $themes)
				)
				{

					$config_file = false;
					$default_config = _PS_ROOT_DIR_.'/config/xml/default.xml';
					$theme_config = _PS_ROOT_DIR_.'/config/xml/'.$theme_dir.'.xml';

					if (file_exists($theme_config))
						$config_file = $theme_config;
					elseif (file_exists($default_config))
						$config_file = $default_config;

					if ($config_file)
						$this->importThemeXmlConfig(simplexml_load_file($config_file), $theme_dir);
				}
			}

			$content = '';
			if (Configuration::hasKey('PS_LOGO') && file_exists(_PS_IMG_DIR_.Configuration::get('PS_LOGO')))
			{
				list($width, $height, $type, $attr) = getimagesize(_PS_IMG_DIR_.Configuration::get('PS_LOGO'));
				Configuration::updateValue('SHOP_LOGO_HEIGHT', (int)round($height));
				Configuration::updateValue('SHOP_LOGO_WIDTH', (int)round($width));
			}
			if (file_exists(_PS_IMG_DIR_.'logo_mobile.jpg') && Configuration::get('PS_LOGO_MOBILE'))
			{
				list($width, $height, $type, $attr) = getimagesize(_PS_IMG_DIR_.Configuration::get('PS_LOGO_MOBILE'));
				Configuration::updateValue('SHOP_LOGO_MOBILE_HEIGHT', (int)round($height));
				Configuration::updateValue('SHOP_LOGO_MOBILE_WIDTH', (int)round($width));
			}

			$this->content .= $content;

			return parent::initContent();
		}
	}

	public function ajaxProcessGetAddonsThemes()
	{
		$parent_domain = Tools::getHttpHost(true).substr($_SERVER['REQUEST_URI'], 0, -1 * strlen(basename($_SERVER['REQUEST_URI'])));
		$iso_lang = $this->context->language->iso_code;
		$iso_currency = $this->context->currency->iso_code;
		$iso_country = $this->context->country->iso_code;
		$addons_url = 'http://addons.prestashop.com/iframe/search-1.6.php?psVersion='._PS_VERSION_.'&onlyThemes=1&isoLang='.$iso_lang.'&isoCurrency='.$iso_currency.'&isoCountry='.$iso_country.'&parentUrl='.$parent_domain;

		die(Tools::file_get_contents($addons_url));
	}

	/**
	 * This function checks if the theme designer has thunk to make his theme compatible 1.4,
	 * and noticed it on the $theme_dir/config.xml file. If not, some new functionnalities has
	 * to be desactivated
	 *
	 * @since 1.4
	 *
	 * @param string $theme_dir theme directory
	 *
	 * @return boolean Validity is ok or not
	 */
	protected function _isThemeCompatible($theme_dir)
	{
		$return = true;
		$check_version = AdminThemes::$check_features_version;

		if (!is_file(_PS_ALL_THEMES_DIR_.$theme_dir.'/config.xml'))
		{
			$this->errors[] = Tools::displayError('config.xml is missing in your theme path.').'<br/>';
			$xml = null;
		}
		else
		{
			$xml = @simplexml_load_file(_PS_ALL_THEMES_DIR_.$theme_dir.'/config.xml');
			if (!$xml)
				$this->errors[] = Tools::displayError('config.xml is not a valid xml file in your theme path.').'<br/>';
		}
		// will be set to false if any version node in xml is correct
		$xml_version_too_old = true;

		// foreach version in xml file,
		// node means feature, attributes has to match
		// the corresponding value in AdminThemes::$check_features[feature] array
		$xmlArray = simpleXMLToArray($xml);
		foreach ($xmlArray as $version)
		{
			if (isset($version['value']) && version_compare($version['value'], $check_version) >= 0)
			{
				foreach (AdminThemes::$check_features as $codeFeature => $arrConfigToCheck)
				{
					foreach ($arrConfigToCheck['attributes'] as $attr => $v)
					{
						if (!isset($version[$codeFeature]) || !isset($version[$codeFeature][$attr]) || $version[$codeFeature][$attr] != $v['value'])
							if (!$this->_checkConfigForFeatures($codeFeature, $attr)) // feature missing in config.xml file, or wrong attribute value
								$return = false;
					}
				}
				$xml_version_too_old = false;
			}
		}
		if ($xml_version_too_old && !$this->_checkConfigForFeatures(array_keys(AdminThemes::$check_features)))
		{
			$this->errors[] .= Tools::displayError('config.xml theme file has not been created for this version of PrestaShop.');
			$return = false;
		}

		return $return;
	}

	/**
	 * _checkConfigForFeatures
	 *
	 * @param array $arrFeature array of feature code to check
	 * @param mixed $configItem will precise the attribute which not matches. If empty, will check every attributes
	 *
	 * @return error message, or null if disabled
	 */
	protected function _checkConfigForFeatures($arrFeatures, $configItem = array())
	{
		$return = true;
		if (is_array($configItem))
		{
			foreach ($arrFeatures as $feature)
			{
				if (!count($configItem))
					$configItem = array_keys(AdminThemes::$check_features[$feature]['attributes']);
			}
			foreach ($configItem as $attr)
			{
				$check = $this->_checkConfigForFeatures($arrFeatures, $attr);
				if ($check == false)
					$return = false;
			}

			return $return;
		}

		$return = true;
		if (!is_array($arrFeatures))
			$arrFeatures = array($arrFeatures);

		foreach ($arrFeatures as $feature)
		{
			$arrConfigToCheck = AdminThemes::$check_features[$feature]['attributes'][$configItem]['check_if_not_valid'];
			foreach ($arrConfigToCheck as $config_key => $config_val)
			{
				$config_get = Configuration::get($config_key);
				if ($config_get != $config_val)
				{
					$this->errors[] = Tools::displayError(AdminThemes::$check_features[$feature]['error']).'.'
						.(!empty(AdminThemes::$check_features[$feature]['tab'])
							? ' <a href="?tab='.AdminThemes::$check_features[$feature]['tab'].'&amp;token='
							.Tools::getAdminTokenLite(AdminThemes::$check_features[$feature]['tab']).'" ><u>'
							.Tools::displayError('You can disable this function.')
							.'</u></a>' : ''
						).'<br/>';
					$return = false;
					break; // break for this attributes
				}
			}
		}

		return $return;
	}

	/**
	 *
	 * @param int $type
	 * $type = 0 both native & partner (default)
	 * $type = 1 native
	 * $type = 2 partner
	 *
	 *
	 * @return array
	 */
	private function getNativeModule($type = 0)
	{
		$xml = simplexml_load_string(Tools::file_get_contents('http://api.prestashop.com/xml/modules_list_15.xml'));

		if ($xml)
		{
			$natives = array();

			switch ($type)
			{
				case 0:
					foreach ($xml->modules as $row)
						foreach ($row->module as $row2)
							$natives[] = (string)$row2['name'];
					break;
				case 1:
					foreach ($xml->modules as $row)
						if ($row['type'] == 'native')
							foreach ($row->module as $row2)
								$natives[] = (string)$row2['name'];
					break;
				case 2:
					foreach ($xml->modules as $row)
						if ($row['type'] == 'partner')
							foreach ($row->module as $row2)
								$natives[] = (string)$row2['name'];
					break;
			}

			if (count($natives > 0))
				return $natives;
		}

		return array(
			'addsharethis',
			'bankwire',
			'blockadvertising',
			'blockbanner',
			'blockbestsellers',
			'blockcart',
			'blockcategories',
			'blockcms',
			'blockcmsinfo',
			'blockcontact',
			'blockcontactinfos',
			'blockcurrencies',
			'blockcustomerprivacy',
			'blockfacebook',
			'blocklanguages',
			'blocklayered',
			'blocklink',
			'blockmanufacturer',
			'blockmyaccount',
			'blockmyaccountfooter',
			'blocknewproducts',
			'blocknewsletter',
			'blockpaymentlogo',
			'blockpermanentlinks',
			'blockreinsurance',
			'blockrss',
			'blocksearch',
			'blocksharefb',
			'blocksocial',
			'blockspecials',
			'blockstore',
			'blocksupplier',
			'blocktags',
			'blocktopmenu',
			'blockuserinfo',
			'blockviewed',
			'blockwishlist',
			'carriercompare',
			'cashondelivery',
			'cheque',
			'crossselling',
			'dashactivity',
			'dashgoals',
			'dashproducts',
			'dashtrends',
			'dateofdelivery',
			'editorial',
			'favoriteproducts',
			'feeder',
			'followup',
			'gapi',
			'graphnvd3',
			'gridhtml',
			'homefeatured',
			'homeslider',
			'loyalty',
			'mailalerts',
			'newsletter',
			'pagesnotfound',
			'productcomments',
			'productpaymentlogos',
			'productscategory',
			'producttooltip',
			'pscleaner',
			'referralprogram',
			'sekeywords',
			'sendtoafriend',
			'socialsharing',
			'statsbestcategories',
			'statsbestcustomers',
			'statsbestmanufacturers',
			'statsbestproducts',
			'statsbestsuppliers',
			'statsbestvouchers',
			'statscarrier',
			'statscatalog',
			'statscheckup',
			'statsdata',
			'statsequipment',
			'statsforecast',
			'statslive',
			'statsnewsletter',
			'statsorigin',
			'statspersonalinfos',
			'statsproduct',
			'statsregistrations',
			'statssales',
			'statssearch',
			'statsstock',
			'statsvisits',
			'themeconfigurator',
			'trackingfront',
			'vatnumber',
			'watermark'
		);
	}

	private function getModules($xml)
	{
		$native_modules = $this->getNativeModule();
		$theme_module = array();

		$theme_module['to_install'] = array();
		$theme_module['to_enable'] = array();
		$theme_module['to_disable'] = array();
		foreach ($xml->modules->module as $row)
		{
			if (strval($row['action']) == 'install' && !in_array(strval($row['name']), $native_modules))
				$theme_module['to_install'][] = strval($row['name']);
			elseif (strval($row['action']) == 'enable')
				$theme_module['to_enable'][] = strval($row['name']);
			elseif (strval($row['action']) == 'disable')
				$theme_module['to_disable'][] = strval($row['name']);
		}

		return $theme_module;
	}

	private function formatHelperArray($origin_arr)
	{
		$fmt_arr = array();
		foreach ($origin_arr as $module)
		{
			$display_name = $module;

			$module_obj = Module::getInstanceByName($module);
			if (Validate::isLoadedObject($module_obj))
				$display_name = $module_obj->displayName;

			$tmp = array();
			$tmp['id'] = 'module'.$module;
			$tmp['val'] = $module;
			$tmp['name'] = $display_name;
			$fmt_arr[] = $tmp;
		}

		return $fmt_arr;
	}

	private function formatHelperValuesArray($originArr)
	{
		$fmtArr = array();
		foreach ($originArr as $key => $type)
			foreach ($type as $module)
				$fmtArr[$key.'_module'.$module] = true;

		return $fmtArr;
	}

	public function renderChooseThemeModule()
	{
		$theme = New Theme((int)Tools::getValue('id_theme'));

		$xml = false;
		if (file_exists(_PS_ROOT_DIR_.'/config/xml/'.$theme->directory.'.xml'))
			$xml = simplexml_load_file(_PS_ROOT_DIR_.'/config/xml/'.$theme->directory.'.xml');
		elseif (file_exists(_PS_ROOT_DIR_.'/config/xml/default.xml'))
			$xml = simplexml_load_file(_PS_ROOT_DIR_.'/config/xml/default.xml');

		if ($xml)
		{
			$theme_module = $this->getModules($xml);

			$toolbar_btn['save'] = array(
				'href' => '#',
				'desc' => $this->l('Save')
			);

			$to_install = array();
			$to_enable = array();
			$to_disable = array();

			if (isset($theme_module['to_install']))
				$to_install = $this->formatHelperArray($theme_module['to_install']);
			if (isset($theme_module['to_enable']))
				$to_enable = $this->formatHelperArray($theme_module['to_enable']);
			if (isset($theme_module['to_disable']))
				$to_disable = $this->formatHelperArray($theme_module['to_disable']);

			$fields_form = array(
				'form' => array(
					'tinymce' => false,
					'legend' => array(
						'title' => $this->l('Modules to install'),
						'icon' => 'icon-picture'
					),
					'input' => array(
						array(
							'type' => 'shop',
							'label' => $this->l('Shop association'),
							'name' => 'checkBoxShopAsso_theme'
						),
						array(
							'type' => 'hidden',
							'name' => 'id_theme',
						),
					),
					'submit' => array(
						'title' => $this->l('Save'),
					)
				)
			);


			if (count($to_install) > 0)
				$fields_form['form']['input'][] = array(
					'type' => 'checkbox',
					'label' => $this->l('Select the theme\'s modules you wish to install'),
					'values' => array(
						'query' => $to_install,
						'id' => 'id',
						'name' => 'name'
					),
					'name' => 'to_install',
					'expand' => array(
						'print_total' => count($to_install),
						'default' => 'show',
						'show' => array('text' => $this->l('show'), 'icon' => 'plus-sign-alt'),
						'hide' => array('text' => $this->l('hide'), 'icon' => 'minus-sign-alt')
					),
				);
			if (count($to_enable) > 0)
				$fields_form['form']['input'][] = array(
					'type' => 'checkbox',
					'label' => $this->l('Select the theme\'s modules you wish to enable'),
					'values' => array(
						'query' => $to_enable,
						'id' => 'id',
						'name' => 'name'
					),
					'name' => 'to_enable',
					'expand' => array(
						'print_total' => count($to_enable),
						'default' => 'show',
						'show' => array('text' => $this->l('show'), 'icon' => 'plus-sign-alt'),
						'hide' => array('text' => $this->l('hide'), 'icon' => 'minus-sign-alt')
					),
				);
			if (count($to_disable) > 0)
				$fields_form['form']['input'][] = array(
					'type' => 'checkbox',
					'label' => $this->l('Select the theme\'s modules you wish to disable'),
					'values' => array(
						'query' => $to_disable,
						'id' => 'id',
						'name' => 'name'
					),
					'name' => 'to_disable',
					'expand' => array(
						'print_total' => count($to_disable),
						'default' => 'show',
						'show' => array('text' => $this->l('show'), 'icon' => 'plus-sign-alt'),
						'hide' => array('text' => $this->l('hide'), 'icon' => 'minus-sign-alt')
					),
				);
			$shops = array();
			$shop = New Shop(Configuration::get('PS_SHOP_DEFAULT'));
			$tmp['id_shop'] = $shop->id;
			$tmp['id_theme'] = $shop->id_theme;
			$shops[] = $tmp;

			if (Shop::isFeatureActive())
				$shops = Shop::getShops();

			$current_shop = Context::getContext()->shop->id;

			foreach ($shops as $shop)
			{
				$shop_theme = New Theme((int)$shop['id_theme']);
				if ((int)Tools::getValue('id_theme') == (int)$shop['id_theme'])
					continue;

				$old_xml_name = 'default.xml';
				if (file_exists(_PS_ROOT_DIR_.'/config/xml/'.$shop_theme->directory.'.xml'))
					$old_xml_name = $shop_theme->directory.'.xml';

				$shop_xml = simplexml_load_file(_PS_ROOT_DIR_.'/config/xml/'.$old_xml_name);
				$theme_shop_module = $this->getModules($shop_xml);

				$to_shop_uninstall = array_merge($theme_shop_module['to_install'], $theme_shop_module['to_enable']);

				$to_shop_uninstall = preg_grep('/dash/', $to_shop_uninstall, PREG_GREP_INVERT);

				$to_shop_uninstall_clean = array_diff($to_shop_uninstall, $theme_module['to_enable']);

				$to_shop_uninstall_formated = $this->formatHelperArray($to_shop_uninstall_clean);

				if (count($to_shop_uninstall_formated) == 0)
					continue;

				$class = '';
				if ($shop['id_shop'] == $current_shop)
					$theme_module['to_disable_shop'.$shop['id_shop']] = array_merge($theme_shop_module['to_install'], $to_shop_uninstall_clean);
				else
					$class = 'hide';

				$fields_form['form']['input'][] = array(
					'type' => 'checkbox',
					'label' => sprintf($this->l('Select the modules from the old %1s theme that you wish to disable'), $shop_theme->directory),
					'form_group_class' => $class,
					'values' => array(
						'query' => $to_shop_uninstall_formated,
						'id' => 'id',
						'name' => 'name'
					),
					'expand' => array(
						'print_total' => count($to_shop_uninstall_formated),
						'default' => 'show',
						'show' => array('text' => $this->l('show'), 'icon' => 'plus-sign-alt'),
						'hide' => array('text' => $this->l('hide'), 'icon' => 'minus-sign-alt')
					),
					'name' => 'to_disable_shop'.$shop['id_shop']
				);

			}

			$fields_value = $this->formatHelperValuesArray($theme_module);

			$fields_value['id_theme'] = (int)Tools::getValue('id_theme');

			$helper = new HelperForm();

			$helper->currentIndex = $this->context->link->getAdminLink('AdminThemes', false).'&action=ThemeInstall';
			$helper->token = Tools::getAdminTokenLite('AdminThemes');
			$helper->submit_action = '';
			$helper->show_toolbar = true;
			$helper->toolbar_btn = $toolbar_btn;
			$helper->fields_value = $fields_value;
			$helper->languages = $this->getLanguages();
			$helper->default_form_language = (int)$this->context->language->id;
			$helper->table = 'theme';

			$helper->override_folder = $this->tpl_folder;


			return $helper->generateForm(array($fields_form));
		}

		Tools::redirectAdmin(Context::getContext()->link->getAdminLink('AdminThemes'));
	}

	private function updateImages($xml)
	{
		$return = array();

		if (isset($xml->images->image))
			foreach ($xml->images->image as $row)
			{
				Db::getInstance()->delete('image_type', '`name` = \''.pSQL($row['name']).'\'');
					Db::getInstance()->execute('
					INSERT INTO `'._DB_PREFIX_.'image_type` (`name`, `width`, `height`, `products`, `categories`, `manufacturers`, `suppliers`, `scenes`)
					VALUES (\''.pSQL($row['name']).'\',
						'.(int)$row['width'].',
						'.(int)$row['height'].',
						'.($row['products'] == 'true' ? 1 : 0).',
						'.($row['categories'] == 'true' ? 1 : 0).',
						'.($row['manufacturers'] == 'true' ? 1 : 0).',
						'.($row['suppliers'] == 'true' ? 1 : 0).',
						'.($row['scenes'] == 'true' ? 1 : 0).')');

					$return['ok'][] = array(
						'name' => strval($row['name']),
						'width' => (int)$row['width'],
						'height' => (int)$row['height']
					);
			}

		return $return;
	}

	private function hookModule($id_module, $module_hooks, $shop)
	{

		Db::getInstance()->execute('INSERT IGNORE INTO '._DB_PREFIX_.'module_shop (id_module, id_shop) VALUES('.$id_module.', '.(int)$shop.')');

		Db::getInstance()->execute($sql = 'DELETE FROM `'._DB_PREFIX_.'hook_module` WHERE `id_module` = '.pSQL($id_module).' AND id_shop = '.(int)$shop);

		foreach ($module_hooks as $hooks)
		{
			foreach ($hooks as $hook)
			{
				$sql_hook_module = 'INSERT INTO `'._DB_PREFIX_.'hook_module` (`id_module`, `id_shop`, `id_hook`, `position`)
									VALUES ('.(int)$id_module.', '.(int)$shop.', '.(int)Hook::getIdByName($hook['hook']).', '.(int)$hook['position'].')';

				if (count($hook['exceptions']) > 0)
				{
					foreach ($hook['exceptions'] as $exception)
					{
						$sql_hook_module_except = 'INSERT INTO `'._DB_PREFIX_.'hook_module_exceptions` (`id_module`, `id_hook`, `file_name`) VALUES ('.(int)$id_module.', '.(int)Hook::getIdByName($hook['hook']).', "'.pSQL($exception).'")';

						Db::getInstance()->execute($sql_hook_module_except);
					}
				}
				Db::getInstance()->execute($sql_hook_module);
			}
		}
	}

	public function processThemeInstall()
	{
		if (Shop::isFeatureActive() && !Tools::getIsset('checkBoxShopAsso_theme'))
		{
			$this->errors[] = $this->l('You must choose at least one shop.');
			$this->display = 'ChooseThemeModule';

			return;
		}

		$theme = New Theme((int)Tools::getValue('id_theme'));

		$shops = array(Configuration::get('PS_SHOP_DEFAULT'));
		if (Tools::isSubmit('checkBoxShopAsso_theme'))
			$shops = Tools::getValue('checkBoxShopAsso_theme');

		$xml = false;
		if (file_exists(_PS_ROOT_DIR_.'/config/xml/'.$theme->directory.'.xml'))
			$xml = simplexml_load_file(_PS_ROOT_DIR_.'/config/xml/'.$theme->directory.'.xml');
		elseif (file_exists(_PS_ROOT_DIR_.'/config/xml/default.xml'))
			$xml = simplexml_load_file(_PS_ROOT_DIR_.'/config/xml/default.xml');

		if ($xml)
		{
			$module_hook = array();
			foreach ($xml->modules->hooks->hook as $row)
			{
				$name = strval($row['module']);

				$exceptions = (isset($row['exceptions']) ? explode(',', strval($row['exceptions'])) : array());

				if (Hook::getIdByName(strval($row['hook'])))
					$module_hook[$name]['hook'][] = array(
						'hook' => strval($row['hook']),
						'position' => strval($row['position']),
						'exceptions' => $exceptions
					);
			}

			$this->img_error = $this->updateImages($xml);

			$this->modules_errors = array();
			foreach ($shops as $id_shop)
			{
				foreach ($_POST as $key => $value)
				{
					if (strncmp($key, 'to_install', strlen('to_install')) == 0)
					{
						$module = Module::getInstanceByName($value);
						if ($module)
						{
							$is_installed_success = true;
							if (!Module::isInstalled($module->name))
								$is_installed_success = $module->install();
							if ($is_installed_success)
							{
								if (!Module::isEnabled($module->name))
									$module->enable();

								if ((int)$module->id > 0 && isset($module_hook[$module->name]))
									$this->hookModule($module->id, $module_hook[$module->name], $id_shop);
							}
							else
								$this->modules_errors[] = array('module_name' => $module->name, 'errors' => $module->getErrors());

							unset($module_hook[$module->name]);
						}

					}
					else if (strncmp($key, 'to_enable', strlen('to_enable')) == 0)
					{
						$module = Module::getInstanceByName($value);
						if ($module)
						{
							$is_installed_success = true;
							if (!Module::isInstalled($module->name))
								$is_installed_success = $module->install();

							if ($is_installed_success)
							{
								if (!Module::isEnabled($module->name))
									$module->enable();

								if ((int)$module->id > 0 && isset($module_hook[$module->name]))
									$this->hookModule($module->id, $module_hook[$module->name], $id_shop);
							}
							else
								$this->modules_errors[] = array('module_name' => $module->name, 'errors' => $module->getErrors());

							unset($module_hook[$module->name]);
						}

					}
					else if (strncmp($key, 'to_disable', strlen('to_disable')) == 0)
					{
						$key_exploded = explode('_', $key);
						$id_shop_module = (int)substr($key_exploded[2], 4);

						if ((int)$id_shop_module > 0 && $id_shop_module != (int)$id_shop)
							continue;

						$module_obj = Module::getInstanceByName($value);
						if (Validate::isLoadedObject($module_obj))
						{
							if (Module::isEnabled($module_obj->name))
								$module_obj->disable();

							unset($module_hook[$module_obj->name]);
						}
					}
				}
				$shop = New Shop((int)$id_shop);
				$shop->id_theme = (int)Tools::getValue('id_theme');
				$this->context->shop->id_theme = $shop->id_theme;
				$this->context->shop->update();
				$shop->save();

				if (Shop::isFeatureActive())
					Configuration::updateValue('PS_PRODUCTS_PER_PAGE', (int)$theme->product_per_page, false, null, (int)$id_shop);
				else
					Configuration::updateValue('PS_PRODUCTS_PER_PAGE', (int)$theme->product_per_page);
			}

			$this->doc = array();
			foreach ($xml->docs->doc as $row)
				$this->doc[strval($row['name'])] = __PS_BASE_URI__.'themes/'.$theme->directory.'/docs/'.basename(strval($row['path']));
		}

		Tools::clearCache($this->context->smarty);
		$this->theme_name = $theme->name;
		$this->display = 'view';
	}

	public function renderView()
	{
		$this->tpl_view_vars = array(
			'doc' => $this->doc,
			'theme_name' => $this->theme_name,
			'img_error' => $this->img_error,
			'modules_errors' => $this->modules_errors,
			'back_link' => Context::getContext()->link->getAdminLink('AdminThemes'),
			'image_link' => Context::getContext()->link->getAdminLink('AdminImages')
		);

		return parent::renderView();
	}

	/**
	 * This functions make checks about AdminThemes configuration edition only.
	 *
	 * @since 1.4
	 */
	public function postProcess()
	{
		if (Tools::isSubmit('submitOptionstheme') && Tools::isSubmit('id_theme') && !Tools::isSubmit('deletetheme') && Tools::getValue('action') != 'ThemeInstall' && $this->context->shop->id_theme != Tools::getValue('id_theme'))
			$this->display = "ChooseThemeModule";
		else
		{
			// new check compatibility theme feature (1.4) :
			$val = Tools::getValue('PS_THEME');
			Configuration::updateValue('PS_IMG_UPDATE_TIME', time());
			if (!empty($val) && !$this->_isThemeCompatible($val)) // don't submit if errors
				unset($_POST['submitThemes'.$this->table]);
			Tools::clearCache($this->context->smarty);

			return parent::postProcess();
		}
	}

	/**
	 * Update PS_LOGO
	 */
	public function updateOptionPsLogo()
	{
		$this->updateLogo('PS_LOGO', 'logo');
	}

	/**
	 * Update PS_LOGO_MOBILE
	 */
	public function updateOptionPsLogoMobile()
	{
		$this->updateLogo('PS_LOGO_MOBILE', 'logo_mobile');
	}

	/**
	 * Update PS_LOGO_MAIL
	 */
	public function updateOptionPsLogoMail()
	{
		$this->updateLogo('PS_LOGO_MAIL', 'logo_mail');
	}

	/**
	 * Update PS_LOGO_INVOICE
	 */
	public function updateOptionPsLogoInvoice()
	{
		$this->updateLogo('PS_LOGO_INVOICE', 'logo_invoice');
	}

	/**
	 * Update PS_STORES_ICON
	 */
	public function updateOptionPsStoresIcon()
	{
		$this->updateLogo('PS_STORES_ICON', 'logo_stores');
	}

	/**
	 * Generic function which allows logo upload
	 *
	 * @param $field_name
	 * @param $logo_prefix
	 *
	 * @return bool
	 */
	protected function updateLogo($field_name, $logo_prefix)
	{
		$id_shop = Context::getContext()->shop->id;
		if (isset($_FILES[$field_name]['tmp_name']) && $_FILES[$field_name]['tmp_name'])
		{
			if ($error = ImageManager::validateUpload($_FILES[$field_name], Tools::getMaxUploadSize()))
			{
				$this->errors[] = $error;
				return false;
			}

			$tmp_name = tempnam(_PS_TMP_IMG_DIR_, 'PS');
			if (!$tmp_name || !move_uploaded_file($_FILES[$field_name]['tmp_name'], $tmp_name))
				return false;

			$ext = ($field_name == 'PS_STORES_ICON') ? '.gif' : '.jpg';
			$logo_name = Tools::link_rewrite(Context::getContext()->shop->name).'-'
				.Configuration::get('PS_IMG_UPDATE_TIME').'-'.(int)$id_shop.$ext;

			if (Context::getContext()->shop->getContext() == Shop::CONTEXT_ALL || $id_shop == 0
				|| Shop::isFeatureActive() == false)
				$logo_name = Tools::link_rewrite(Context::getContext()->shop->name).'-'
					.Configuration::get('PS_IMG_UPDATE_TIME').$ext;

			if ($field_name == 'PS_STORES_ICON')
			{
				if (!@ImageManager::resize($tmp_name, _PS_IMG_DIR_.$logo_name, null, null, 'gif', true))
					$this->errors[] = Tools::displayError('An error occurred while attempting to copy your logo.');
			}
			else
			{
				if (!@ImageManager::resize($tmp_name, _PS_IMG_DIR_.$logo_name))
					$this->errors[] = Tools::displayError('An error occurred while attempting to copy your logo.');
			}

			if (!count($this->errors) && @filemtime(_PS_IMG_DIR_.Configuration::get($field_name)))
				@unlink(_PS_IMG_DIR_.Configuration::get($field_name));

			Configuration::updateValue($field_name, $logo_name);
			@unlink($tmp_name);
		}
	}

	/**
	 * Update PS_FAVICON
	 */
	public function updateOptionPsFavicon()
	{
		$id_shop = Context::getContext()->shop->id;
		if ($id_shop == Configuration::get('PS_SHOP_DEFAULT'))
			$this->uploadIco('PS_FAVICON', _PS_IMG_DIR_.'favicon.ico');
		if ($this->uploadIco('PS_FAVICON', _PS_IMG_DIR_.'favicon-'.(int)$id_shop.'.ico'))
			Configuration::updateValue('PS_FAVICON', 'favicon-'.(int)$id_shop.'.ico');

		Configuration::updateGlobalValue('PS_FAVICON', 'favicon.ico');
		$this->redirect_after = self::$currentIndex.'&token='.$this->token;
	}

	/**
	 * Update theme for current shop
	 */
	public function updateOptionThemeForShop()
	{
		if (!$this->can_display_themes)
			return;

		$id_theme = (int)Tools::getValue('id_theme');
		if ($id_theme && $this->context->shop->id_theme != $id_theme)
		{
			$this->context->shop->id_theme = $id_theme;
			$this->context->shop->update();
			$this->redirect_after = self::$currentIndex.'&token='.$this->token;
		}
	}

	protected function uploadIco($name, $dest)
	{
		if (isset($_FILES[$name]['tmp_name']) && !empty($_FILES[$name]['tmp_name']))
		{
			// Check ico validity
			if ($error = ImageManager::validateIconUpload($_FILES[$name]))
				$this->errors[] = $error;

			// Copy new ico
			elseif (!copy($_FILES[$name]['tmp_name'], $dest))
				$this->errors[] = sprintf(Tools::displayError('An error occurred while uploading favicon: %s to %s'), $_FILES[$name]['tmp_name'], $dest);
		}

		return !count($this->errors) ? true : false;
	}

	public function initProcess()
	{
		if ((isset($_GET['responsive'.$this->table]) || isset($_GET['responsive'])) && Tools::getValue($this->identifier))
		{
			if ($this->tabAccess['edit'] === '1')
				$this->action = 'responsive';
			else
				$this->errors[] = Tools::displayError('You do not have permission to edit this.');
		}
		else if ((isset($_GET['default_left_column'.$this->table]) || isset($_GET['default_left_column'])) && Tools::getValue($this->identifier))
		{
			if ($this->tabAccess['edit'] === '1')
				$this->action = 'defaultleftcolumn';
			else
				$this->errors[] = Tools::displayError('You do not have permission to edit this.');
		}
		else if ((isset($_GET['default_right_column'.$this->table]) || isset($_GET['default_right_column'])) && Tools::getValue($this->identifier))
		{
			if ($this->tabAccess['edit'] === '1')
				$this->action = 'defaultrightcolumn';
			else
				$this->errors[] = Tools::displayError('You do not have permission to edit this.');
		}
		else if (Tools::getIsset('id_theme_meta') && Tools::getIsset('leftmeta'))
		{
			if ($this->tabAccess['edit'] === '1')
				$this->action = 'leftmeta';
			else
				$this->errors[] = Tools::displayError('You do not have permission to edit this.');
		}
		else if (Tools::getIsset('id_theme_meta') && Tools::getIsset('rightmeta'))
		{
			if ($this->tabAccess['edit'] === '1')
				$this->action = 'rightmeta';
			else
				$this->errors[] = Tools::displayError('You do not have permission to edit this.');
		}

		parent::initProcess();
		// This is a composite page, we don't want the "options" display mode
		if ($this->display == 'options' || $this->display == 'list')
			$this->display = '';
	}

	public function processResponsive()
	{
		if (Validate::isLoadedObject($object = $this->loadObject()))
		{
			if ($object->toggleResponsive())
				$this->redirect_after = self::$currentIndex.'&conf=5&token='.$this->token;
			else
				$this->errors[] = Tools::displayError('An error occurred while updating responsive status.');
		}
		else
			$this->errors[] = Tools::displayError('An error occurred while updating the responsive status for this object.').
				' <b>'.$this->table.'</b> '.
				Tools::displayError('(cannot load object)');

		return $object;
	}

	public function processDefaultLeftColumn()
	{
		if (Validate::isLoadedObject($object = $this->loadObject()))
		{
			if ($object->toggleDefaultLeftColumn())
				$this->redirect_after = self::$currentIndex.'&conf=5&token='.$this->token;
			else
				$this->errors[] = Tools::displayError('An error occurred while updating default left column status.');
		}
		else
			$this->errors[] = Tools::displayError('An error occurred while updating the default left column status for this object.').
				' <b>'.$this->table.'</b> '.
				Tools::displayError('(cannot load object)');

		return $object;
	}

	public function processDefaultRightColumn()
	{
		if (Validate::isLoadedObject($object = $this->loadObject()))
		{
			if ($object->toggleDefaultRightColumn())
				$this->redirect_after = self::$currentIndex.'&conf=5&token='.$this->token;
			else
				$this->errors[] = Tools::displayError('An error occurred while updating default right column status.');
		}
		else
			$this->errors[] = Tools::displayError('An error occurred while updating the default right column status for this object.').
				' <b>'.$this->table.'</b> '.
				Tools::displayError('(cannot load object)');

		return $object;
	}

	public function ajaxProcessLeftMeta()
	{
		$theme_meta = Db::getInstance()->getRow(
			'SELECT * FROM '._DB_PREFIX_.'theme_meta WHERE id_theme_meta = '.(int)Tools::getValue('id_theme_meta')
		);

		$result = false;
		if ($theme_meta)
		{
			$sql = 'UPDATE '._DB_PREFIX_.'theme_meta SET left_column='.(int)!(bool)$theme_meta['left_column'].' WHERE id_theme_meta='.(int)Tools::getValue('id_theme_meta');
			$result = Db::getInstance()->execute($sql);
		}

		if ($result)
			echo json_encode(array('success' => 1, 'text' => $this->l('The status has been updated successfully.')));
		else
			echo json_encode(array('success' => 0, 'text' => $this->l('An error occurred while updating this meta.')));
	}

	public function processLeftMeta()
	{
		$theme_meta = Db::getInstance()->getRow(
			'SELECT * FROM '._DB_PREFIX_.'theme_meta WHERE id_theme_meta = '.(int)Tools::getValue('id_theme_meta')
		);

		$result = false;
		if ($theme_meta)
		{
			$sql = 'UPDATE '._DB_PREFIX_.'theme_meta SET left_column='.(int)!(bool)$theme_meta['left_column'].' WHERE id_theme_meta='.(int)Tools::getValue('id_theme_meta');
			$result = Db::getInstance()->execute($sql);
		}

		if ($result)
			$this->redirect_after = self::$currentIndex.'&updatetheme&id_theme='.$theme_meta['id_theme'].'&conf=5&token='.$this->token;
		else
			$this->errors[] = Tools::displayError('An error occurred while updating this meta.');
	}

	public function ajaxProcessRightMeta()
	{
		$theme_meta = Db::getInstance()->getRow(
			'SELECT * FROM '._DB_PREFIX_.'theme_meta WHERE id_theme_meta = '.(int)Tools::getValue('id_theme_meta')
		);

		$result = false;
		if ($theme_meta)
		{
			$sql = 'UPDATE '._DB_PREFIX_.'theme_meta SET right_column='.(int)!(bool)$theme_meta['right_column'].' WHERE id_theme_meta='.(int)Tools::getValue('id_theme_meta');
			$result = Db::getInstance()->execute($sql);
		}

		if ($result)
			echo json_encode(array('success' => 1, 'text' => $this->l('The status has been updated successfully.')));
		else
			echo json_encode(array('success' => 0, 'text' => $this->l('An error occurred while updating this meta.')));
	}

	public function processRightMeta()
	{
		$theme_meta = Db::getInstance()->getRow(
			'SELECT * FROM '._DB_PREFIX_.'theme_meta WHERE id_theme_meta = '.(int)Tools::getValue('id_theme_meta')
		);

		$result = false;
		if ($theme_meta)
		{
			$sql = 'UPDATE '._DB_PREFIX_.'theme_meta SET right_column='.(int)!(bool)$theme_meta['right_column'].' WHERE id_theme_meta='.(int)Tools::getValue('id_theme_meta');
			$result = Db::getInstance()->execute($sql);
		}

		if ($result)
			$this->redirect_after = self::$currentIndex.'&updatetheme&id_theme='.$theme_meta['id_theme'].'&conf=5&token='.$this->token;
		else
			$this->errors[] = Tools::displayError('An error occurred while updating this meta.');
	}


	/**
	 * Function used to render the options for this controller
	 */
	public function renderOptions()
	{
		if (isset($this->display) && method_exists($this, 'render'.$this->display))
			return $this->{'render'.$this->display}();
		if ($this->fields_options && is_array($this->fields_options))
		{
			$helper = new HelperOptions($this);
			$this->setHelperDisplay($helper);
			$helper->toolbar_scroll = true;
			$helper->title = $this->l('Theme appearance');
			$helper->toolbar_btn = array(
				'save' => array(
					'href' => '#',
					'desc' => $this->l('Save')
				)
			);
			$helper->id = $this->id;
			$helper->tpl_vars = $this->tpl_option_vars;
			$options = $helper->generateOptions($this->fields_options);

			return $options;
		}
	}
}<|MERGE_RESOLUTION|>--- conflicted
+++ resolved
@@ -350,11 +350,7 @@
 					'type' => 'switch',
 					'label' => $this->l('Responsive'),
 					'name' => 'responsive',
-<<<<<<< HEAD
-					'hint' => $this->l('Please indicate if the theme is adapted to all screen sizes (mobile, tablet, desktop)'),
-=======
 					'hint' => $this->l('Please indicate if the theme is adapted to all screen sizes (mobile, tablet, desktop).'),
->>>>>>> 52d5cf23
 					'values' => array(
 						array(
 							'id' => 'responsive_on',
@@ -372,11 +368,7 @@
 					'type' => 'switch',
 					'label' => $this->l('Default left column'),
 					'name' => 'default_left_column',
-<<<<<<< HEAD
-					'hint' => $this->l('Choose a default behavior when displaying the column in a new page added by you or by a module'),
-=======
 					'hint' => $this->l('Choose a default behavior when displaying the column in a new page added by you or by a module.'),
->>>>>>> 52d5cf23
 					'values' => array(
 						array(
 							'id' => 'default_left_column_on',
@@ -394,11 +386,7 @@
 					'type' => 'switch',
 					'label' => $this->l('Default right column'),
 					'name' => 'default_right_column',
-<<<<<<< HEAD
-					'hint' => $this->l('Choose a default behavior when displaying the column in a new page added by you or by a module'),
-=======
 					'hint' => $this->l('Choose a default behavior when displaying the column in a new page added by you or by a module.'),
->>>>>>> 52d5cf23
 					'values' => array(
 						array(
 							'id' => 'default_right_column_on',
@@ -416,11 +404,7 @@
 					'type' => 'text',
 					'label' => $this->l('Number of products per page'),
 					'name' => 'product_per_page',
-<<<<<<< HEAD
-					'hint' => $this->l('This value will be used when activating the theme'),
-=======
 					'hint' => $this->l('This value will be used when activating the theme.'),
->>>>>>> 52d5cf23
 				)
 			),
 			'submit' => array(
