<<<<<<< HEAD
#nobootstrap {
  /* FONTS */
  /* STRUCTURE */
  /* NAV */
  /* CONTENT - COLUMN */
  /* CONTENT - NEWS */
  /* CLASS */
  /* access management */
  /* help boxes */
  /* The pointer image is added by using another span */
  /* Ajax classes */
  /* tab: AdminProducts */
  /* Confirm box */
  /* tab: AdminImport */
  /* TinyMCE */
  /* webservice */
  /*  */
  /* help cluetip */
  /*customer_form*/
  /*address_part*/
  /*summary_part*/
  /*cart_summary*/
  /* Customer Thread */
  /* ScrollTop */
  /*conditions*/
  /*commandes*/
  /*history status*/
  /*container-customer*/
  /*infoCustomer*/
  /*container-carts*/
  /*cart_rule_form*/ }
  #nobootstrap .float {
    float: left; }
  #nobootstrap .floatr {
    float: right; }
  #nobootstrap a img {
    border: 0; }
  #nobootstrap a {
    color: #000;
    text-decoration: none;
    outline: 0pt; }
  #nobootstrap a:hover {
    color: #222;
    text-decoration: none; }
  #nobootstrap a.link, #nobootstrap a.link:hover {
    color: #999999; }
  #nobootstrap a.link {
    text-decoration: underline; }
  #nobootstrap .warn a {
    text-decoration: underline; }
  #nobootstrap img {
    vertical-align: middle; }
  #nobootstrap input {
    vertical-align: middle; }
  #nobootstrap p {
    margin: 0.5em 0;
    color: #585A69; }
  #nobootstrap hr {
    border: none;
    padding: 0;
    margin-top: 10px;
    margin-bottom: 10px; }
  #nobootstrap .block {
    display: block; }
  #nobootstrap .bold {
    font-weight: bold; }
  #nobootstrap h1 {
    font-size: 1.6em;
    margin: 0 0 .67em 0; }
  #nobootstrap h2 {
    font-size: 1.4em; }
  #nobootstrap h3 {
    font-size: 1.1em; }
  #nobootstrap h5 {
    font-size: 0.83em; }
  #nobootstrap h6 {
    font-size: 0.67em; }
  #nobootstrap h3.blue {
    color: #268CCD; }
  #nobootstrap .red {
    color: red; }
  #nobootstrap form {
    margin: 0;
    padding: 0; }
  #nobootstrap form p {
    margin: 0.5em 0 0 0;
    padding: 0 0 0.5em 0; }
  #nobootstrap form sup {
    color: #CC0000;
    font-weight: bold;
    vertical-align: text-top; }
  #nobootstrap form .simulate-disable-input {
    min-width: 127px;
    display: inline-block;
    padding: 3px;
    border: 1px solid #E0D0B1;
    background-color: #dddddd;
    color: #666666;
    font-size: 12px; }
  #nobootstrap .block-mail {
    margin: 0 0 20px 0; }
  #nobootstrap .mail-form {
    margin: 0 0 0 220px;
    width: auto;
    color: #7F7F7F;
    font-size: 0.85em; }
  #nobootstrap .label-subject {
    padding: 0;
    margin: 0 0 10px 0;
    text-align: left; }
  #nobootstrap .label-subject input {
    width: 555px; }
  #nobootstrap .mail-label table {
    width: 555px; }
  #nobootstrap .mails_field {
    margin: 0;
    background: none repeat scroll 0 0 #FFF;
    border: 1px solid #CCCCCC;
    font-size: 1.1em;
    margin: 20px 0 20px 0;
    padding: 0;
    position: relative;
    border-radius: 3px; }
  #nobootstrap .mails_field h3 {
    background: -moz-linear-gradient(center top, #f9f9f9, #ececec) repeat-x scroll left top #ececec;
    color: #333333;
    font-size: 13px;
    padding: 4px 6px;
    text-align: left;
    text-shadow: 0 1px 0 #FFFFFF;
    margin: 0;
    font-size: 1em;
    padding: 10px 5px;
    display: block; }
  #nobootstrap .style-themeModuleMail {
    margin: 0;
    padding: 0.2em 0.5em;
    border: 1px solid #DFD5C3;
    background: #FFF6D3;
    font-weight: bold;
    text-align: left;
    cursor: pointer;
    font-size: 12px; }
  #nobootstrap .style-themeModuleName {
    margin: 0;
    padding: 0.2em 0.5em;
    border: 1px solid #DFD5C3;
    background: #FFF6D3;
    font-weight: bold;
    text-align: left;
    cursor: pointer;
    font-size: 12px; }
  #nobootstrap .margin-form {
    padding: 0 0 1em 260px;
    color: #7F7F7F;
    font-size: 0.85em; }
  #nobootstrap .margin-form .normal-text {
    display: block;
    padding-top: 0.2em;
    font-size: 1.2em;
    color: black; }
  #nobootstrap fieldset.width1 .margin-form {
    margin: 0 0 1em 130px; }
  #nobootstrap fieldset img {
    padding: 0 4px 0 0;
    vertical-align: bottom; }
  #nobootstrap label {
    float: left;
    width: 250px;
    padding: 0.2em 0.5em 0 0;
    text-align: right;
    font-weight: bold; }
  #nobootstrap #preview_import label {
    float: left;
    font-weight: bold;
    padding: 0.2em 0 0;
    text-align: left;
    width: 320px; }
  #nobootstrap label.t {
    float: none;
    clear: none;
    padding: 0 5px 0;
    margin: 0px;
    font-weight: normal;
    font-size: 12px;
    text-shadow: none; }
  #nobootstrap label.child {
    float: none;
    clear: none;
    padding: 0px;
    margin: 0px;
    font-weight: normal;
    font-size: 12px; }
  #nobootstrap label.std {
    float: none;
    margin: 0px;
    width: 170px;
    display: block;
    font-size: 12px;
    text-align: right;
    font-weight: bold; }
  #nobootstrap form div.std {
    margin-top: -2em; }
  #nobootstrap fieldset.width1 label {
    width: 110px; }
  #nobootstrap label:after {
    clear: both; }
  #nobootstrap input, #nobootstrap textarea, #nobootstrap option {
    color: #000;
    font-size: 12px;
    margin: 0 10px 0 0;
    padding: 0 8px; }
  #nobootstrap input[type="text"], #nobootstrap input[type="password"], #nobootstrap input[type="file"], #nobootstrap textarea {
    padding: 2px 4px;
    box-shadow: 0 1px 2px rgba(0, 0, 0, 0.1) inset; }
  #nobootstrap input[type="radio"], #nobootstrap input[type="checkbox"] {
    background-color: transparent; }
  #nobootstrap input:focus, #nobootstrap textarea:focus {
    border: 1px solid #3293D6; }
  #nobootstrap fieldset {
    _position: relative; }
  #nobootstrap legend {
    _position: relative;
    _top: -2em;
    _margin-top: 12px; }
  #nobootstrap select optgroup {
    background: #fff;
    padding: 2px;
    color: black; }
  #nobootstrap select optgroup option {
    padding: 0 9px;
    color: black; }
  #nobootstrap .lab_modules_positions {
    float: none;
    text-align: left;
    font-weight: normal;
    padding: 0;
    cursor: pointer;
    display: block;
    width: 500px; }
  #nobootstrap .lab_modules {
    float: none;
    text-align: left;
    font-weight: normal;
    padding-left: 10px;
    cursor: pointer;
    display: block;
    width: 500px; }
  #nobootstrap .lab_modules_positions img {
    float: left; }
  #nobootstrap #container {
    margin: 0 auto 2em auto;
    text-align: left; }
  #nobootstrap #main {
    clear: left;
    min-height: 600px;
    background: #fff;
    /*border: 1px solid #999;
    border-bottom: none;*/ }
  #nobootstrap #content {
    padding: 1.25em;
    padding-bottom: 0.5em;
    position: relative; }
  #nobootstrap #news {
    width: 640px;
    border: 1px solid #E0D0B1; }
  #nobootstrap #help {
    float: right;
    width: 150px;
    padding: 4px;
    border: 1px solid #DFD5C3;
    font-size: 0.9em; }
  #nobootstrap #image {
    float: none;
    padding: 6px;
    background: #fff;
    border: 1px solid #DFD5C3;
    font-size: 0.9em;
    text-align: center; }
  #nobootstrap #image img {
    margin: 0;
    padding: 0; }
  #nobootstrap #id_image_attr {
    list-style: none; }
  #nobootstrap #product_link {
    width: 240px;
    float: right;
    padding: 4px;
    margin-top: 8px;
    font-size: 0.9em;
    text-align: center;
    clear: right; }
  #nobootstrap #help:after,
  #nobootstrap #image:after {
    clear: both; }
  #nobootstrap #nav {
    float: right;
    margin: 1em 0;
    font-size: 1.1em;
    font-weight: bold;
    vertical-align: middle; }
  #nobootstrap #nav li {
    display: inline;
    list-style: none;
    margin: 0 0 0 2em; }
  #nobootstrap #nav img {
    vertical-align: bottom; }
  #nobootstrap .warn .pico {
    vertical-align: middle;
    padding: 0;
    margin: 0; }
  #nobootstrap #content .alert {
    width: auto;
    margin: 0 0 15px 0;
    padding: 10px 15px;
    border-top: 1px solid #DF7B7B;
    border-bottom: 1px solid #DF7B7B;
    background-color: #FFE6E6; }
  #nobootstrap #content .warning {
    margin: 0 0 15px 0;
    line-height: 20px;
    padding: 10px 20px 10px 20px;
    border-top: 1px solid #FF9900;
    border-bottom: 1px solid #FF9900;
    background-color: #FFEBCC; }
  #nobootstrap #unhook_button_position_bottom {
    overflow: hidden;
    width: 100%;
    padding-top: 10px; }
  #nobootstrap #unhook_button_position_top {
    overflow: hidden;
    width: 100%; }
  #nobootstrap #content .conf, #nobootstrap #content .warn, #nobootstrap #content .error {
    color: #383838;
    font-size: 12px;
    font-weight: normal;
    margin: 0 0 10px 0;
    line-height: 20px;
    padding: 13px 5px 5px 40px;
    min-height: 28px;
    border-radius: 3px; }
  #nobootstrap #content .error-inline {
    color: #ff0000;
    font-weight: bold; }
  #nobootstrap #content .conf {
    background: #dff2bf url(../img/admin/icon-valid.png) no-repeat scroll 6px 6px;
    border: 1px solid #4F8A10;
    color: #4F8A10; }
  #nobootstrap #content .conf img, #nobootstrap #content .warn img, #nobootstrap #content .error img {
    margin: 0 5px 0 0; }
  #nobootstrap #content .error {
    background: #ffbaba url(../img/admin/icon-cancel.png) no-repeat scroll 6px 6px;
    border: 1px solid #CC0000;
    color: #D8000C; }
  #nobootstrap #content .conf a, #nobootstrap #content .warn a, #nobootstrap #content .error a {
    color: #D8000C;
    font-weight: bold; }
  #nobootstrap #content .conf a:hover, #nobootstrap #content .warn a:hover, #nobootstrap #content .error a:hover {
    text-decoration: underline; }
  #nobootstrap #ajax_confirmation .error {
    background: #ffbaba url(../img/admin/icon-cancel.png) no-repeat scroll 6px 6px;
    border: 1px solid #CC0000;
    color: #D8000C;
    padding: 20px 40px;
    position: fixed;
    bottom: 0;
    width: 100%;
    left: 0; }
  #nobootstrap #ajax_confirmation .conf {
    background: #dff2bf url(../img/admin/icon-valid.png) no-repeat scroll 6px 6px;
    border: 1px solid #4F8A10;
    color: #4F8A10;
    padding: 20px 40px;
    position: fixed;
    bottom: 0;
    width: 100%;
    left: 0; }
  #nobootstrap #content .warn {
    background: #feefb3 url(../img/admin/icon-attention.png) no-repeat scroll 6px 6px;
    border: 1px solid #9e6014;
    color: #9e6014; }
  #nobootstrap #content .warn h2 {
    margin: 0; }
  #nobootstrap #content .warn ul li, #nobootstrap #content .warn p, #nobootstrap #content .warn a {
    color: #9e6014; }
  #nobootstrap #content .warn ul li label {
    font-weight: normal;
    color: #9e6014;
    text-shadow: none; }
  #nobootstrap #content .error ol {
    clear: both;
    margin-top: 5px;
    padding-bottom: 0; }
  #nobootstrap #content .error ol li {
    font-weight: 200;
    margin-left: 30px; }
  #nobootstrap #content .confirm {
    background: #dff2bf url(../img/admin/icon-valid.png) no-repeat scroll 6px 6px;
    border: 1px solid #4F8A10;
    color: #4F8A10;
    border-radius: 3px; }
  #nobootstrap #content .confirm h3 {
    padding: 0 0 0 20px;
    background: url(../img/admin/ok.gif) no-repeat 0 0; }
  #nobootstrap #content .warn h3 {
    padding: 0 0 0 20px;
    background: url(../img/admin/warning.gif) no-repeat 0 0; }
  #nobootstrap #content .error h3 {
    padding: 0 0 0 20px;
    background: url(../img/admin/warning.gif) no-repeat 0 0; }
  #nobootstrap .column {
    float: left;
    width: 173px;
    margin: 0 50px 1.5em 0;
    padding: 10px;
    -moz-border-radius: 20px;
    text-align: center; }
  #nobootstrap #col_1 {
    height: 235px;
    color: #FFFFFF;
    background: #ff8c76 url(../img/admin/col_1.gif) no-repeat; }
  #nobootstrap #col_2 {
    height: 235px;
    color: #FFFFFF;
    background: #ffc44f url(../img/admin/col_2.gif) no-repeat; }
  #nobootstrap #col_3 {
    height: 235px;
    color: #FFFFFF;
    background: #8cff70 url(../img/admin/col_3.gif) no-repeat; }
  #nobootstrap #news img {
    padding: 0 6px 0 0;
    vertical-align: middle; }
  #nobootstrap #news .infos,
  #nobootstrap #news .content {
    margin: 0;
    padding: 4px;
    font-family: Arial,Helvetica,sans-serif;
    font-weight: normal; }
  #nobootstrap .table tr.last td {
    border-bottom: none; }
  #nobootstrap .footer_link, #nobootstrap .footer_link:hover {
    color: #812143;
    font-weight: bold;
    text-decoration: underline; }
  #nobootstrap h3.title {
    clear: both;
    margin: 0;
    padding: 4px 10px;
    border: 1px solid #E0D0B1;
    border: none; }
  #nobootstrap h3.subtitle {
    color: #FF8D42;
    font-size: 1.2em; }
  #nobootstrap p.infos {
    float: right;
    margin: 0;
    padding: 0;
    font-size: 0.9em;
    line-height: 1em;
    vertical-align: top; }
  #nobootstrap .width1 {
    width: 350px; }
  #nobootstrap .width2 {
    width: 500px; }
  #nobootstrap .width3 {
    width: 600px; }
  #nobootstrap .width4 {
    width: 745px; }
  #nobootstrap .width5 {
    width: 655px; }
  #nobootstrap .widthfull {
    width: 100%; }
  #nobootstrap tr.deleted td {
    background-color: #EEEEEE; }
  #nobootstrap .contextnav {
    margin: 10px 0;
    padding: 3px 6px;
    line-height: 1.30em;
    border: 1px solid #E0D0B1; }
  #nobootstrap .contextnav img {
    vertical-align: text-top; }
  #nobootstrap .contextnavleft {
    float: left;
    width: 6em; }
  #nobootstrap .contextnavcenter {
    text-align: center; }
  #nobootstrap .contextnavcenter a,
  #nobootstrap .contextnavcenter b {
    letter-spacing: 6pt; }
  #nobootstrap .contextnavright {
    float: right;
    width: 6em;
    text-align: right; }
  #nobootstrap .hidden {
    height: 1px;
    border-width: 1px 0 0 0;
    border-style: solid;
    border-color: #fff; }
  #nobootstrap .clear {
    clear: both; }
  #nobootstrap .flatclear {
    clear: both;
    height: 0px;
    line-height: 0px; }
  #nobootstrap .space {
    margin-top: 13px; }
  #nobootstrap .pspace {
    padding-top: 1em; }
  #nobootstrap .double-space {
    margin-top: 2em; }
  #nobootstrap .space-bottom {
    margin-bottom: 1em; }
  #nobootstrap .double-bottom-space {
    margin-bottom: 2em; }
  #nobootstrap .left {
    text-align: left; }
  #nobootstrap .center {
    text-align: center !important; }
  #nobootstrap .right {
    text-align: right; }
  #nobootstrap .small {
    font-size: 0.85em; }
  #nobootstrap .uppercase {
    text-transform: uppercase; }
  #nobootstrap .noborder {
    border: none; }
  #nobootstrap .highlight {
    background-color: #FFFF66;
    font-weight: bold; }
  #nobootstrap .discount_name {
    background: #FFEBCC;
    padding: 2px;
    text-transform: uppercase; }
  #nobootstrap .displayed_flag {
    float: left;
    margin: 4px 0 0 4px; }
  #nobootstrap .language_flags {
    display: none;
    float: left;
    background: #FFF;
    margin: 4px;
    padding: 8px;
    width: 80px;
    border: 1px solid #555; }
  #nobootstrap .pointer {
    cursor: pointer; }
  #nobootstrap .imgm {
    margin: 3px 0px 3px 0px; }
  #nobootstrap .green {
    color: forestgreen; }
  #nobootstrap .bullet {
    display: list-item;
    list-style: disc;
    margin-left: 30px; }
  #nobootstrap #ajax_confirmation {
    padding-top: 3px;
    padding-bottom: 6px; }
  #nobootstrap .hint {
    display: none;
    position: absolute;
    margin-top: 4px;
    margin-bottom: 2px;
    border: 1px solid #00529B;
    padding: 15px 5px 15px 40px;
    color: #00529B;
    background: #bde5f8 url(../img/admin/icon-info.png) no-repeat 6px 5px;
    border-radius: 3px;
    min-height: 15px;
    z-index: 10; }
  #nobootstrap .hint p {
    color: #00529B; }
  #nobootstrap .hint .addImageDescription {
    font-weight: bold;
    font-size: 16px; }
  #nobootstrap span.hint {
    position: relative; }
  #nobootstrap div.hint {
    position: relative; }
  #nobootstrap div.hint ul li {
    color: #00529B;
    padding-left: 5px; }
  #nobootstrap table tr th .hint {
    display: none;
    position: absolute;
    margin: 30px 5px 5px 5px;
    width: 400px;
    border: 1px solid #ECE52F;
    padding: 8px 6px 8px 34px;
    color: #383838;
    background: #fffbe5 url(../img/admin/icon-info.png) no-repeat 6px 5px;
    border-radius: 3px; }
  #nobootstrap .hintGroup {
    position: relative;
    margin-top: 10px;
    margin-bottom: 10px;
    border: 1px solid #50B0EC;
    padding: 8px 6px 8px 40px;
    color: #383838;
    background: #dde9f7 url(../img/admin/help2.png) no-repeat 6px 5px; }
  #nobootstrap .hint .hint-pointer {
    position: absolute;
    left: -10px;
    top: 5px;
    width: 10px;
    height: 19px; }
  #nobootstrap #flagsLanguage img {
    padding: 3px;
    margin-bottom: -4px; }
  #nobootstrap #flagsLanguage .selected_language {
    border: 1px solid #BBB;
    padding: 2px;
    margin-bottom: -4px; }
  #nobootstrap .disable, #nobootstrap .disable:hover {
    background-color: #CCCCCC;
    color: #AAAAAA; }
  #nobootstrap .ajax-warning, #nobootstrap .ajax-success, #nobootstrap .ajax-error {
    border: 1px solid #CCCCCC;
    padding: 5px 20px;
    margin: 5px;
    width: 70%; }
  #nobootstrap .ajax-warning {
    background-color: #FFBD6F; }
  #nobootstrap .ajax-success {
    background-color: #9FDF8B; }
  #nobootstrap .ajax-error {
    background-color: #FF7F84; }
  #nobootstrap .ajax-loader {
    margin: 5px 10px; }
  #nobootstrap .productFieldComment {
    color: #7F7F7F;
    font-size: 0.8em; }
  #nobootstrap a.confirm_yes, #nobootstrap a.confirm_no {
    width: 50px;
    margin-left: 60px;
    padding: 10px;
    border-style: solid;
    border-width: 1px;
    text-align: center;
    font-weight: bold;
    color: white; }
  #nobootstrap a.confirm_yes {
    border-color: red;
    background-color: red; }
  #nobootstrap a.confirm_no {
    border-color: green;
    background-color: green; }
  #nobootstrap form#import_form {
    padding-bottom: 22px;
    margin-left: 15px;
    margin-bottom: 20px; }
  #nobootstrap .table_overflow {
    width: 900px;
    height: 500px;
    overflow: auto; }
  #nobootstrap .new_message {
    background-color: #FFE35C; }
  #nobootstrap .myDragClass {
    background-color: #FFAA55; }
  #nobootstrap .dragHandle {
    cursor: move; }
  #nobootstrap p#mailResultCheck {
    margin: 2px 0;
    padding-left: 18px;
    font-size: 12px; }
  #nobootstrap p.ok {
    background: url("../img/admin/enabled.gif") no-repeat top left;
    color: green; }
  #nobootstrap p.fail {
    background: url("../img/admin/disabled.gif") no-repeat top left;
    font-weight: bold;
    color: red; }
  #nobootstrap #lang_pack_msg {
    border: 1px solid #DFD5C3;
    padding: 10px;
    margin-bottom: 10px; }
  #nobootstrap span.defaultSkin .mceToolbar {
    height: auto; }
  #nobootstrap span.defaultSkin table.mceLayout tr.mceFirst td {
    float: left; }
  #nobootstrap table.permissions {
    border: 1px solid #DFD5C3; }
  #nobootstrap table.permissions th {
    background: #FFF6D3;
    text-align: center;
    height: 20px; }
  #nobootstrap table.permissions td {
    padding: 5px;
    text-align: center; }
  #nobootstrap .path_bar {
    background-color: #EFEFEF;
    font-family: Arial;
    font-size: 13px;
    margin-bottom: 20px;
    padding: 5px; }
  #nobootstrap .path_bar a {
    font-weight: 700; }
  #nobootstrap .adminHeader h1 {
    font-family: Arial;
    color: #812143;
    font-size: 18pt;
    margin: 0; }
  #nobootstrap #adminHeader hr {
    background-color: #812143;
    margin: 0; }
  #nobootstrap #header_shoplist {
    background-image: url("../img/t/AdminShop.gif");
    background-position: 0 3px;
    background-repeat: no-repeat;
    padding-left: 17px;
    height: 20px; }
  #nobootstrap #header_shoplist select.shopList option {
    padding: 2px; }
  #nobootstrap #header_shoplist select.shopList .first {
    font-weight: bold;
    background-color: #408BD5;
    color: #ffffff; }
  #nobootstrap #header_shoplist select.shopList .group {
    font-weight: bold;
    font-style: italic;
    padding-left: 10px;
    background-color: #C6DEFC; }
  #nobootstrap #header_shoplist select.shopList .shop {
    padding-left: 20px;
    background-color: #EAF2FC; }
  #nobootstrap .multishop_info {
    margin-top: 4px;
    margin-bottom: 10px;
    border: 1px solid #00529B;
    padding: 13px 5px 0 40px;
    color: #00529B;
    background: #bde5f8 url(../img/admin/icon-info.png) no-repeat 6px 5px;
    border-radius: 3px;
    min-height: 32px; }
  #nobootstrap .assoShop {
    width: 100%;
    max-width: 600px;
    max-height: 300px;
    overflow: auto; }
  #nobootstrap .clearfix:after {
    content: ".";
    display: block;
    clear: both;
    visibility: hidden;
    line-height: 0;
    height: 0; }
  #nobootstrap .clearfix {
    display: inline-block; }
  #nobootstrap html[xmlns] .clearfix {
    display: block; }
  #nobootstrap * html .clearfix {
    height: 1%; }
  #nobootstrap #adminHeader #help_img {
    float: right;
    margin-top: 5px; }
  #nobootstrap #adminpresentation {
    position: relative;
    width: 100%; }
  #nobootstrap #listpresentation {
    float: left;
    width: 100px; }
  #nobootstrap #iframe {
    width: 450px;
    height: 220px;
    float: left;
    margin: 10px;
    background: #DDD;
    border: 1px solid #666; }
  #nobootstrap #adminpresentation ul li {
    list-style: none; }
  #nobootstrap #list_video {
    float: left;
    width: 220px; }
  #nobootstrap #list_video h3 {
    color: #882F4F;
    font-size: 12pt;
    padding-top: 25px;
    margin: 0; }
  #nobootstrap #list_video ul {
    text-align: left;
    padding: 0;
    margin: 0; }
  #nobootstrap #list_video ul li {
    float: left;
    width: 195px;
    text-decoration: underline;
    padding-left: 25px;
    margin-top: 5px; }
  #nobootstrap #footer {
    padding-top: 5px; }
  #nobootstrap #footer_iframe_home {
    position: absolute;
    top: 0;
    right: 0; }
  #nobootstrap #footer_iframe_home label {
    float: none;
    color: #585A69;
    font-weight: normal;
    line-height: 15px; }
  #nobootstrap #footer_iframe_home input {
    margin-left: 10px; }
  #nobootstrap #footer_iframe_home a {
    float: right;
    margin: 0px 15px 0px 0px;
    text-decoration: underline;
    color: #903E5B; }
  #nobootstrap #column_left {
    width: 49.1%;
    float: left;
    padding-top: 5px; }
  #nobootstrap #column_right {
    width: 49.1%;
    float: right;
    padding: 0; }
  #nobootstrap #column_right .table_info {
    width: 48.1%;
    float: left; }
  #nobootstrap #column_right #table_info_last.table_info {
    width: 48.1%;
    float: right; }
  #nobootstrap .F_list {
    list-style: none;
    padding: 0;
    margin: 0; }
  #nobootstrap #first_block a, #nobootstrap #second_block a, #nobootstrap #third_block a, #nobootstrap #fourth_block a,
  #nobootstrap #fifth_block a, #nobootstrap #sixth_block a, #nobootstrap #seventh_block a, #nobootstrap #eighth_block a {
    background: #F8F8F8 none no-repeat scroll center 25px; }
  #nobootstrap #first_block a {
    background-image: url("../img/admin/package_go.png"); }
  #nobootstrap #second_block a {
    background-image: url("../img/admin/cart_add.png"); }
  #nobootstrap #third_block a {
    background-image: url("../img/admin/book.png"); }
  #nobootstrap #fourth_block a {
    background-image: url("../img/admin/package_add.png"); }
  #nobootstrap #fifth_block a {
    background-image: url("../img/admin/plugin_add.png"); }
  #nobootstrap #sixth_block a {
    background-image: url("../img/admin/cart_remove.png"); }
  #nobootstrap #seventh_block a {
    background-image: url("../img/admin/page_white_add.png"); }
  #nobootstrap #eighth_block a {
    background-image: url("../img/admin/abandonedcart.png"); }
  #nobootstrap .F_list li {
    float: left;
    margin-right: 15px;
    margin-bottom: 15px;
    display: block; }
  #nobootstrap .F_list li h4 {
    width: 95px;
    font-size: 11px;
    font-weight: normal;
    margin-top: 55px;
    margin-bottom: 0;
    line-height: 15px; }
  #nobootstrap .F_list a {
    float: left;
    color: #333;
    width: 95px;
    border: 1px solid #ccc;
    padding: 5px;
    height: 95px;
    text-align: center;
    border-radius: 3px; }
  #nobootstrap .F_list a:hover {
    border: 1px solid #666; }
  #nobootstrap .F_list li p {
    font-size: 8pt;
    display: none; }
  #nobootstrap .table_info {
    float: left;
    padding: 0;
    margin: 0;
    border: 1px solid #ccc;
    border-radius: 3px;
    background-color: #fff; }
  #nobootstrap .table_info h5 {
    font-size: 16px;
    font-weight: normal;
    color: #000;
    margin: 0;
    padding: 6px;
    text-shadow: 0 1px 0 #fff;
    display: block;
    background-image: -moz-linear-gradient(center top, #f9f9f9, #ececec);
    background: -webkit-gradient(linear, center top, center bottom, from(#f9f9f9), to(#ececec)) repeat scroll 0 0 transparent;
    filter: progid:DXImageTransform.Microsoft.gradient(GradientType=0,startColorstr='#F9F9F9', endColorstr='#ECECEC');
    /* IE6 & IE7 */
    -ms-filter: "progid:DXImageTransform.Microsoft.gradient(GradientType=0,startColorstr='#F9F9F9', endColorstr='#ECECEC')";
    /* IE8 */ }
  #nobootstrap .table_info h5 a,
  #nobootstrap .admin-box1 h5 a {
    color: #000;
    font-size: 8pt;
    float: right;
    text-decoration: underline;
    font-weight: normal;
    padding-right: 10px; }
  #nobootstrap .admin-box2 h5 a {
    color: #FFFFFF;
    font-size: 8pt;
    float: right;
    text-decoration: underline;
    font-weight: normal;
    padding-right: 10px; }
  #nobootstrap .admin-box1 a#optimizationTipsFold img {
    padding: 5px 0; }
  #nobootstrap #table_info_last {
    margin-left: 0;
    float: left; }
  #nobootstrap .table_info_details {
    border-collapse: collapse;
    border: none; }
  #nobootstrap .table_info_details tr {
    height: 30px;
    width: 290px;
    color: #000000;
    font-weight: bold;
    padding-left: 5px;
    width: 100%;
    text-align: center;
    border: none; }
  #nobootstrap .tr_odd {
    background-color: #eff4f9; }
  #nobootstrap .table_info_details tr td.td_align_left {
    font-weight: normal;
    text-align: left;
    padding-left: 10px;
    font-size: 13px; }
  #nobootstrap .table_info_details tr td {
    font-size: 16px;
    text-align: right;
    padding-right: 10px;
    white-space: nowrap; }
  #nobootstrap #table_info_large {
    margin-top: 20px;
    margin-bottom: 20px;
    width: 100%;
    float: left;
    padding: 0;
    border: 1px solid #ccc;
    border-radius: 3px;
    background-color: #fff; }
  #nobootstrap #table_info_large h5 {
    background-image: -moz-linear-gradient(center top, #f9f9f9, #ececec);
    background: -webkit-gradient(linear, center top, center bottom, from(#f9f9f9), to(#ececec)) repeat scroll 0 0 transparent;
    filter: progid:DXImageTransform.Microsoft.gradient(GradientType=0,startColorstr='#F9F9F9', endColorstr='#ECECEC');
    /* IE6 & IE7 */
    -ms-filter: "progid:DXImageTransform.Microsoft.gradient(GradientType=0,startColorstr='#F9F9F9', endColorstr='#ECECEC')";
    /* IE8 */
    color: #000;
    margin: 0;
    line-height: 29px;
    padding-left: 15px;
    font-size: 12pt;
    font-weight: normal;
    display: block; }
  #nobootstrap #table_info_large h5 a {
    color: #000;
    float: right;
    font-size: 8pt;
    text-decoration: underline;
    font-weight: normal;
    padding-right: 8px; }
  #nobootstrap #stat_google {
    width: 586px;
    height: 175px;
    background-color: #fff;
    margin: 15px auto;
    text-align: center; }
  #nobootstrap .admin-box1 {
    background-color: #F8F8F8;
    width: 48.1%;
    float: left;
    padding: 0;
    border: 1px solid #ccc;
    font-size: 8pt;
    margin-bottom: 20px;
    border-radius: 3px; }
  #nobootstrap .admin-box1 h5 {
    background-image: -moz-linear-gradient(center top, #f9f9f9, #ececec);
    background: -webkit-gradient(linear, center top, center bottom, from(#f9f9f9), to(#ececec)) repeat scroll 0 0 transparent;
    color: #333;
    text-shadow: 0 1px 0 #fff;
    margin: 0;
    padding: 0;
    line-height: 29px;
    padding-left: 15px;
    font-size: 12pt;
    font-weight: normal; }
  #nobootstrap .admin-box2 {
    float: right;
    padding: 0;
    border: 1px solid #CCCCCC;
    font-size: 8pt;
    margin-bottom: 20px;
    background-color: #f2f2f2;
    border-radius: 3px;
    width: 100%; }
  #nobootstrap .admin-box2 h5 {
    background-image: -moz-linear-gradient(center top, #f9f9f9, #ececec);
    background: -webkit-gradient(linear, center top, center bottom, from(#f9f9f9), to(#ececec)) repeat scroll 0 0 transparent;
    color: #333;
    text-shadow: 0 1px 0 #fff;
    margin: 0;
    padding: 0;
    line-height: 29px;
    padding-left: 15px;
    font-size: 12pt;
    font-weight: normal; }
  #nobootstrap #discover_prestashop {
    width: 48.1% !important;
    float: right !important; }
  #nobootstrap .admin-home-box-list li img {
    margin: 0 5px; }
  #nobootstrap .admin-home-box-list {
    padding-left: 0;
    margin: 0px;
    list-style: none; }
  #nobootstrap #prestashop_link {
    background: transparent none no-repeat 0px 0px; }
  #nobootstrap .admin-home-box-list li {
    margin: 1px;
    padding: 5px 0; }
  #nobootstrap #prestashop_link li {
    height: 58px;
    margin: 0px; }
  #nobootstrap .admin-home-box-list li p {
    font-family: Georgia, 'Lucida Grande', Arial;
    font-style: italic;
    font-size: 13px;
    margin: 2px 0;
    padding: 0px 5px 0px 15px; }
  #nobootstrap .admin-home-box-list li a {
    color: #812143;
    line-height: 18px;
    font-size: 12px;
    text-align: left; }
  #nobootstrap #prestashop_link li a {
    color: #3A6EA7;
    margin-left: 15px;
    font-weight: bold;
    text-decoration: underline;
    line-height: 18px;
    font-size: 8.5pt;
    text-align: left;
    float: left; }
  #nobootstrap #table_customer {
    border: 1px solid #ccc;
    padding: 0px;
    border-spacing: 0px;
    border-radius: 3px;
    background-color: #fff; }
  #nobootstrap #table_customer thead span {
    background-image: -moz-linear-gradient(center top, #f9f9f9, #ececec);
    background: -webkit-gradient(linear, center top, center bottom, from(#f9f9f9), to(#ececec)) repeat scroll 0 0 transparent;
    filter: progid:DXImageTransform.Microsoft.gradient(GradientType=0,startColorstr='#F9F9F9', endColorstr='#ECECEC');
    /* IE6 & IE7 */
    -ms-filter: "progid:DXImageTransform.Microsoft.gradient(GradientType=0,startColorstr='#F9F9F9', endColorstr='#ECECEC')";
    /* IE8 */
    color: #000;
    text-shadow: 0 1px 0 #fff;
    line-height: 35px;
    display: block;
    height: 39px;
    border-left: none;
    border-right: none; }
  #nobootstrap #table_customer thead span.first {
    text-align: center; }
  #nobootstrap #table_customer thead th {
    margin: 0; }
  #nobootstrap #order_id {
    width: 52px;
    text-align: center; }
  #nobootstrap #order_customer {
    width: 175px; }
  #nobootstrap #order_status {
    width: 130px; }
  #nobootstrap #order_total {
    width: 100px; }
  #nobootstrap .order_action {
    text-align: center; }
  #nobootstrap #order_line1 {
    background-color: #EFEFEF; }
  #nobootstrap #table_customer tbody {
    font-size: 8pt; }
  #nobootstrap #table_customer tbody tr td.order_td_first {
    text-align: center;
    padding: 0;
    height: 35px; }
  #nobootstrap #table_customer tbody tr td {
    border: none;
    height: 35px;
    font-size: 12px; }
  #nobootstrap #table_info_news {
    width: 310px;
    float: left;
    padding: 1px;
    border: 1px solid #8E8E8E;
    margin-top: 20px;
    font-size: 8pt; }
  #nobootstrap #table_info_news h5 {
    background-color: #7Ab51D;
    color: #FFFFFF;
    margin: 0;
    line-height: 29px;
    padding-left: 15px;
    font-size: 12pt; }
  #nobootstrap #table_info_news h5 a {
    color: #FFFFFF;
    float: right;
    font-size: 8pt;
    text-decoration: underline;
    font-weight: normal;
    padding-right: 10px; }
  #nobootstrap #table_info_news ul {
    list-style: none outside none;
    padding: 0;
    margin: 0; }
  #nobootstrap #block_news_first {
    background-color: #E1EBD2;
    padding: 5px; }
  #nobootstrap #block_news_first a {
    color: #812143;
    font-weight: bold;
    text-decoration: underline;
    line-height: 18px; }
  #nobootstrap #block_news_first p {
    line-height: 12px;
    padding-left: 10px;
    margin: 0; }
  #nobootstrap #block_news_first p a {
    color: #812143;
    font-weight: bold;
    margin-right: 8px;
    margin-left: 200px; }
  #nobootstrap #table_info_news ul li a {
    line-height: 25px;
    padding-left: 10px;
    margin: 0;
    text-decoration: underline; }
  #nobootstrap .block_news_odd {
    background-color: #DEDEDE;
    line-height: 25px; }
  #nobootstrap #block_news_last {
    background-color: #EFEFEF; }
  #nobootstrap #see_newsletter {
    margin-left: 5px;
    background: url(../img/admin/email.gif) no-repeat left center; }
  #nobootstrap #follow_on_facebook {
    margin-left: 5px;
    background: url(../img/admin/facebook.jpg) no-repeat left center; }
  #nobootstrap #follow_on_twitter {
    margin-left: 5px;
    background: url(../img/admin/twitter.jpg) no-repeat left center; }
  #nobootstrap #block_news_last ul li a {
    color: #812143;
    padding-left: 20px; }
  #nobootstrap .viewed {
    background: url("../img/admin/enabled.gif") no-repeat left center; }
  #nobootstrap .clear {
    clear: both; }
  #nobootstrap a.blue {
    color: blue; }
  #nobootstrap a.blue:hover {
    color: #0000AA; }
  #nobootstrap .cluetip-help-button {
    width: auto;
    text-align: left;
    background-color: white;
    padding: 10px;
    border: 1px solid gray;
    background: #f1f2f4 url(../img/admin/block_bg.jpg) repeat-x scroll left bottom;
    opacity: 0.75; }
  #nobootstrap .ac_results ul {
    list-style: none;
    text-align: left;
    background: white;
    padding: 0; }
  #nobootstrap .ac_results li {
    padding: 5px; }
  #nobootstrap .ac_even {
    background: #EFEFEF; }
  #nobootstrap .ac_over {
    background: #ECEADE;
    color: #585A69; }
  #nobootstrap .button-translate {
    padding: 0px;
    margin: 0 0 0 10px;
    height: 15px;
    width: 15px;
    cursor: pointer; }
  #nobootstrap #importList label {
    float: none; }
  #nobootstrap #importList ul {
    list-style-type: none; }
  #nobootstrap .multishop_config {
    position: absolute;
    margin-left: -10px; }
  #nobootstrap .multishop_config div {
    background-color: #DFFAD3;
    border: 1px solid #DFD5C3;
    display: none;
    margin-top: 2px;
    padding: 5px;
    width: 200px; }
  #nobootstrap .multishop_product_checkbox {
    position: absolute; }
  #nobootstrap a.action_module_delete {
    color: #CB1C00;
    text-decoration: underline;
    margin-right: 30px; }
  #nobootstrap .select_theme {
    text-align: center;
    width: 220px;
    float: left;
    margin: 10px;
    padding: 10px;
    cursor: pointer;
    border: 1px solid #FFFFF0;
    color: #000000;
    font-weight: bold; }
  #nobootstrap .select_theme_choice {
    background-color: #FAEEC2;
    border: 1px dotted #000000; }
  #nobootstrap fieldset .optionsDescription, #nobootstrap fieldset p.description, #nobootstrap .info {
    background: url("../img/admin/icon-info.png") no-repeat scroll 6px 6px #bde5f8;
    border: 1px solid #00529B;
    color: #00529B;
    font-family: Arial,Verdana,Helvetica,sans-serif;
    font-size: 12px;
    margin-bottom: 15px;
    padding: 10px 5px 5px 40px;
    border-radius: 3px;
    min-height: 32px; }
  #nobootstrap fieldset .optionsDescription ul li {
    color: #00529B;
    margin: 0;
    padding: 0; }
  #nobootstrap p.product_description {
    font-family: Georgia, Arial, 'sans-serif';
    font-style: italic;
    clear: both;
    text-align: left;
    color: #7F7F7F;
    text-align: right; }
  #nobootstrap p.preference_description {
    font-family: Georgia, Arial, 'sans-serif';
    font-style: italic;
    clear: both;
    text-align: left;
    width: 500px;
    color: #7F7F7F;
    font-size: 11px; }
  #nobootstrap p.preference_description .light-warning {
    color: red;
    font-weight: bold; }
  #nobootstrap .preference_default_multishop {
    float: left;
    padding-right: 5px;
    margin-top: 4px; }
  #nobootstrap .multishop_warning {
    background-image: url("../img/admin/warning.gif");
    background-repeat: no-repeat;
    color: #FE2744;
    font-weight: bold;
    padding-left: 22px;
    padding-top: 1px; }
  #nobootstrap .warning_mod_rewrite {
    background: #feefb3 url(../img/admin/warning.gif) 2px 0 no-repeat;
    color: #9E6014;
    font-weight: bold;
    padding-left: 22px;
    padding-top: 2px;
    padding-bottom: 2px;
    padding-right: 5px;
    height: 20px;
    line-height: 20px; }
  #nobootstrap label.conf_title {
    width: 235px; }
  #nobootstrap input.disable_me[disabled=disabled] {
    background-color: red; }
  #nobootstrap div.progressBarImage {
    float: left;
    height: 15px;
    margin-left: 3px;
    width: 233px; }
  #nobootstrap #showCounter {
    font-weight: bold;
    float: left;
    margin-left: 25px;
    margin-top: 1px; }
  #nobootstrap #listImage {
    list-style: none outside none;
    margin-bottom: 10px;
    margin-top: 10px; }
  #nobootstrap #listImage li {
    clear: both;
    float: left;
    font-weight: bold;
    margin-top: 10px; }
  #nobootstrap #listImage li p.errorImg {
    background: none repeat scroll 0 0 #FAE2E3;
    border: 1px solid #EC9B9B;
    clear: both;
    margin-bottom: 18px;
    padding: 6px;
    display: none; }
  #nobootstrap #progressBarImage div.ui-progressbar-value {
    height: 100%; }
  #nobootstrap #createImageDescription ul.smallImage li {
    list-style-type: none;
    display: block;
    text-align: center;
    float: left;
    margin-bottom: 15px;
    margin-right: 20px; }
  #nobootstrap #menu .submenu_size .submenu {
    display: none;
    position: absolute; }
  #nobootstrap #menu .submenu_size:hover > .submenu {
    display: block; }
  #nobootstrap .submenu li {
    float: none;
    clear: left; }
  #nobootstrap #fancybox-content {
    text-align: left; }
  #nobootstrap #customers {
    display: block;
    position: relative; }
  #nobootstrap #customer_form #fieldset_0 {
    text-align: left; }
  #nobootstrap #customer_part #customers ul {
    float: left; }
  #nobootstrap #customer_part #customers ul li {
    background-color: #fff;
    display: inline;
    list-style-type: none;
    float: left;
    margin: 10px;
    border: 1px solid #ccc;
    padding: 5px;
    width: 200px;
    border-radius: 3px; }
  #nobootstrap #customer_part #customers ul li div.customerName {
    background-color: #eee;
    font-size: 14px;
    text-shadow: 0 1px 0 #fff;
    padding: 2px; }
  #nobootstrap #customer_part #customers ul li div.customerName a {
    font-weight: bold; }
  #nobootstrap #customer_part #customers ul li div.customerName .customerBirthday {
    font-size: 12px;
    float: right; }
  #nobootstrap #customer_part #customers ul li div.customerEmail a {
    font-size: 12px;
    color: #666666;
    display: block;
    line-height: 20px; }
  #nobootstrap #customer_part #customers ul li a.id_customer.button {
    float: right; }
  #nobootstrap #products_part #products_found {
    display: none; }
  #nobootstrap #vouchers_part #voucher_list {
    display: none; }
  #nobootstrap #vouchers_part #vouchers_err {
    display: none; }
  #nobootstrap #address_part #address_delivery, #nobootstrap #address_part #address_invoice {
    width: 400px;
    float: left; }
  #nobootstrap #address_part #address_delivery h3, #nobootstrap #address_part #address_invoice h3 {
    margin-top: 0; }
  #nobootstrap #address_part #address_delivery {
    border-right: 1px solid #cccccc; }
  #nobootstrap #address_part #address_invoice {
    border-left: 1px solid #ffffff;
    padding-left: 20px; }
  #nobootstrap #address_part #address_delivery_detail, #nobootstrap #address_invoice #address_invoice_detail {
    font-size: 12px;
    line-height: 18px;
    color: #585A69;
    padding: 10px 0; }
  #nobootstrap #address_part a#new_address {
    clear: both;
    float: left;
    margin: 20px 0; }
  #nobootstrap #summary_part b {
    float: left;
    display: block;
    border: 1px solid red; }
  #nobootstrap #summary_part #total_products,
  #nobootstrap #summary_part #total_vouchers,
  #nobootstrap #summary_part #total_shipping,
  #nobootstrap #summary_part #total_without_taxes,
  #nobootstrap #summary_part #total_taxes,
  #nobootstrap #summary_part #total_with_taxes {
    font-size: 20px;
    font-weight: normal;
    color: #000; }
  #nobootstrap #summary_part .currency_sign {
    font-weight: normal; }
  #nobootstrap #summary_part .order_message_right {
    float: left;
    border-left: 1px solid #ccc; }
  #nobootstrap #cart_summary {
    float: left;
    border-right: 1px solid #fff;
    width: 400px; }
  #nobootstrap #cart_summary ul li {
    float: left;
    position: relative;
    width: 185px;
    margin-bottom: 20px;
    padding: 5px; }
  #nobootstrap #cart_summary ul li .total_cart {
    display: block;
    font-size: 12px; }
  #nobootstrap #loader_container {
    display: none;
    z-index: 100;
    position: absolute;
    top: 0;
    left: 0;
    height: 100%;
    width: 100%;
    background: transparent url("../img/bg_loader.png") repeat 0 0; }
  #nobootstrap #loader {
    display: none;
    margin: 0 auto;
    height: 24px;
    width: 24px;
    color: #fff;
    background: url(../img/loader.gif); }
  #nobootstrap ul.connectedSortable {
    padding-left: 0; }
  #nobootstrap ul.connectedSortable li.module_list {
    margin: 0 5px 5px 5px;
    padding: 5px;
    font-size: 1.2em;
    border: 1px solid #CCC;
    background: #F6F6F6;
    font-weight: bold;
    color: #1C94C4;
    outline: none; }
  #nobootstrap .input-error {
    color: #D8000C;
    font-size: 12px;
    font-weight: normal;
    margin: 0 0 10px 0;
    line-height: 20px;
    padding: 10px 15px;
    display: none; }
  #nobootstrap #CustomerThreadContacts div.blocSAV {
    float: left;
    margin: 0 10px 10px 0;
    min-height: 178px;
    width: 24%;
    border: 1px solid #ccc;
    background-color: #f8f8f8; }
  #nobootstrap #MeaningStatus {
    float: left; }
  #nobootstrap #CustomerThreadContacts p {
    font-family: Georgia,Arial, Helvetica;
    font-style: italic;
    overflow: hidden;
    font-size: 13px;
    line-height: 18px;
    height: 45px;
    margin: 0;
    padding: 10px;
    border-top: 1px solid #fff;
    border-bottom: 1px solid #ccc;
    text-align: center;
    margin: 0 auto; }
  #nobootstrap #CustomerThreadContacts .message-mail {
    display: block;
    text-align: center;
    padding: 25px 10px;
    border-top: 1px solid #fff;
    margin: 0 auto; }
  #nobootstrap #CustomerThreadContacts h3 {
    font-size: 16px;
    font-weight: normal;
    overflow: hidden;
    line-height: 25px;
    height: 25px;
    margin: 0;
    padding: 5px 10px;
    background-image: -moz-linear-gradient(center top, #f9f9f9, #ececec);
    background: -webkit-gradient(linear, center top, center bottom, from(#f9f9f9), to(#ececec)) repeat scroll 0 0 transparent;
    border-bottom: 1px solid #ccc; }
  #nobootstrap #CustomerThreadContacts a {
    padding: 0 5px;
    display: block;
    height: 23px;
    line-height: 23px;
    border: 0; }
  #nobootstrap #CustomerThreadContacts h4 {
    margin: 0;
    line-height: 23px;
    height: 23px;
    border: 0;
    padding: 0 5px; }
  #nobootstrap #CustomerThreadContacts div#CustomerService {
    float: left;
    background: none;
    border: none;
    width: 24%; }
  #nobootstrap #CustomerThreadContacts div#CustomerService table.table {
    width: 100%; }
  #nobootstrap #CustomerThreadContacts div#CustomerService table.table thead {
    margin: 0;
    line-height: 23px;
    height: 23px;
    border: 0;
    padding: 0 5px;
    font-weight: bold;
    text-align: center; }
  #nobootstrap #CustomerThreadContacts div#CustomerService table.table tr td span {
    font-weight: bold;
    font-size: 14px; }
  #nobootstrap #CustomerThreadContacts div#MeaningStatus {
    float: left; }
  #nobootstrap #ChangeStatus {
    float: right;
    margin: 20px 20px 0 0;
    right: 10px; }
  #nobootstrap #CustomerService table {
    border-collapse: collapse; }
  #nobootstrap #CustomerService .table tr.alt_row {
    background-color: #EFF4F9; }
  #nobootstrap #CustomerService .table tr td {
    border: none; }
  #nobootstrap div#scrollTop a {
    display: none;
    background: url("../img/admin/scroll_top.png");
    width: 40px;
    height: 40px;
    position: fixed;
    bottom: 30px;
    right: 30px;
    border-radius: 10px;
    opacity: 0.2; }
  #nobootstrap div#scrollTop a:hover {
    opacity: 0.8; }
  #nobootstrap .loader {
    display: none;
    margin: 450px 0 0 440px;
    height: 128px;
    width: 128px;
    color: #fff;
    background-image: url(../img/loader.gif); }
  #nobootstrap .category-filter {
    background-color: #dde0e9;
    padding: 5px 10px;
    min-height: 20px; }
  #nobootstrap .category-filter span {
    float: left;
    line-height: 18px;
    color: #585A69; }
  #nobootstrap .category-filter a {
    color: #585A69;
    float: left;
    line-height: 20px;
    padding: 0 5px; }
  #nobootstrap .category-filter #filternameForm {
    float: left;
    margin-left: 10px;
    color: #585A69; }
  #nobootstrap .current-edit {
    background-color: #e9f1f6; }
  #nobootstrap .edit-note {
    width: 98%;
    height: 100px; }
  #nobootstrap .payment_information {
    background-color: #bde5f8; }
  #nobootstrap #conditions .condition_separator {
    font-size: 16px;
    margin: 10px 0; }
  #nobootstrap #conditions .condition_group h3 {
    margin: 0 0 10px 0; }
  #nobootstrap #conditions a#add_condition_group {
    font-size: 16px; }
  #nobootstrap #conditions #condition_list .row {
    position: relative;
    height: 25px;
    padding: 10px 0;
    background-color: transparent; }
  #nobootstrap #conditions #condition_list h4 {
    margin: 0 0 10px 0; }
  #nobootstrap #conditions #condition_list select {
    float: left;
    margin-right: 10px;
    width: 200px; }
  #nobootstrap #conditions #condition_list a {
    float: left; }
  #nobootstrap .container-command {
    width: 100%; }
  #nobootstrap .container-command-top-spacing {
    margin-top: 25px; }
  #nobootstrap .bloc-command {
    background-color: #EBEDF4;
    border: 1px solid #CCCED7;
    margin-bottom: 10px; }
  #nobootstrap .button-command {
    float: right;
    padding: 10px; }
  #nobootstrap .button-command-prev-next {
    float: right;
    margin-bottom: 10px;
    margin-right: 10px; }
  #nobootstrap .history-status {
    border-radius: 0; }
  #nobootstrap .history-status tr th {
    background: #eee none; }
  #nobootstrap .metadata-command dl {
    float: left;
    margin-left: 10px; }
  #nobootstrap .metadata-command dl dt, #nobootstrap .metadata-command dl dd {
    color: #585A69;
    float: left;
    margin: 0;
    padding-right: 10px; }
  #nobootstrap .metadata-command dl dd {
    font-weight: bold; }
  #nobootstrap #content #customers .warn {
    margin: 10px 0 0 0; }
  #nobootstrap #customers li {
    background-color: #ABDFF7;
    border: 1px solid #ccc;
    float: left;
    margin: 5px;
    padding: 5px; }
  #nobootstrap #customers li .button {
    display: block;
    margin-top: 5px; }
  #nobootstrap #container-customer {
    background-color: #EBEDF4;
    border: 1px solid #CCCED7;
    color: #585A69;
    padding: 10px; }
  #nobootstrap #container-customer h2 {
    color: #000;
    font-weight: normal;
    margin: 0; }
  #nobootstrap #container-customer h2 img {
    margin-right: 5px; }
  #nobootstrap #container-customer .info-customer-left {
    float: left;
    width: 47%;
    min-height: 120px;
    border-right: 1px solid #fff;
    padding-right: 15px; }
  #nobootstrap #container-customer .info-customer-right {
    float: left;
    width: 49%;
    border-left: 1px solid #ccc;
    min-height: 120px;
    padding-left: 15px; }
  #nobootstrap #container-customer .info-customer-left h2,
  #nobootstrap #container-customer .info-customer-right h2 {
    margin-bottom: 7px; }
  #nobootstrap .infoCustomer dl {
    margin: 7px 0; }
  #nobootstrap .infoCustomer dl dt {
    font-weight: bold;
    float: left;
    padding-right: 5px; }
  #nobootstrap .infoCustomer dl dd {
    margin: 0;
    padding: 0; }
  #nobootstrap #container-carts {
    background-color: #EBEDF4;
    border: 1px solid #CCCED7;
    padding: 10px; }
  #nobootstrap #cart_rule_form h4 {
    font-size: 18px;
    font-weight: normal;
    margin-top: 0; }
  #nobootstrap #ajax_running {
    display: none;
    position: fixed;
    top: 0;
    left: 40%;
    z-index: 10000;
    background-color: #FFF1A8;
    border: 1px solid #FFD96F;
    color: #000;
    font-weight: bold;
    font-size: 14px;
    padding: 5px 20px;
    border-radius: 0 0 3px 3px;
    -webkit-border-bottom-left-radius: 3px;
    -webkit-border-bottom-right-radius: 3px;
    width: 300px; }
  #nobootstrap #container_category_tree {
    border: 1px solid #ccc;
    border-radius: 3px;
    padding: 5px; }
  #nobootstrap #container_category_tree a {
    font-weight: bold; }
  #nobootstrap #container_category_tree a input {
    margin-right: 3px; }
  #nobootstrap #block_tips {
    float: right;
    width: 48.1%; }
  #nobootstrap #block_discover {
    float: left;
    width: 48.1%; }
  #nobootstrap #block_partner_tips {
    float: right;
    width: 48.1%; }
  #nobootstrap .row-news {
    width: 100%;
    float: left; }
  #nobootstrap #table_info_news {
    border: 1px solid #ccc; }
  #nobootstrap .multishop-left {
    float: left;
    width: 250px;
    border: 1px solid #CCCED7;
    background-color: #F9F9F9;
    overflow: auto;
    padding: 3px;
    max-height: 400px;
    min-height: 200px;
    border-radius: 3px;
    -moz-border-radius: 3px;
    -webkit-border-radius: 3px; }
  #nobootstrap .multishop-left .multishop-title {
    border-bottom: 1px solid #CCCED7;
    color: #333333;
    background-color: #F0F0F0;
    font-size: 14px;
    font-weight: bold;
    text-align: left;
    padding: 2px;
    width: 247px; }
  #nobootstrap .multishop-right {
    margin-left: 270px; }
  #nobootstrap #container-multishop {
    background-color: #EBEDF4;
    border: 1px solid #CCCED7;
    color: #585A69;
    padding: 10px; }
  #nobootstrap #multishop-tree {
    font-size: 13px;
    margin-top: 3px;
    background-color: #F9F9F9; }
  #nobootstrap #multishop-tree a.selected {
    background-color: #49B2FF;
    padding: 3px;
    color: #FFFFFF; }
  #nobootstrap .datepicker {
    position: relative;
    z-index: 20; }
  #nobootstrap #BoxUseSpecialSyntax {
    position: fixed;
    z-index: 10;
    width: 100%;
    bottom: 50px;
    display: none; }
  #nobootstrap #BoxUseSpecialSyntax .warn {
    margin: 0 auto;
    width: 500px; }
  #nobootstrap #BoxUseSpecialSyntax ul {
    margin-left: 30px;
    list-style-type: disc; }
  #nobootstrap .id_customization .customization_field {
    min-width: 205px;
    width: 205px; }
=======
/* CSS Admin PrestaShop */
* {font-family: Arial,Verdana,Helvetica,sans-serif}

body {
	margin: 0;
	padding: 0;
	font-size: 12px;
	color: #000;
/*	text-align: center;
	behavior: url(csshover.htc); */
}

.float {float:left}
.floatr {float:right}

a img {
	border: 0;
}

a {
	color: #000;
	text-decoration: none;
	outline: 0pt;
}

a:hover {
	color: #222;
	text-decoration: none;
}

a.link, a.link:hover {
	color: #999999;
}
a.link {
	text-decoration: underline;
}
.warn a{
	text-decoration: underline;
}

img {
	vertical-align: middle;
}

input {
	vertical-align: middle;
}

p {
	margin: 0.5em 0;
	color:#585A69;
}

hr {
	border: none;
	padding: 0;
	margin-top: 10px;
	margin-bottom: 10px;
}

.block {
	display: block;
}

/* FONTS */

.bold {
	font-weight: bold;
}

legend, th {
	font-family : Arial,Helvetica,sans-serif;
}

h1, h2, h3, h4, h5, h6 {
	font-family : Arial,Helvetica,sans-serif;
}

h1 {
	font-size: 1.6em;
	margin: 0 0 .67em 0;
}
h2 {
	font-size: 1.4em;
}
h3 {
	font-size: 1.1em;
}
h4 {
}
h5 {
	font-size: 0.83em;
}
h6 {
	font-size: 0.67em;
}

h3.blue {
	color: #268CCD;
}

.red {
	color: red;
}

form {
	margin: 0;
	padding: 0;
}

form p {
	margin: 0.5em 0 0 0;
	padding: 0 0 0.5em 0;
}

form sup {
	color: #CC0000;
	font-weight: bold;
	vertical-align: text-top;
}
form .simulate-disable-input{
	min-width:127px;
	display:inline-block;
	padding:3px;
	border:1px solid #E0D0B1;
	background-color:#dddddd;
	color:#666666;
	font-size:12px;
}

.block-mail {
	margin:0 0 20px 0;
}
.mail-form {
	margin:0 0 0 220px;
	width:auto;
	color: #7F7F7F;
	font-size: 0.85em;
}
.label-subject {
	padding:0;
	margin:0 0 10px 0;
	text-align:left;
}
.label-subject input{
	width:555px;
}
.mail-label table {
	width:555px;
}
.mails_field {
	margin:0;
	background: none repeat scroll 0 0 #FFF;
	border: 1px solid #CCCCCC;
	font-size: 1.1em;
	margin: 20px 0 20px 0;
	padding:0;
	position:relative;
	border-radius:3px;
}

.mails_field h3{
background: -moz-linear-gradient(center top , #F9F9F9, #ECECEC) repeat-x scroll left top #ECECEC;
	color: #333333;
	font-size: 13px;
	padding: 4px 6px;
	text-align: left;
	text-shadow: 0 1px 0 #FFFFFF;
	margin:0;
	font-size:1em;
	padding: 10px 5px;
	display:block;
}

.style-themeModuleMail {
	margin: 0;
	padding: 0.2em 0.5em;
	border: 1px solid #DFD5C3;
	background: #FFF6D3;
	font-weight: bold;
	text-align: left;
	cursor : pointer;
	font-size: 12px;
}

.style-themeModuleName {
	margin: 0;
	padding: 0.2em 0.5em;
	border: 1px solid #DFD5C3;
	background: #FFF6D3;
	font-weight: bold;
	text-align: left;
	cursor : pointer;
	font-size: 12px;
}

.margin-form {
	padding: 0 0 1em 260px;
	color: #7F7F7F;
	font-size: 0.85em;
}


.margin-form .normal-text {
	display: block;
	padding-top: 0.2em;
	font-size: 1.2em;
	color: black;
}

fieldset.width1 .margin-form {
	margin: 0 0 1em 130px;
}

fieldset img {
	padding: 0 4px 0 0;
	vertical-align: bottom;
}

label {
	float: left;
	width: 250px;
	padding: 0.2em 0.5em 0 0;
	text-align: right;
	font-weight: bold;
}

#preview_import label {
	float:left;
	font-weight:bold;
	padding:0.2em 0 0;
	text-align:left;
	width:320px;
}

label.t {
	float: none;
	clear: none;
	padding: 0 5px 0;
	margin: 0px;
	font-weight: normal;
	font-size: 12px;
	text-shadow:none;
}
label.child {
	float: none;
	clear: none;
	padding: 0px;
	margin: 0px;
	font-weight: normal;
	font-size: 12px;
}
label.std {
	float: none;
	margin: 0px;
	width: 170px;
	display: block;
	font-size: 12px;
	text-align: right;
	font-weight: bold;
}
form div.std {
	margin-top: -2em;
}

fieldset.width1 label {
	width: 110px;
}

label:after {
	clear: both;
}

input, textarea, option {
	color: #000;
	font-size: 12px;
	margin: 0;
	padding: 0;
}

input[type="text"], input[type="password"], input[type="file"], textarea {
	padding: 2px 4px;
	box-shadow: 0 1px 2px rgba(0, 0, 0, 0.1) inset;
}

input[type="radio"], input[type="checkbox"] {
	background-color:transparent;
}

input:focus, textarea:focus {
	border:1px solid #3293D6;
}

fieldset {
 	_position: relative;
}

legend {
	_position: relative;
	_top: -2em;
	_margin-top: 12px;
}
select optgroup {
	background: #fff;
	padding: 2px;
	color: #000
}
select optgroup option {
	padding: 0 9px;
	color: #000
}

.lab_modules_positions {
	float: none;
	text-align: left;
	font-weight: normal;
	padding: 0;
	cursor: pointer;
	display: block;
	width: 500px;
}

.lab_modules {
	float: none;
	text-align: left;
	font-weight: normal;
	padding-left: 10px;
	cursor: pointer;
	display: block;
	width: 500px;
}

.lab_modules_positions img {
	float:left;
}


/* STRUCTURE */

#container {

	margin: 0 auto 2em auto;
	text-align: left;
}

#main {
	clear: left;
	min-height: 600px;
	background:#fff;
	/*border: 1px solid #999;
	border-bottom: none;*/
}

#content {
	padding: 1.25em;
	padding-bottom: 0.5em;
	position: relative;
}

#news {
	width: 640px;
	border: 1px solid #E0D0B1;
}

#help {
	float: right;
	width: 150px;
	padding: 4px;
	border: 1px solid #DFD5C3;
	font-size: 0.9em;
}

#image {
	float: none;
	padding: 6px;
	background: #fff;
	border: 1px solid #DFD5C3;
	font-size: 0.9em;
	text-align: center;
}
#image img { margin: 0; padding: 0 }

#id_image_attr
{
	list-style: none;
}

#product_link {
 	width: 240px;
	float: right;
	padding: 4px;
	margin-top: 8px;
	font-size: 0.9em;
	text-align: center;
	clear: right;
}

#help:after,
#image:after {
	clear: both;
}

/* NAV */

#nav {
	float: right;
	margin: 1em 0;
	font-size: 1.1em;
	font-weight: bold;
	vertical-align: middle;
}

#nav li {
	display: inline;
	list-style: none;
	margin: 0 0 0 2em
}

#nav img {
	vertical-align: bottom;
}

.warn .pico {
	vertical-align: middle;
	padding: 0;
	margin: 0
}

#content .alert {
	width: auto;
	margin: 0 0 15px 0;
	padding: 10px 15px;
	border-top: 1px solid #DF7B7B;
	border-bottom: 1px solid #DF7B7B;
	background-color: #FFE6E6;
}

#content .warning {
	margin: 0 0 15px 0;
	line-height: 20px;
	padding: 10px 20px 10px 20px;
	border-top: 1px solid #FF9900;
	border-bottom: 1px solid #FF9900;
	background-color: #FFEBCC;
}

#unhook_button_position_bottom {
	overflow: hidden;
	width: 100%;
	padding-top: 10px;
}

#unhook_button_position_top {
	overflow: hidden;
	width: 100%;
}

#content .conf, #content .warn, #content .error {
	color:#383838;
	font-size:12px;
	font-weight:normal;
	margin: 0 0 10px 0;
	line-height: 20px;
	padding: 13px 5px 5px 40px;
	min-height:28px;
	border-radius:3px;
}

#content .error-inline {
	color:#ff0000;
	font-weight:bold;
}

#content .conf {
	background: #DFF2BF url(../img/admin/icon-valid.png) no-repeat scroll 6px 6px;
	border: 1px solid #4F8A10;
	color:#4F8A10;
}

#content .conf img, #content .warn img, #content .error img {
	margin:0 5px 0 0;
}

#content .error {
	background: #FFBABA url(../img/admin/icon-cancel.png) no-repeat scroll 6px 6px;
	border: 1px solid #CC0000;
	color:#D8000C;
}
#content .conf a, #content .warn a, #content .error a {
	color:#D8000C;
	font-weight: bold;
}
#content .conf a:hover, #content .warn a:hover, #content .error a:hover {
	text-decoration: underline;
}

#ajax_confirmation .error  {
	background: #FFBABA url(../img/admin/icon-cancel.png) no-repeat scroll 6px 6px;
	border: 1px solid #CC0000;
	color:#D8000C;
	padding:20px 40px;
	position:fixed;
	bottom:0;
	width:100%;
	left:0;
}

#ajax_confirmation .conf  {
	background: #DFF2BF url(../img/admin/icon-valid.png) no-repeat scroll 6px 6px;
	border: 1px solid #4F8A10;
	color:#4F8A10;
	padding:20px 40px;
	position:fixed;
	bottom:0;
	width:100%;
	left:0;
}

#content .warn  {
	background: #FEEFB3 url(../img/admin/icon-attention.png) no-repeat scroll 6px 6px;
	border: 1px solid #9e6014;
	color:#9e6014;
}

#content .warn h2 {
	margin:0;
}

#content .warn ul li, #content .warn p, #content .warn a {
	color:#9e6014;
}

#content .warn ul li label {
	font-weight:normal;
	color:#9e6014;
	text-shadow:none;
}

#content .error ol {
	clear: both;
	margin-top: 5px;
	padding-bottom: 0;
}

#content .error ol li{
	font-weight:200;
	margin-left:30px;
}


#content .confirm {
	background: #DFF2BF url(../img/admin/icon-valid.png) no-repeat scroll 6px 6px;
	border: 1px solid #4F8A10;
	color:#4F8A10;
	border-radius:3px;
	
}


#content .confirm h3 {
	padding: 0 0 0 20px;
	background: url(../img/admin/ok.gif) no-repeat 0 0;
}

#content .warn h3 {
	padding: 0 0 0 20px;
	background: url(../img/admin/warning.gif) no-repeat 0 0;
}

#blockNewVersionCheck .warn h3 {
	padding: 0 0 0 5px;
	margin: 0px;
	background: none;
}

#content .error h3 {
	padding: 0 0 0 20px;
	background: url(../img/admin/warning.gif) no-repeat 0 0;
}

/* CONTENT - COLUMN */

.column {
	float: left;
	width: 173px;
	margin: 0 50px 1.5em 0;
	padding: 10px;
	-moz-border-radius: 20px;
	text-align: center;
}

#col_1 {
	height: 235px;
	color: #FFFFFF;
	background: #FF8C76 url(../img/admin/col_1.gif) no-repeat;
}

#col_2 {
	height: 235px;
	color: #FFFFFF;
	background: #FFC44F url(../img/admin/col_2.gif) no-repeat;
}

#col_3 {
	height: 235px;
	color: #FFFFFF;
	background: #8CFF70 url(../img/admin/col_3.gif) no-repeat;
}

/* CONTENT - NEWS */

#news img {
	padding: 0 6px 0 0;
	vertical-align: middle;
}

#news .infos,
#news .content {
	margin: 0;
	padding: 4px;
	font-family: Arial,Helvetica,sans-serif;
	font-weight: normal;
}

.table tr.last td {
	border-bottom: none;
}

.footer_link, .footer_link:hover {
	color: #812143;
	font-weight: bold;
	text-decoration: underline;
}

/* CLASS */

h3.title {
	clear: both;
	margin: 0;
	padding: 4px 10px;
	border: 1px solid #E0D0B1;
	border: none;
}

h3.subtitle {
	color: #FF8D42;
	font-size: 1.2em;
}

p.infos {
	float: right;
	margin: 0;
	padding: 0;
	font-size: 0.9em;
	line-height: 1em;
	vertical-align: top;
}

.width1 {
	width: 350px;
}

.width2 {
	width: 500px;
}

.width3 {
	width: 600px;
}

.width4 {
	width: 745px;
}

.width5 {
	width: 655px;
}

.widthfull {
	width: 100%;
}

tr.deleted td {
	background-color: #EEEEEE;
}

.contextnav {
	margin: 10px 0;
	padding: 3px 6px;
	line-height: 1.30em;
	border: 1px solid #E0D0B1;
}

.contextnav img {
	vertical-align: text-top;
}

.contextnavleft {
	float: left;
	width: 6em;
}

.contextnavcenter {
	text-align: center;
}

.contextnavcenter a,
.contextnavcenter b {
	letter-spacing: 6pt;
}

.contextnavright {
	float: right;
	width: 6em;
	text-align: right;
}

.hidden {
	height: 1px;
	border-width: 1px 0 0 0;
	border-style: solid;
	border-color: #fff;
}

.clear {
	clear: both;
}

.flatclear {
	clear: both;
	height:0px;
	line-height:0px;
}

.space {
	margin-top: 13px;
}

.pspace {
 	padding-top: 1em;
}

.double-space {
	margin-top: 2em ;
}

.space-bottom {
	margin-bottom: 1em;
}

.double-bottom-space {
	margin-bottom: 2em ;
}

.left {
	text-align: left;
}

.center {
	text-align: center !important;
}

.right {
	text-align: right;
}

.small {
	font-size: 0.85em;
}

.row {
}

.uppercase {
	text-transform: uppercase;
}

.noborder {
	border: none;
}

.highlight {
	background-color: #FFFF66;
	font-weight: bold;
}

.discount_name {
	background: #FFEBCC;
	padding: 2px;
	text-transform: uppercase;
}

.displayed_flag {
	float: left;
	margin: 4px 0 0 4px;
}

.language_flags {
	display: none;
	float: left;
	background: #FFF;
	margin: 4px;
	padding: 8px;
	width: 80px;
	border: 1px solid #555;
}

.pointer {
	cursor: pointer;
}

.imgm {
	margin: 3px 0px 3px 0px;
}

.green {
 	color: forestgreen;
}

.bullet {
	display: list-item;
	list-style: disc;
	margin-left: 30px;
}

/* access management */
#ajax_confirmation {
	padding-top: 3px;
	padding-bottom: 6px;
}

/* help boxes */
.hint {
	display: none;
	position: absolute;
	margin-top: 4px;
	margin-bottom: 2px;
	border: 1px solid #00529B;
	padding:15px 5px 15px 40px;
	color: #00529B;
	background: #BDE5F8 url(../img/admin/icon-info.png) no-repeat 6px 5px;
	border-radius:3px;
	min-height:15px;
	z-index:10;
}
.hint p {
	color: #00529B;
}

.hint .addImageDescription {
	font-weight:bold;
	font-size:16px;
}

span.hint {position: relative;}

div.hint {
	position: relative;
}

div.hint ul li {
	color: #00529B;
	padding-left: 5px;
}

table tr th .hint {
	display: none;
	position: absolute;
	margin: 30px 5px 5px 5px;
	width: 400px;
	border: 1px solid #ECE52F;
	padding: 8px 6px 8px 34px;
	color: #383838;
	background: #FFFBE5 url(../img/admin/icon-info.png) no-repeat 6px 5px;
	border-radius:3px;
}

.hintGroup{
	position: relative;
	margin-top: 10px;
	margin-bottom: 10px;
	border: 1px solid #50B0EC;
	padding: 8px 6px 8px 40px;
	color: #383838;
	background: #DDE9F7 url(../img/admin/help2.png) no-repeat 6px 5px;
}


/* The pointer image is added by using another span */
.hint .hint-pointer {
	position: absolute;
	left: -10px;
	top: 5px;
	width: 10px;
	height: 19px;
}

#flagsLanguage img {
	padding: 3px;
	margin-bottom: -4px;
}

#flagsLanguage .selected_language {
	border: 1px solid #BBB;
	padding: 2px;
	margin-bottom: -4px;
}

.disable, .disable:hover {
 	background-color: #CCCCCC;
 	color: #AAAAAA;
}

/* Ajax classes */
.ajax-warning, .ajax-success, .ajax-error {
	border: 1px solid #CCCCCC;
	padding: 5px 20px;
	margin: 5px;
	width: 70%;
}
.ajax-warning {
	background-color: #FFBD6F;
}
.ajax-success {
	background-color: #9FDF8B;
}
.ajax-error {
	background-color: #FF7F84;
}
.ajax-loader {
	margin: 5px 10px;
}

/* tab: AdminProducts */
.productFieldComment {
	color: #7F7F7F;
	font-size: 0.8em;
}

/* Confirm box */
a.confirm_yes, a.confirm_no {
	width: 50px;
	margin-left: 60px;
	padding: 10px;
	border-style: solid;
	border-width: 1px;
	text-align: center;
	font-weight: bold;
	color: white;
}
a.confirm_yes {
	border-color: red;
	background-color: red;
}
a.confirm_no {
	border-color: green;
	background-color: green;
}

/* tab: AdminImport */

form#import_form {
	padding-bottom:22px;
	margin-left:15px;
	margin-bottom:20px;
}
.table_overflow {
	width:900px;
	height:500px;
	overflow:auto;
}

.new_message{
	background-color:#FFE35C;
}
.myDragClass {
	background-color: #FFAA55;
}
.dragHandle{
cursor: move;
}

p#mailResultCheck{
	margin:2px 0;
	padding-left:18px;
	font-size:12px;
}

p.ok{
	background:url('../img/admin/enabled.gif') no-repeat top left;
	color:green;
}

p.fail{
	background:url('../img/admin/disabled.gif') no-repeat top left;
	font-weight:bold;
	color:red;
}
#lang_pack_msg {
	border: 1px solid #DFD5C3;
	padding:10px;
	margin-bottom:10px;
}

/* TinyMCE */
span.defaultSkin .mceToolbar { height: auto }
span.defaultSkin table.mceLayout tr.mceFirst td { float: left }

/* webservice */
table.permissions {
	border:1px solid #DFD5C3;
}
table.permissions th {
	background:#FFF6D3;
	text-align:center;
	height:20px;
}
table.permissions td {
	padding:5px;
	text-align:center;
}

/*  */
.path_bar{
	background-color:#EFEFEF;
	font-family:Arial;
	font-size:13px;
	margin-bottom:20px;
	padding:5px;
}

.path_bar a{
	font-weight:700;
}
.adminHeader h1{
	font-family:Arial;
	color:#812143;
	font-size:18pt;
	margin: 0;
}

#adminHeader hr{
	background-color: #812143;
	margin: 0;
}

#header_shoplist{
	background-image: url("../img/t/AdminShop.gif");
	background-position: 0 3px;
	background-repeat: no-repeat;
	padding-left: 17px;
	height: 20px;
}

	#header_shoplist select.shopList option{
		padding: 2px;
	}

		#header_shoplist select.shopList .first{
			font-weight: bold;
			background-color: #408BD5;
			color: #ffffff;
		}

		#header_shoplist select.shopList .group{
			font-weight: bold;
			font-style: italic;
			padding-left: 10px;
			background-color: #C6DEFC;
		}

		#header_shoplist select.shopList .shop{
			padding-left: 20px;
			background-color: #EAF2FC;
		}

.multishop_info{
	margin-top: 4px;
	margin-bottom: 10px;
	border: 1px solid #00529B;
 	padding: 13px 5px 0 40px;
	color: #00529B;
	background: #BDE5F8 url(../img/admin/icon-info.png) no-repeat 6px 5px;
	border-radius:3px;
	min-height:32px;
}

.assoShop{
	width: 100%;
	max-width: 600px;
	max-height: 300px;
	overflow: auto;
}

.clearfix:after {
	content: ".";
	display: block;
	clear: both;
	visibility: hidden;
	line-height: 0;
	height: 0;
}

.clearfix {
	display: inline-block;
}

html[xmlns] .clearfix {
	display: block;
}

* html .clearfix {
	height: 1%;
}

#adminHeader #help_img{
	float: right;
	margin-top: 5px;
}
#adminpresentation{
	position:relative;
	width:100%;
}

#listpresentation{
	float: left;
	width: 100px;
}

#iframe{
	width: 450px;
	height: 220px;
	float: left;
	margin: 10px;
	background: #DDD;
	border: 1px solid #666;
}

#adminpresentation ul li{
	list-style: none;
}

#list_video{
	float: left;
	width: 220px;
}

#list_video h3{
	color: #882F4F;
	font-size: 12pt;
	padding-top: 25px;
	margin: 0;
}

#list_video ul{
	text-align: left;
	padding: 0;
	margin: 0;
}

#list_video ul li{
	float: left;
	width: 195px;
	text-decoration: underline;
	padding-left: 25px;
	margin-top: 5px;
}

#footer {padding-top:5px}

#footer_iframe_home{
	position:absolute;
	top:0;
	right:0;
}

#footer_iframe_home label{
	float: none;
	color: #585A69;
	font-weight:normal;
	line-height: 15px;
}

#footer_iframe_home input{
	margin-left: 10px;
}

#footer_iframe_home a{
	float: right;
	margin: 0px 15px 0px 0px;
	text-decoration: underline;
	color: #903E5B;
}

#column_left{
	width: 49.1%;
	float: left;
	padding-top: 5px;
}

#column_right{
	width: 49.1%;
	float: right;
	padding:0;
}

#column_right .table_info {
	width:48.1%;
	float:left;
}

#column_right #table_info_last.table_info {
	width:48.1%;
	float:right;
}


.F_list{
	list-style: none;
	padding: 0;
	margin: 0;
}


#first_block a, #second_block a, #third_block a, #fourth_block a,
#fifth_block a, #sixth_block a, #seventh_block a, #eighth_block a{ background: #F8F8F8 none no-repeat scroll center 25px;}

#first_block a{
	background-image: url('../img/admin/package_go.png');
}

#second_block a{
	background-image: url('../img/admin/cart_add.png');
}

#third_block a {
	background-image: url('../img/admin/book.png');
}

#fourth_block a{
	background-image: url('../img/admin/package_add.png');
}

#fifth_block a{
	background-image: url('../img/admin/plugin_add.png');
}

#sixth_block a{
	background-image: url('../img/admin/cart_remove.png');
}

#seventh_block a {
	background-image: url('../img/admin/page_white_add.png');
}

#eighth_block a{
	background-image: url('../img/admin/abandonedcart.png');
}

.F_list li{
	float: left;
	margin-right:15px;
	margin-bottom:15px;
	display: block;
}

.F_list li h4{
	width: 95px;
	font-size: 11px;
	font-weight:normal;
	margin-top: 55px;
	margin-bottom: 0;
	line-height: 15px;
}

.F_list a{
	float:left;
	color: #333;
	width: 95px;
	border: 1px solid #ccc;
	padding: 5px;
	height: 95px;
	text-align:center;
	border-radius:3px;
}

.F_list a:hover{
	border:1px solid #666;
}

.F_list li p{
	font-size: 8pt;
	display:none;
}

.table_info{
	float: left;
	padding:0;
	margin:0;
	border: 1px solid #ccc;
	border-radius:3px;
	background-color:#fff;
}

.table_info h5{
	font-size:16px;
	font-weight:normal;
	color:#000;
	margin:0;
	padding:6px;
	text-shadow:0 1px 0 #fff;
	display:block;
	background-image: -moz-linear-gradient(center top , #F9F9F9, #ECECEC);
	background: -webkit-gradient(linear, center top ,center bottom, from(#F9F9F9), to(#ECECEC)) repeat scroll 0 0 transparent;
	filter:  progid:DXImageTransform.Microsoft.gradient(GradientType=0,startColorstr='#F9F9F9', endColorstr='#ECECEC'); /* IE6 & IE7 */
	-ms-filter: "progid:DXImageTransform.Microsoft.gradient(GradientType=0,startColorstr='#F9F9F9', endColorstr='#ECECEC')"; /* IE8 */
}


.table_info h5 a,
.admin-box1 h5 a{
	color: #000;
	font-size: 8pt;
	float: right;
	text-decoration: underline;
	font-weight: normal;
	padding-right: 10px;
}

.admin-box2 h5 a{
	color: #FFFFFF;
	font-size: 8pt;
	float: right;
	text-decoration: underline;
	font-weight: normal;
	padding-right: 10px;
}

.admin-box1 a#optimizationTipsFold img {
	padding:5px 0;
}



#table_info_last{
	margin-left: 0;
	float: left;
}

.table_info_details{
	border-collapse: collapse;
	border: none;
}

.table_info_details tr{
	height: 30px;
	width: 290px;
	color: #000000;
	font-weight: bold;
	padding-left: 5px;
	width: 100%;
	text-align: center;
	border: none;
}

.tr_odd {
	background-color:#eff4f9;
}


.table_info_details tr td.td_align_left{
	font-weight:normal;
	text-align: left;
	padding-left: 10px;
	font-size:13px;
}

.table_info_details tr td{
	font-size:16px;
	text-align: right;
	padding-right: 10px;
	white-space: nowrap;
}

#table_info_large{
	margin-top: 20px;
	margin-bottom: 20px;
	width: 100%;
	float: left;
	padding: 0;
	border: 1px solid #ccc;
	border-radius:3px;
	background-color:#fff;
}

#table_info_large h5{
	background-image: -moz-linear-gradient(center top , #F9F9F9, #ECECEC);
	background: -webkit-gradient(linear, center top ,center bottom, from(#F9F9F9), to(#ECECEC)) repeat scroll 0 0 transparent;
	filter:  progid:DXImageTransform.Microsoft.gradient(GradientType=0,startColorstr='#F9F9F9', endColorstr='#ECECEC'); /* IE6 & IE7 */
	-ms-filter: "progid:DXImageTransform.Microsoft.gradient(GradientType=0,startColorstr='#F9F9F9', endColorstr='#ECECEC')"; /* IE8 */
	color: #000;
	margin: 0;
	line-height: 29px;
	padding-left: 15px;
	font-size: 12pt;
	font-weight: normal;
	display:block;
}

#table_info_large h5 a{
	color: #000;
	float: right;
	font-size: 8pt;
	text-decoration: underline;
	font-weight: normal;
	padding-right: 8px;
}

#stat_google{
	width: 586px;
	height: 175px;
	background-color: #fff;
	margin: 15px auto;
	text-align: center;
}

.admin-box1{
	background-color:#F8F8F8;
	width: 48.1%;
	float: left;
	padding: 0;
	border: 1px solid #ccc;
	font-size: 8pt;
	margin-bottom: 20px;
	border-radius:3px;
}

.admin-box1 h5{
	background-image: -moz-linear-gradient(center top , #F9F9F9, #ECECEC);
	background: -webkit-gradient(linear, center top ,center bottom, from(#F9F9F9), to(#ECECEC)) repeat scroll 0 0 transparent;
	color: #333;
	text-shadow: 0 1px 0 #fff;
	margin: 0;
	padding:0;
	line-height: 29px;
	padding-left: 15px;
	font-size: 12pt;
	font-weight:normal;

}

.admin-box2{
	float: right;
	padding: 0;
	border: 1px solid #CCCCCC;
	font-size: 8pt;
	margin-bottom: 20px;
	background-color: #f2f2f2;
	border-radius:3px;
	width:100%;
}

.admin-box2 h5{
	background-image: -moz-linear-gradient(center top , #F9F9F9, #ECECEC);
	background: -webkit-gradient(linear, center top ,center bottom, from(#F9F9F9), to(#ECECEC)) repeat scroll 0 0 transparent;
	color: #333;
	text-shadow: 0 1px 0 #fff;
	margin: 0;
	padding:0;
	line-height: 29px;
	padding-left: 15px;
	font-size: 12pt;
	font-weight:normal;
}

#discover_prestashop { width:48.1% !important; float:right !important;}

.admin-home-box-list li img{
	margin: 0 5px;
}
.admin-home-box-list{
	padding-left:0;
	margin: 0px;
	list-style: none;
}

#prestashop_link{
	background: transparent none no-repeat 0px 0px;
}

.admin-home-box-list li{
	margin: 1px;
	padding:5px 0;
}

#prestashop_link li{
	height: 58px;
	margin: 0px;
}

.admin-home-box-list li p{
	font-family: Georgia, 'Lucida Grande', Arial;
	font-style:italic;
	font-size:13px;
	margin: 2px 0;
	padding: 0px 5px 0px 15px;
}
.admin-home-box-list li a{
	color: #812143;
	line-height: 18px;
	font-size: 12px;
	text-align: left;
}

#prestashop_link li a{
	color: #3A6EA7;
	margin-left: 15px;
	font-weight: bold;
	text-decoration: underline;
	line-height: 18px;
	font-size: 8.5pt;
	text-align: left;
	float:left;
}

#table_customer{
	border:1px solid #ccc;
	padding: 0px;
	border-spacing: 0px;
	border-radius:3px;
	background-color:#fff;
}

#table_customer thead span{
	background-image: -moz-linear-gradient(center top , #F9F9F9, #ECECEC);
	background: -webkit-gradient(linear, center top ,center bottom, from(#F9F9F9), to(#ECECEC)) repeat scroll 0 0 transparent;
	filter:  progid:DXImageTransform.Microsoft.gradient(GradientType=0,startColorstr='#F9F9F9', endColorstr='#ECECEC'); /* IE6 & IE7 */
	-ms-filter: "progid:DXImageTransform.Microsoft.gradient(GradientType=0,startColorstr='#F9F9F9', endColorstr='#ECECEC')"; /* IE8 */
	color: #000;
	text-shadow: 0 1px 0 #fff;
	line-height: 35px;
	display: block;
	height: 39px;
	border-left: none;
	border-right: none;
}

#table_customer thead span.first{
text-align: center;
}

#table_customer thead span.last{
}

#table_customer thead th{
	margin: 0;
}

#order_id{
	width: 52px;
	text-align: center;
}

#order_customer{
	width: 175px;
}

#order_status{
	width: 130px;
}

#order_total{
	width: 100px;
}

.order_action{
	text-align: center;
}

#order_line1{
	background-color: #EFEFEF;
}

#table_customer tbody{
	font-size: 8pt;
}

#table_customer tbody tr td.order_td_first{
	text-align: center;
	padding: 0;
	height: 35px;
}

#table_customer tbody tr td{
	border: none;
	height: 35px;
	font-size:12px;
}

#table_info_news{
	width: 310px;
	float: left;
	padding: 1px;
	border: 1px solid #8E8E8E;
	margin-top: 20px;
	font-size: 8pt;
}

#table_info_news h5{
	background-color: #7Ab51D;
	color: #FFFFFF;
	margin: 0;
	line-height: 29px;
	padding-left: 15px;
	font-size: 12pt;
}

#table_info_news h5 a{
	color: #FFFFFF;
	float: right;
	font-size: 8pt;
	text-decoration: underline;
	font-weight: normal;
	padding-right: 10px;
}

#table_info_news ul{
	list-style: none outside none;
	padding: 0;
	margin: 0;
}

#block_news_first{
	background-color: #E1EBD2;
	padding: 5px;
}
#block_news_first a{
	color: #812143;
	font-weight: bold;
	text-decoration: underline;
	line-height: 18px;
}

#block_news_first p{
	line-height: 12px;
	padding-left: 10px;
	margin: 0;
}

#block_news_first p a{
	color: #812143;
	font-weight: bold;
	margin-right: 8px;
	margin-left: 200px;
}

#table_info_news ul li a{
	line-height: 25px;
	padding-left: 10px;
	margin: 0;
	text-decoration: underline;
}

.block_news_odd{
	background-color: #DEDEDE;
	line-height: 25px;
}

#block_news_last{
	background-color: #EFEFEF;
}

#see_newsletter{
	margin-left: 5px;
	background: url(../img/admin/email.gif) no-repeat left center;
}

#follow_on_facebook{
	margin-left: 5px;
	background: url(../img/admin/facebook.jpg) no-repeat left center;
}

#follow_on_twitter{
	margin-left: 5px;
	background: url(../img/admin/twitter.jpg) no-repeat left center;
}

#block_news_last ul li a{
	color: #812143;
	padding-left: 20px;
}

.viewed{
	background: url('../img/admin/enabled.gif') no-repeat left center;
}

.clear{
	clear: both;
}

a.blue {
	color:blue;
}

a.blue:hover {
	color:#0000AA;
}


/* help cluetip */
.cluetip-help-button {
	width: auto;
	text-align:left;
	background-color:white;
	padding:10px;
	border:1px solid gray;
	background:#F1F2F4 url(../img/admin/block_bg.jpg) repeat-x scroll left bottom;
	opacity:0.75;
}

.ac_results ul {
	list-style: none;
	text-align: left;
	background: white;
	padding: 0;
}
.ac_results li {
	padding: 5px;
}
.ac_even {
	background: #EFEFEF;
}
.ac_over {
	background: #ECEADE;
	color:#585A69;
}
.button-translate {
	padding:0px;
	margin : 0 0 0 10px;
	height:15px;
	width:15px;
	cursor:pointer;
}

#importList label{
	float: none;
}

#importList ul{
	list-style-type: none;
}

.multishop_config{
	position: absolute;
	margin-left: -10px;
}

.multishop_config div{
	background-color: #DFFAD3;
	border: 1px solid #DFD5C3;
	display: none;
	margin-top: 2px;
	padding: 5px;
	width: 200px;
}

.multishop_product_checkbox{
	position: absolute;
}

a.action_module_delete {
	color: #CB1C00;
	text-decoration: underline;
	margin-right: 30px;
}

.select_theme{
	text-align: center;
	width: 220px;
	float: left;
	margin: 10px;
	padding: 10px;
	cursor: pointer;
	border: 1px solid #FFFFF0;
	color: #000000;
	font-weight: bold;
}

.select_theme_choice{
	background-color: #FAEEC2;
	border: 1px dotted #000000;
}

fieldset .optionsDescription, fieldset p.description, .info{
	background: url("../img/admin/icon-info.png") no-repeat scroll 6px 6px #BDE5F8;
	border: 1px solid #00529B;
	color: #00529B;
	font-family: Arial,Verdana,Helvetica,sans-serif;
	font-size: 12px;
	margin-bottom: 15px;
	padding: 10px 5px 5px 40px;
	border-radius:3px;
	min-height:32px;
}

fieldset .optionsDescription ul li {
	color: #00529B;
	margin:0;
	padding:0;
}

p.product_description {
font-family:Georgia, Arial, 'sans-serif';
	font-style:italic;
	clear: both;
	text-align: left;
	color:#7F7F7F;
	text-align:right;
}

p.preference_description{
	font-family:Georgia, Arial, 'sans-serif';
	font-style:italic;
	clear: both;
	text-align: left;
	width: 500px;
	color:#7F7F7F;
	font-size:11px;
}

p.preference_description .light-warning {
	color: red;
	font-weight: bold;
}

.preference_default_multishop{
	float: left;
	padding-right: 5px;
	margin-top: 4px;
}

.multishop_warning {
	background-image: url("../img/admin/warning.gif");
	background-repeat: no-repeat;
	color: #FE2744;
	font-weight: bold;
	padding-left: 22px;
	padding-top: 1px;
}

.warning_mod_rewrite{
	background: #FEEFB3 url(../img/admin/warning.gif) 2px 0 no-repeat;
	color: #9E6014;
	font-weight: bold;
	padding-left: 22px;
	padding-top: 2px;
	padding-bottom: 2px;
	padding-right: 5px;
	height:20px;
	line-height: 20px;
}


label.conf_title{
	width: 235px;
}

.isDisabled{
}

input.disable_me[disabled=disabled]{
	background-color: red;
}

div.progressBarImage
{
	float: left;
	height: 15px;
	margin-left: 3px;
	width: 233px;
}
#showCounter
{
	font-weight: bold;
	float: left;
	margin-left: 25px;
	margin-top: 1px;
}
#listImage
{
	list-style: none outside none;
	margin-bottom: 10px;
	margin-top: 10px;
}

#listImage li
{
	clear: both;
	float: left;
	font-weight: bold;
	margin-top: 10px;
}

#listImage li p.errorImg
{
	background: none repeat scroll 0 0 #FAE2E3;
	border: 1px solid #EC9B9B;
	clear: both;
	margin-bottom: 18px;
	padding: 6px;
	display: none;
}
#progressBarImage div.ui-progressbar-value
{
	height: 100%;
}

#createImageDescription ul.smallImage li{
	list-style-type: none;
	display: block;
	text-align: center;
	float: left;
	margin-bottom:15px;
	margin-right:20px;
}
#menu .submenu_size .submenu { display: none; position:absolute}
#menu .submenu_size:hover > .submenu { display: block; }
.submenu li{float:none;clear:left;}

#fancybox-content { text-align:left;}

/*customer_form*/
#customers { display:block; position:relative;}
#customer_form #fieldset_0 { text-align:left;}
#customer_part #customers ul {
	float:left;
}
#customer_part #customers ul li {
	background-color:#fff;
	display:inline;
	list-style-type: none;
	float:left;
	margin:10px;
	border:1px solid #ccc;
	padding:5px;
	width:200px;
	border-radius:3px;
	}
#customer_part #customers ul li div.customerName { background-color:#eee; font-size:14px; text-shadow:0 1px 0 #fff; padding:2px; }
#customer_part #customers ul li div.customerName a {  font-weight:bold;}
#customer_part #customers ul li div.customerName .customerBirthday { font-size:12px;float:right;}
#customer_part #customers ul li div.customerEmail a { font-size:12px; color:#666666;display: block; line-height: 20px;}
#customer_part #customers ul li a.id_customer.button {float:right;}
#customer_part #customers ul li .id_customer {}

#products_part #products_found {display:none;}
#vouchers_part #voucher_list {display:none;}
#vouchers_part #vouchers_err {display:none;}

/*address_part*/
#address_part #address_delivery, #address_part #address_invoice { width:400px; float:left;}
#address_part #address_delivery h3, #address_part #address_invoice h3 { margin-top:0;}
#address_part #address_delivery {border-right:1px solid #cccccc;}
#address_part #address_invoice { border-left: 1px solid #ffffff; padding-left:20px;}
#address_part #address_delivery_detail, #address_invoice #address_invoice_detail { font-size:12px; line-height:18px; color:#585A69; padding:10px 0;}
#address_part a#new_address {clear:both; float:left; margin:20px 0;}


/*summary_part*/
#summary_part b { float:left; display:block; border:1px solid red;}
#summary_part #total_products,
#summary_part #total_vouchers,
#summary_part #total_shipping,
#summary_part #total_without_taxes,
#summary_part #total_taxes,
#summary_part #total_with_taxes { font-size:20px; font-weight:normal; color:#000;}
#summary_part .currency_sign { font-weight:normal;}
#summary_part .order_message_right { float:left; border-left: 1px solid #ccc; }

/*cart_summary*/
#cart_summary { float:left; border-right: 1px solid #fff; width:400px;}
#cart_summary ul li  { float:left; position: relative; width:185px; margin-bottom:20px; padding:5px;}
#cart_summary ul li .total_cart { display:block; font-size:12px;}


#loader_container {
	display:none;
	z-index: 100;
	position: absolute;
	top: 0;
	left: 0;
	height: 100%;
	width: 100%;
	background:transparent url('../img/bg_loader.png') repeat 0 0;
}
#loader {
	display:none;
	margin: 0 auto;
	height:24px;
	width:24px;
	color:#fff;
	background:url(../img/loader.gif);
}
ul.connectedSortable
{
	padding-left: 0;
}
ul.connectedSortable li.module_list {
	margin: 0 5px 5px 5px;
	padding: 5px;
	font-size:1.2em;
	border:1px solid #CCC;
	background:#F6F6F6;
	font-weight:bold;
	color:#1C94C4;
	outline:none;
}

.input-error
{
	color:#D8000C;
	font-size:12px;
	font-weight:normal;
	margin:0 0 10px 0;
	line-height:20px;
	padding:10px 15px;
	display:none;
}

/* Customer Thread */
#CustomerThreadContacts{

}

#CustomerThreadContacts div.blocSAV {
	float:left;
	margin:0 10px 10px 0;
	min-height:178px;
	width:24%;
	border:1px solid #ccc;
	background-color:#f8f8f8;
}

#MeaningStatus {
float:left;
}

#CustomerThreadContacts p {
	font-family: Georgia,Arial, Helvetica;
	font-style:italic;
	overflow:hidden;
	font-size:13px;
	line-height:18px;
	height:45px;
	margin:0;
	padding:10px;
	border-top:1px solid #fff;
	border-bottom:1px solid #ccc;
	text-align:center;
	margin:0 auto;
}

#CustomerThreadContacts .message-mail {
	display:block;
	text-align:center;
	padding:25px 10px;
	border-top:1px solid #fff;
	margin: 0 auto;
}

#CustomerThreadContacts h3 {
	font-size:16px;
	font-weight:normal;
	overflow:hidden;
	line-height:25px;
	height:25px;
	margin:0;
	padding:5px 10px;
	background-image: -moz-linear-gradient(center top , #F9F9F9, #ECECEC);
	background: -webkit-gradient(linear, center top ,center bottom, from(#F9F9F9), to(#ECECEC)) repeat scroll 0 0 transparent;
	border-bottom: 1px solid #ccc;
}
#CustomerThreadContacts a {
	padding:0 5px;
	display:block;
	height:23px;
	line-height:23px;
	border:0;
}
#CustomerThreadContacts h4 {
	margin:0;
	line-height:23px;
	height:23px;
	border:0;
	padding:0 5px;
}
#CustomerThreadContacts div#CustomerService {
	float:left;
	background:none;
	border:none;
	width:24%;
}
#CustomerThreadContacts div#CustomerService table.table {
width:100%;

}
#CustomerThreadContacts div#CustomerService table.table thead{
	margin:0;
	line-height:23px;
	height:23px;
	border:0;
	padding:0 5px;
	font-weight:bold;
	text-align:center;
}
#CustomerThreadContacts div#CustomerService table.table tr td span{
	font-weight:bold;
	font-size:14px;
}

#CustomerThreadContacts div#MeaningStatus{
	float:left;
}
#ChangeStatus{
	float:right;
	margin:20px 20px 0 0;
	right:10px;
}
#CustomerService table {
border-collapse: collapse;
}

#CustomerService .table tr.alt_row {
  background-color: #EFF4F9;
}

#CustomerService .table tr td {
	border:none;
}

/* ScrollTop */
div#scrollTop a{
	display:none;
	background:url('../img/admin/scroll_top.png');
	width:40px;
	height:40px;
	position:fixed;
	bottom:30px;
	right:30px;
	border-radius:10px;
	opacity:0.2;
}
div#scrollTop a:hover{
	opacity:0.8;
}

.loader{
	display:none;
	margin: 450px 0 0 440px;
	height:128px;
	width:128px;
	color:#fff;
	background-image:url(../img/loader.gif);
}

.category-filter {
	background-color:#dde0e9;
	padding: 5px 10px;
	min-height:20px;
}
.category-filter span { float:left; line-height: 18px; color:#585A69;}
.category-filter a {
	color:#585A69;
	float:left;
	line-height:20px;
	padding:0 5px;
}

.category-filter #filternameForm { float:left; margin-left:10px; color:#585A69;}

.current-edit { background-color: #E9F1F6 }

.edit-note { width: 98%; height: 100px; }

.payment_information { background-color: #BDE5F8 }


/*conditions*/
#conditions .condition_group {}
#conditions .condition_separator { font-size:16px; margin:10px 0;}
#conditions .condition_group h3 { margin:0 0 10px 0;}
#conditions a#add_condition_group { font-size:16px;}
#conditions #condition_list {}
#conditions #condition_list .row { position:relative; height:25px; padding:10px 0; background-color:transparent;}
#conditions #condition_list h4 { margin:0 0 10px 0;}
#conditions #condition_list select { float:left; margin-right:10px;  width: 200px;}
#conditions #condition_list a { float:left;}

/*commandes*/
.container-command {width:100%}
.container-command-top-spacing {margin-top: 25px;}
.bloc-command {background-color:#EBEDF4; border:1px solid #CCCED7; margin-bottom:10px;}
.button-command {float:right; padding:10px;}
.button-command-prev-next {float:right;margin-bottom: 10px; margin-right: 10px}
/*history status*/
.history-status { border-radius:0;}
.history-status tr th {
	background: #eee none;
}
.metadata-command {}
.metadata-command dl {
	float:left;
	margin-left:10px;
}
.metadata-command dl dt, .metadata-command dl dd {
	color:#585A69;
	float:left;
	margin:0;
	padding-right:10px;
}
.metadata-command dl dd {
	font-weight:bold;
}


#content #customers .warn {margin:10px 0 0 0;}
#customers li {background-color:#ABDFF7;border:1px solid #ccc;float:left;margin:5px;padding:5px;}
#customers li .button {display:block;margin-top:5px;}


/*container-customer*/
#container-customer {
	background-color:#EBEDF4;
	border:1px solid #CCCED7;
	color: #585A69;
	padding:10px;
}

#container-customer h2 {
color:#000;
font-weight:normal;
margin:0;
}

#container-customer h2 img {
margin-right:5px;
}

#container-customer .info-customer-left {
	float:left;
	width:47%;
	min-height:120px;
	border-right:1px solid #fff;
	padding-right:15px;
}

#container-customer .info-customer-right {
	float:left;
	width:49%;
	border-left:1px solid #ccc;
	min-height:120px;
	padding-left:15px;

}

#container-customer .info-customer-left h2,
#container-customer .info-customer-right h2 {
margin-bottom:7px;
}

#container-customer a {

}

/*infoCustomer*/
.infoCustomer {}
.infoCustomer dl {   margin: 7px 0;}
.infoCustomer dl dt {font-weight:bold; float:left; padding-right:5px;}
.infoCustomer dl dd { margin:0; padding:0;}

/*container-carts*/
#container-carts { background-color:#EBEDF4; border:1px solid #CCCED7; padding:10px;}

/*cart_rule_form*/
#cart_rule_form {}
#cart_rule_form h4 { font-size:18px; font-weight:normal; margin-top:0;}

#ajax_running {
	display: none;
	position: fixed;
	top: 0;
	left: 40%;
	z-index: 10000;
	background-color: #FFF1A8;
	border: 1px solid #FFD96F;
	color: #000;
	font-weight: bold;
	font-size: 14px;
	padding: 5px 20px;
	border-radius: 0 0 3px 3px;
	-webkit-border-bottom-left-radius: 3px;
	-webkit-border-bottom-right-radius: 3px;
	width: 300px;
}


#container_category_tree {
	border: 1px solid #ccc;
	border-radius: 3px;
	padding: 5px;
}

#container_category_tree a{
	font-weight: bold;
}

#container_category_tree a input{
	margin-right: 3px;
}


#block_tips {float:right; width:48.1%}
#block_discover {float:left; width:48.1%}
#block_partner_tips {float:right; width:48.1%}
.row-news { width:100%;float:left;}
#table_info_news { border:1px solid #ccc;}

.multishop-left{
	float: left;
	width: 250px;
	border: 1px solid #CCCED7;
	background-color: #F9F9F9;
	overflow: auto;
	padding: 3px;
	max-height: 400px;
	min-height: 200px;
	border-radius:3px;
	-moz-border-radius:3px;
	-webkit-border-radius:3px;
}

	.multishop-left .multishop-title{
		border-bottom: 1px solid #CCCED7;
		color: #333333;
		background-color: #F0F0F0;
		font-size: 14px;
		font-weight: bold;
		text-align: left;
		padding: 2px;
		width: 247px;
	}

.multishop-right{
	margin-left: 270px;
}

#container-multishop {
	background-color:#EBEDF4;
	border:1px solid #CCCED7;
	color: #585A69;
	padding:10px;
}

#multishop-tree{
	font-size: 13px;
	margin-top: 3px;
	background-color: #F9F9F9;
}

#multishop-tree a.selected{
	background-color: #49B2FF;
	padding: 3px;
	color: #FFFFFF;
}

.datepicker{
	position: relative;
	z-index:20;
}

#BoxUseSpecialSyntax{
	position:fixed;
	z-index:10;
	width:100%;
	bottom:50px;
	display:none;
}

#BoxUseSpecialSyntax .warn{
	margin:0 auto;
	width:500px;
}

#BoxUseSpecialSyntax ul{
	margin-left:30px;
	list-style-type:disc;
}

.id_customization .customization_field {
	min-width: 205px;
	width: 205px;
}
>>>>>>> 6ac3f113
<|MERGE_RESOLUTION|>--- conflicted
+++ resolved
@@ -1,4175 +1 @@
-<<<<<<< HEAD
-#nobootstrap {
-  /* FONTS */
-  /* STRUCTURE */
-  /* NAV */
-  /* CONTENT - COLUMN */
-  /* CONTENT - NEWS */
-  /* CLASS */
-  /* access management */
-  /* help boxes */
-  /* The pointer image is added by using another span */
-  /* Ajax classes */
-  /* tab: AdminProducts */
-  /* Confirm box */
-  /* tab: AdminImport */
-  /* TinyMCE */
-  /* webservice */
-  /*  */
-  /* help cluetip */
-  /*customer_form*/
-  /*address_part*/
-  /*summary_part*/
-  /*cart_summary*/
-  /* Customer Thread */
-  /* ScrollTop */
-  /*conditions*/
-  /*commandes*/
-  /*history status*/
-  /*container-customer*/
-  /*infoCustomer*/
-  /*container-carts*/
-  /*cart_rule_form*/ }
-  #nobootstrap .float {
-    float: left; }
-  #nobootstrap .floatr {
-    float: right; }
-  #nobootstrap a img {
-    border: 0; }
-  #nobootstrap a {
-    color: #000;
-    text-decoration: none;
-    outline: 0pt; }
-  #nobootstrap a:hover {
-    color: #222;
-    text-decoration: none; }
-  #nobootstrap a.link, #nobootstrap a.link:hover {
-    color: #999999; }
-  #nobootstrap a.link {
-    text-decoration: underline; }
-  #nobootstrap .warn a {
-    text-decoration: underline; }
-  #nobootstrap img {
-    vertical-align: middle; }
-  #nobootstrap input {
-    vertical-align: middle; }
-  #nobootstrap p {
-    margin: 0.5em 0;
-    color: #585A69; }
-  #nobootstrap hr {
-    border: none;
-    padding: 0;
-    margin-top: 10px;
-    margin-bottom: 10px; }
-  #nobootstrap .block {
-    display: block; }
-  #nobootstrap .bold {
-    font-weight: bold; }
-  #nobootstrap h1 {
-    font-size: 1.6em;
-    margin: 0 0 .67em 0; }
-  #nobootstrap h2 {
-    font-size: 1.4em; }
-  #nobootstrap h3 {
-    font-size: 1.1em; }
-  #nobootstrap h5 {
-    font-size: 0.83em; }
-  #nobootstrap h6 {
-    font-size: 0.67em; }
-  #nobootstrap h3.blue {
-    color: #268CCD; }
-  #nobootstrap .red {
-    color: red; }
-  #nobootstrap form {
-    margin: 0;
-    padding: 0; }
-  #nobootstrap form p {
-    margin: 0.5em 0 0 0;
-    padding: 0 0 0.5em 0; }
-  #nobootstrap form sup {
-    color: #CC0000;
-    font-weight: bold;
-    vertical-align: text-top; }
-  #nobootstrap form .simulate-disable-input {
-    min-width: 127px;
-    display: inline-block;
-    padding: 3px;
-    border: 1px solid #E0D0B1;
-    background-color: #dddddd;
-    color: #666666;
-    font-size: 12px; }
-  #nobootstrap .block-mail {
-    margin: 0 0 20px 0; }
-  #nobootstrap .mail-form {
-    margin: 0 0 0 220px;
-    width: auto;
-    color: #7F7F7F;
-    font-size: 0.85em; }
-  #nobootstrap .label-subject {
-    padding: 0;
-    margin: 0 0 10px 0;
-    text-align: left; }
-  #nobootstrap .label-subject input {
-    width: 555px; }
-  #nobootstrap .mail-label table {
-    width: 555px; }
-  #nobootstrap .mails_field {
-    margin: 0;
-    background: none repeat scroll 0 0 #FFF;
-    border: 1px solid #CCCCCC;
-    font-size: 1.1em;
-    margin: 20px 0 20px 0;
-    padding: 0;
-    position: relative;
-    border-radius: 3px; }
-  #nobootstrap .mails_field h3 {
-    background: -moz-linear-gradient(center top, #f9f9f9, #ececec) repeat-x scroll left top #ececec;
-    color: #333333;
-    font-size: 13px;
-    padding: 4px 6px;
-    text-align: left;
-    text-shadow: 0 1px 0 #FFFFFF;
-    margin: 0;
-    font-size: 1em;
-    padding: 10px 5px;
-    display: block; }
-  #nobootstrap .style-themeModuleMail {
-    margin: 0;
-    padding: 0.2em 0.5em;
-    border: 1px solid #DFD5C3;
-    background: #FFF6D3;
-    font-weight: bold;
-    text-align: left;
-    cursor: pointer;
-    font-size: 12px; }
-  #nobootstrap .style-themeModuleName {
-    margin: 0;
-    padding: 0.2em 0.5em;
-    border: 1px solid #DFD5C3;
-    background: #FFF6D3;
-    font-weight: bold;
-    text-align: left;
-    cursor: pointer;
-    font-size: 12px; }
-  #nobootstrap .margin-form {
-    padding: 0 0 1em 260px;
-    color: #7F7F7F;
-    font-size: 0.85em; }
-  #nobootstrap .margin-form .normal-text {
-    display: block;
-    padding-top: 0.2em;
-    font-size: 1.2em;
-    color: black; }
-  #nobootstrap fieldset.width1 .margin-form {
-    margin: 0 0 1em 130px; }
-  #nobootstrap fieldset img {
-    padding: 0 4px 0 0;
-    vertical-align: bottom; }
-  #nobootstrap label {
-    float: left;
-    width: 250px;
-    padding: 0.2em 0.5em 0 0;
-    text-align: right;
-    font-weight: bold; }
-  #nobootstrap #preview_import label {
-    float: left;
-    font-weight: bold;
-    padding: 0.2em 0 0;
-    text-align: left;
-    width: 320px; }
-  #nobootstrap label.t {
-    float: none;
-    clear: none;
-    padding: 0 5px 0;
-    margin: 0px;
-    font-weight: normal;
-    font-size: 12px;
-    text-shadow: none; }
-  #nobootstrap label.child {
-    float: none;
-    clear: none;
-    padding: 0px;
-    margin: 0px;
-    font-weight: normal;
-    font-size: 12px; }
-  #nobootstrap label.std {
-    float: none;
-    margin: 0px;
-    width: 170px;
-    display: block;
-    font-size: 12px;
-    text-align: right;
-    font-weight: bold; }
-  #nobootstrap form div.std {
-    margin-top: -2em; }
-  #nobootstrap fieldset.width1 label {
-    width: 110px; }
-  #nobootstrap label:after {
-    clear: both; }
-  #nobootstrap input, #nobootstrap textarea, #nobootstrap option {
-    color: #000;
-    font-size: 12px;
-    margin: 0 10px 0 0;
-    padding: 0 8px; }
-  #nobootstrap input[type="text"], #nobootstrap input[type="password"], #nobootstrap input[type="file"], #nobootstrap textarea {
-    padding: 2px 4px;
-    box-shadow: 0 1px 2px rgba(0, 0, 0, 0.1) inset; }
-  #nobootstrap input[type="radio"], #nobootstrap input[type="checkbox"] {
-    background-color: transparent; }
-  #nobootstrap input:focus, #nobootstrap textarea:focus {
-    border: 1px solid #3293D6; }
-  #nobootstrap fieldset {
-    _position: relative; }
-  #nobootstrap legend {
-    _position: relative;
-    _top: -2em;
-    _margin-top: 12px; }
-  #nobootstrap select optgroup {
-    background: #fff;
-    padding: 2px;
-    color: black; }
-  #nobootstrap select optgroup option {
-    padding: 0 9px;
-    color: black; }
-  #nobootstrap .lab_modules_positions {
-    float: none;
-    text-align: left;
-    font-weight: normal;
-    padding: 0;
-    cursor: pointer;
-    display: block;
-    width: 500px; }
-  #nobootstrap .lab_modules {
-    float: none;
-    text-align: left;
-    font-weight: normal;
-    padding-left: 10px;
-    cursor: pointer;
-    display: block;
-    width: 500px; }
-  #nobootstrap .lab_modules_positions img {
-    float: left; }
-  #nobootstrap #container {
-    margin: 0 auto 2em auto;
-    text-align: left; }
-  #nobootstrap #main {
-    clear: left;
-    min-height: 600px;
-    background: #fff;
-    /*border: 1px solid #999;
-    border-bottom: none;*/ }
-  #nobootstrap #content {
-    padding: 1.25em;
-    padding-bottom: 0.5em;
-    position: relative; }
-  #nobootstrap #news {
-    width: 640px;
-    border: 1px solid #E0D0B1; }
-  #nobootstrap #help {
-    float: right;
-    width: 150px;
-    padding: 4px;
-    border: 1px solid #DFD5C3;
-    font-size: 0.9em; }
-  #nobootstrap #image {
-    float: none;
-    padding: 6px;
-    background: #fff;
-    border: 1px solid #DFD5C3;
-    font-size: 0.9em;
-    text-align: center; }
-  #nobootstrap #image img {
-    margin: 0;
-    padding: 0; }
-  #nobootstrap #id_image_attr {
-    list-style: none; }
-  #nobootstrap #product_link {
-    width: 240px;
-    float: right;
-    padding: 4px;
-    margin-top: 8px;
-    font-size: 0.9em;
-    text-align: center;
-    clear: right; }
-  #nobootstrap #help:after,
-  #nobootstrap #image:after {
-    clear: both; }
-  #nobootstrap #nav {
-    float: right;
-    margin: 1em 0;
-    font-size: 1.1em;
-    font-weight: bold;
-    vertical-align: middle; }
-  #nobootstrap #nav li {
-    display: inline;
-    list-style: none;
-    margin: 0 0 0 2em; }
-  #nobootstrap #nav img {
-    vertical-align: bottom; }
-  #nobootstrap .warn .pico {
-    vertical-align: middle;
-    padding: 0;
-    margin: 0; }
-  #nobootstrap #content .alert {
-    width: auto;
-    margin: 0 0 15px 0;
-    padding: 10px 15px;
-    border-top: 1px solid #DF7B7B;
-    border-bottom: 1px solid #DF7B7B;
-    background-color: #FFE6E6; }
-  #nobootstrap #content .warning {
-    margin: 0 0 15px 0;
-    line-height: 20px;
-    padding: 10px 20px 10px 20px;
-    border-top: 1px solid #FF9900;
-    border-bottom: 1px solid #FF9900;
-    background-color: #FFEBCC; }
-  #nobootstrap #unhook_button_position_bottom {
-    overflow: hidden;
-    width: 100%;
-    padding-top: 10px; }
-  #nobootstrap #unhook_button_position_top {
-    overflow: hidden;
-    width: 100%; }
-  #nobootstrap #content .conf, #nobootstrap #content .warn, #nobootstrap #content .error {
-    color: #383838;
-    font-size: 12px;
-    font-weight: normal;
-    margin: 0 0 10px 0;
-    line-height: 20px;
-    padding: 13px 5px 5px 40px;
-    min-height: 28px;
-    border-radius: 3px; }
-  #nobootstrap #content .error-inline {
-    color: #ff0000;
-    font-weight: bold; }
-  #nobootstrap #content .conf {
-    background: #dff2bf url(../img/admin/icon-valid.png) no-repeat scroll 6px 6px;
-    border: 1px solid #4F8A10;
-    color: #4F8A10; }
-  #nobootstrap #content .conf img, #nobootstrap #content .warn img, #nobootstrap #content .error img {
-    margin: 0 5px 0 0; }
-  #nobootstrap #content .error {
-    background: #ffbaba url(../img/admin/icon-cancel.png) no-repeat scroll 6px 6px;
-    border: 1px solid #CC0000;
-    color: #D8000C; }
-  #nobootstrap #content .conf a, #nobootstrap #content .warn a, #nobootstrap #content .error a {
-    color: #D8000C;
-    font-weight: bold; }
-  #nobootstrap #content .conf a:hover, #nobootstrap #content .warn a:hover, #nobootstrap #content .error a:hover {
-    text-decoration: underline; }
-  #nobootstrap #ajax_confirmation .error {
-    background: #ffbaba url(../img/admin/icon-cancel.png) no-repeat scroll 6px 6px;
-    border: 1px solid #CC0000;
-    color: #D8000C;
-    padding: 20px 40px;
-    position: fixed;
-    bottom: 0;
-    width: 100%;
-    left: 0; }
-  #nobootstrap #ajax_confirmation .conf {
-    background: #dff2bf url(../img/admin/icon-valid.png) no-repeat scroll 6px 6px;
-    border: 1px solid #4F8A10;
-    color: #4F8A10;
-    padding: 20px 40px;
-    position: fixed;
-    bottom: 0;
-    width: 100%;
-    left: 0; }
-  #nobootstrap #content .warn {
-    background: #feefb3 url(../img/admin/icon-attention.png) no-repeat scroll 6px 6px;
-    border: 1px solid #9e6014;
-    color: #9e6014; }
-  #nobootstrap #content .warn h2 {
-    margin: 0; }
-  #nobootstrap #content .warn ul li, #nobootstrap #content .warn p, #nobootstrap #content .warn a {
-    color: #9e6014; }
-  #nobootstrap #content .warn ul li label {
-    font-weight: normal;
-    color: #9e6014;
-    text-shadow: none; }
-  #nobootstrap #content .error ol {
-    clear: both;
-    margin-top: 5px;
-    padding-bottom: 0; }
-  #nobootstrap #content .error ol li {
-    font-weight: 200;
-    margin-left: 30px; }
-  #nobootstrap #content .confirm {
-    background: #dff2bf url(../img/admin/icon-valid.png) no-repeat scroll 6px 6px;
-    border: 1px solid #4F8A10;
-    color: #4F8A10;
-    border-radius: 3px; }
-  #nobootstrap #content .confirm h3 {
-    padding: 0 0 0 20px;
-    background: url(../img/admin/ok.gif) no-repeat 0 0; }
-  #nobootstrap #content .warn h3 {
-    padding: 0 0 0 20px;
-    background: url(../img/admin/warning.gif) no-repeat 0 0; }
-  #nobootstrap #content .error h3 {
-    padding: 0 0 0 20px;
-    background: url(../img/admin/warning.gif) no-repeat 0 0; }
-  #nobootstrap .column {
-    float: left;
-    width: 173px;
-    margin: 0 50px 1.5em 0;
-    padding: 10px;
-    -moz-border-radius: 20px;
-    text-align: center; }
-  #nobootstrap #col_1 {
-    height: 235px;
-    color: #FFFFFF;
-    background: #ff8c76 url(../img/admin/col_1.gif) no-repeat; }
-  #nobootstrap #col_2 {
-    height: 235px;
-    color: #FFFFFF;
-    background: #ffc44f url(../img/admin/col_2.gif) no-repeat; }
-  #nobootstrap #col_3 {
-    height: 235px;
-    color: #FFFFFF;
-    background: #8cff70 url(../img/admin/col_3.gif) no-repeat; }
-  #nobootstrap #news img {
-    padding: 0 6px 0 0;
-    vertical-align: middle; }
-  #nobootstrap #news .infos,
-  #nobootstrap #news .content {
-    margin: 0;
-    padding: 4px;
-    font-family: Arial,Helvetica,sans-serif;
-    font-weight: normal; }
-  #nobootstrap .table tr.last td {
-    border-bottom: none; }
-  #nobootstrap .footer_link, #nobootstrap .footer_link:hover {
-    color: #812143;
-    font-weight: bold;
-    text-decoration: underline; }
-  #nobootstrap h3.title {
-    clear: both;
-    margin: 0;
-    padding: 4px 10px;
-    border: 1px solid #E0D0B1;
-    border: none; }
-  #nobootstrap h3.subtitle {
-    color: #FF8D42;
-    font-size: 1.2em; }
-  #nobootstrap p.infos {
-    float: right;
-    margin: 0;
-    padding: 0;
-    font-size: 0.9em;
-    line-height: 1em;
-    vertical-align: top; }
-  #nobootstrap .width1 {
-    width: 350px; }
-  #nobootstrap .width2 {
-    width: 500px; }
-  #nobootstrap .width3 {
-    width: 600px; }
-  #nobootstrap .width4 {
-    width: 745px; }
-  #nobootstrap .width5 {
-    width: 655px; }
-  #nobootstrap .widthfull {
-    width: 100%; }
-  #nobootstrap tr.deleted td {
-    background-color: #EEEEEE; }
-  #nobootstrap .contextnav {
-    margin: 10px 0;
-    padding: 3px 6px;
-    line-height: 1.30em;
-    border: 1px solid #E0D0B1; }
-  #nobootstrap .contextnav img {
-    vertical-align: text-top; }
-  #nobootstrap .contextnavleft {
-    float: left;
-    width: 6em; }
-  #nobootstrap .contextnavcenter {
-    text-align: center; }
-  #nobootstrap .contextnavcenter a,
-  #nobootstrap .contextnavcenter b {
-    letter-spacing: 6pt; }
-  #nobootstrap .contextnavright {
-    float: right;
-    width: 6em;
-    text-align: right; }
-  #nobootstrap .hidden {
-    height: 1px;
-    border-width: 1px 0 0 0;
-    border-style: solid;
-    border-color: #fff; }
-  #nobootstrap .clear {
-    clear: both; }
-  #nobootstrap .flatclear {
-    clear: both;
-    height: 0px;
-    line-height: 0px; }
-  #nobootstrap .space {
-    margin-top: 13px; }
-  #nobootstrap .pspace {
-    padding-top: 1em; }
-  #nobootstrap .double-space {
-    margin-top: 2em; }
-  #nobootstrap .space-bottom {
-    margin-bottom: 1em; }
-  #nobootstrap .double-bottom-space {
-    margin-bottom: 2em; }
-  #nobootstrap .left {
-    text-align: left; }
-  #nobootstrap .center {
-    text-align: center !important; }
-  #nobootstrap .right {
-    text-align: right; }
-  #nobootstrap .small {
-    font-size: 0.85em; }
-  #nobootstrap .uppercase {
-    text-transform: uppercase; }
-  #nobootstrap .noborder {
-    border: none; }
-  #nobootstrap .highlight {
-    background-color: #FFFF66;
-    font-weight: bold; }
-  #nobootstrap .discount_name {
-    background: #FFEBCC;
-    padding: 2px;
-    text-transform: uppercase; }
-  #nobootstrap .displayed_flag {
-    float: left;
-    margin: 4px 0 0 4px; }
-  #nobootstrap .language_flags {
-    display: none;
-    float: left;
-    background: #FFF;
-    margin: 4px;
-    padding: 8px;
-    width: 80px;
-    border: 1px solid #555; }
-  #nobootstrap .pointer {
-    cursor: pointer; }
-  #nobootstrap .imgm {
-    margin: 3px 0px 3px 0px; }
-  #nobootstrap .green {
-    color: forestgreen; }
-  #nobootstrap .bullet {
-    display: list-item;
-    list-style: disc;
-    margin-left: 30px; }
-  #nobootstrap #ajax_confirmation {
-    padding-top: 3px;
-    padding-bottom: 6px; }
-  #nobootstrap .hint {
-    display: none;
-    position: absolute;
-    margin-top: 4px;
-    margin-bottom: 2px;
-    border: 1px solid #00529B;
-    padding: 15px 5px 15px 40px;
-    color: #00529B;
-    background: #bde5f8 url(../img/admin/icon-info.png) no-repeat 6px 5px;
-    border-radius: 3px;
-    min-height: 15px;
-    z-index: 10; }
-  #nobootstrap .hint p {
-    color: #00529B; }
-  #nobootstrap .hint .addImageDescription {
-    font-weight: bold;
-    font-size: 16px; }
-  #nobootstrap span.hint {
-    position: relative; }
-  #nobootstrap div.hint {
-    position: relative; }
-  #nobootstrap div.hint ul li {
-    color: #00529B;
-    padding-left: 5px; }
-  #nobootstrap table tr th .hint {
-    display: none;
-    position: absolute;
-    margin: 30px 5px 5px 5px;
-    width: 400px;
-    border: 1px solid #ECE52F;
-    padding: 8px 6px 8px 34px;
-    color: #383838;
-    background: #fffbe5 url(../img/admin/icon-info.png) no-repeat 6px 5px;
-    border-radius: 3px; }
-  #nobootstrap .hintGroup {
-    position: relative;
-    margin-top: 10px;
-    margin-bottom: 10px;
-    border: 1px solid #50B0EC;
-    padding: 8px 6px 8px 40px;
-    color: #383838;
-    background: #dde9f7 url(../img/admin/help2.png) no-repeat 6px 5px; }
-  #nobootstrap .hint .hint-pointer {
-    position: absolute;
-    left: -10px;
-    top: 5px;
-    width: 10px;
-    height: 19px; }
-  #nobootstrap #flagsLanguage img {
-    padding: 3px;
-    margin-bottom: -4px; }
-  #nobootstrap #flagsLanguage .selected_language {
-    border: 1px solid #BBB;
-    padding: 2px;
-    margin-bottom: -4px; }
-  #nobootstrap .disable, #nobootstrap .disable:hover {
-    background-color: #CCCCCC;
-    color: #AAAAAA; }
-  #nobootstrap .ajax-warning, #nobootstrap .ajax-success, #nobootstrap .ajax-error {
-    border: 1px solid #CCCCCC;
-    padding: 5px 20px;
-    margin: 5px;
-    width: 70%; }
-  #nobootstrap .ajax-warning {
-    background-color: #FFBD6F; }
-  #nobootstrap .ajax-success {
-    background-color: #9FDF8B; }
-  #nobootstrap .ajax-error {
-    background-color: #FF7F84; }
-  #nobootstrap .ajax-loader {
-    margin: 5px 10px; }
-  #nobootstrap .productFieldComment {
-    color: #7F7F7F;
-    font-size: 0.8em; }
-  #nobootstrap a.confirm_yes, #nobootstrap a.confirm_no {
-    width: 50px;
-    margin-left: 60px;
-    padding: 10px;
-    border-style: solid;
-    border-width: 1px;
-    text-align: center;
-    font-weight: bold;
-    color: white; }
-  #nobootstrap a.confirm_yes {
-    border-color: red;
-    background-color: red; }
-  #nobootstrap a.confirm_no {
-    border-color: green;
-    background-color: green; }
-  #nobootstrap form#import_form {
-    padding-bottom: 22px;
-    margin-left: 15px;
-    margin-bottom: 20px; }
-  #nobootstrap .table_overflow {
-    width: 900px;
-    height: 500px;
-    overflow: auto; }
-  #nobootstrap .new_message {
-    background-color: #FFE35C; }
-  #nobootstrap .myDragClass {
-    background-color: #FFAA55; }
-  #nobootstrap .dragHandle {
-    cursor: move; }
-  #nobootstrap p#mailResultCheck {
-    margin: 2px 0;
-    padding-left: 18px;
-    font-size: 12px; }
-  #nobootstrap p.ok {
-    background: url("../img/admin/enabled.gif") no-repeat top left;
-    color: green; }
-  #nobootstrap p.fail {
-    background: url("../img/admin/disabled.gif") no-repeat top left;
-    font-weight: bold;
-    color: red; }
-  #nobootstrap #lang_pack_msg {
-    border: 1px solid #DFD5C3;
-    padding: 10px;
-    margin-bottom: 10px; }
-  #nobootstrap span.defaultSkin .mceToolbar {
-    height: auto; }
-  #nobootstrap span.defaultSkin table.mceLayout tr.mceFirst td {
-    float: left; }
-  #nobootstrap table.permissions {
-    border: 1px solid #DFD5C3; }
-  #nobootstrap table.permissions th {
-    background: #FFF6D3;
-    text-align: center;
-    height: 20px; }
-  #nobootstrap table.permissions td {
-    padding: 5px;
-    text-align: center; }
-  #nobootstrap .path_bar {
-    background-color: #EFEFEF;
-    font-family: Arial;
-    font-size: 13px;
-    margin-bottom: 20px;
-    padding: 5px; }
-  #nobootstrap .path_bar a {
-    font-weight: 700; }
-  #nobootstrap .adminHeader h1 {
-    font-family: Arial;
-    color: #812143;
-    font-size: 18pt;
-    margin: 0; }
-  #nobootstrap #adminHeader hr {
-    background-color: #812143;
-    margin: 0; }
-  #nobootstrap #header_shoplist {
-    background-image: url("../img/t/AdminShop.gif");
-    background-position: 0 3px;
-    background-repeat: no-repeat;
-    padding-left: 17px;
-    height: 20px; }
-  #nobootstrap #header_shoplist select.shopList option {
-    padding: 2px; }
-  #nobootstrap #header_shoplist select.shopList .first {
-    font-weight: bold;
-    background-color: #408BD5;
-    color: #ffffff; }
-  #nobootstrap #header_shoplist select.shopList .group {
-    font-weight: bold;
-    font-style: italic;
-    padding-left: 10px;
-    background-color: #C6DEFC; }
-  #nobootstrap #header_shoplist select.shopList .shop {
-    padding-left: 20px;
-    background-color: #EAF2FC; }
-  #nobootstrap .multishop_info {
-    margin-top: 4px;
-    margin-bottom: 10px;
-    border: 1px solid #00529B;
-    padding: 13px 5px 0 40px;
-    color: #00529B;
-    background: #bde5f8 url(../img/admin/icon-info.png) no-repeat 6px 5px;
-    border-radius: 3px;
-    min-height: 32px; }
-  #nobootstrap .assoShop {
-    width: 100%;
-    max-width: 600px;
-    max-height: 300px;
-    overflow: auto; }
-  #nobootstrap .clearfix:after {
-    content: ".";
-    display: block;
-    clear: both;
-    visibility: hidden;
-    line-height: 0;
-    height: 0; }
-  #nobootstrap .clearfix {
-    display: inline-block; }
-  #nobootstrap html[xmlns] .clearfix {
-    display: block; }
-  #nobootstrap * html .clearfix {
-    height: 1%; }
-  #nobootstrap #adminHeader #help_img {
-    float: right;
-    margin-top: 5px; }
-  #nobootstrap #adminpresentation {
-    position: relative;
-    width: 100%; }
-  #nobootstrap #listpresentation {
-    float: left;
-    width: 100px; }
-  #nobootstrap #iframe {
-    width: 450px;
-    height: 220px;
-    float: left;
-    margin: 10px;
-    background: #DDD;
-    border: 1px solid #666; }
-  #nobootstrap #adminpresentation ul li {
-    list-style: none; }
-  #nobootstrap #list_video {
-    float: left;
-    width: 220px; }
-  #nobootstrap #list_video h3 {
-    color: #882F4F;
-    font-size: 12pt;
-    padding-top: 25px;
-    margin: 0; }
-  #nobootstrap #list_video ul {
-    text-align: left;
-    padding: 0;
-    margin: 0; }
-  #nobootstrap #list_video ul li {
-    float: left;
-    width: 195px;
-    text-decoration: underline;
-    padding-left: 25px;
-    margin-top: 5px; }
-  #nobootstrap #footer {
-    padding-top: 5px; }
-  #nobootstrap #footer_iframe_home {
-    position: absolute;
-    top: 0;
-    right: 0; }
-  #nobootstrap #footer_iframe_home label {
-    float: none;
-    color: #585A69;
-    font-weight: normal;
-    line-height: 15px; }
-  #nobootstrap #footer_iframe_home input {
-    margin-left: 10px; }
-  #nobootstrap #footer_iframe_home a {
-    float: right;
-    margin: 0px 15px 0px 0px;
-    text-decoration: underline;
-    color: #903E5B; }
-  #nobootstrap #column_left {
-    width: 49.1%;
-    float: left;
-    padding-top: 5px; }
-  #nobootstrap #column_right {
-    width: 49.1%;
-    float: right;
-    padding: 0; }
-  #nobootstrap #column_right .table_info {
-    width: 48.1%;
-    float: left; }
-  #nobootstrap #column_right #table_info_last.table_info {
-    width: 48.1%;
-    float: right; }
-  #nobootstrap .F_list {
-    list-style: none;
-    padding: 0;
-    margin: 0; }
-  #nobootstrap #first_block a, #nobootstrap #second_block a, #nobootstrap #third_block a, #nobootstrap #fourth_block a,
-  #nobootstrap #fifth_block a, #nobootstrap #sixth_block a, #nobootstrap #seventh_block a, #nobootstrap #eighth_block a {
-    background: #F8F8F8 none no-repeat scroll center 25px; }
-  #nobootstrap #first_block a {
-    background-image: url("../img/admin/package_go.png"); }
-  #nobootstrap #second_block a {
-    background-image: url("../img/admin/cart_add.png"); }
-  #nobootstrap #third_block a {
-    background-image: url("../img/admin/book.png"); }
-  #nobootstrap #fourth_block a {
-    background-image: url("../img/admin/package_add.png"); }
-  #nobootstrap #fifth_block a {
-    background-image: url("../img/admin/plugin_add.png"); }
-  #nobootstrap #sixth_block a {
-    background-image: url("../img/admin/cart_remove.png"); }
-  #nobootstrap #seventh_block a {
-    background-image: url("../img/admin/page_white_add.png"); }
-  #nobootstrap #eighth_block a {
-    background-image: url("../img/admin/abandonedcart.png"); }
-  #nobootstrap .F_list li {
-    float: left;
-    margin-right: 15px;
-    margin-bottom: 15px;
-    display: block; }
-  #nobootstrap .F_list li h4 {
-    width: 95px;
-    font-size: 11px;
-    font-weight: normal;
-    margin-top: 55px;
-    margin-bottom: 0;
-    line-height: 15px; }
-  #nobootstrap .F_list a {
-    float: left;
-    color: #333;
-    width: 95px;
-    border: 1px solid #ccc;
-    padding: 5px;
-    height: 95px;
-    text-align: center;
-    border-radius: 3px; }
-  #nobootstrap .F_list a:hover {
-    border: 1px solid #666; }
-  #nobootstrap .F_list li p {
-    font-size: 8pt;
-    display: none; }
-  #nobootstrap .table_info {
-    float: left;
-    padding: 0;
-    margin: 0;
-    border: 1px solid #ccc;
-    border-radius: 3px;
-    background-color: #fff; }
-  #nobootstrap .table_info h5 {
-    font-size: 16px;
-    font-weight: normal;
-    color: #000;
-    margin: 0;
-    padding: 6px;
-    text-shadow: 0 1px 0 #fff;
-    display: block;
-    background-image: -moz-linear-gradient(center top, #f9f9f9, #ececec);
-    background: -webkit-gradient(linear, center top, center bottom, from(#f9f9f9), to(#ececec)) repeat scroll 0 0 transparent;
-    filter: progid:DXImageTransform.Microsoft.gradient(GradientType=0,startColorstr='#F9F9F9', endColorstr='#ECECEC');
-    /* IE6 & IE7 */
-    -ms-filter: "progid:DXImageTransform.Microsoft.gradient(GradientType=0,startColorstr='#F9F9F9', endColorstr='#ECECEC')";
-    /* IE8 */ }
-  #nobootstrap .table_info h5 a,
-  #nobootstrap .admin-box1 h5 a {
-    color: #000;
-    font-size: 8pt;
-    float: right;
-    text-decoration: underline;
-    font-weight: normal;
-    padding-right: 10px; }
-  #nobootstrap .admin-box2 h5 a {
-    color: #FFFFFF;
-    font-size: 8pt;
-    float: right;
-    text-decoration: underline;
-    font-weight: normal;
-    padding-right: 10px; }
-  #nobootstrap .admin-box1 a#optimizationTipsFold img {
-    padding: 5px 0; }
-  #nobootstrap #table_info_last {
-    margin-left: 0;
-    float: left; }
-  #nobootstrap .table_info_details {
-    border-collapse: collapse;
-    border: none; }
-  #nobootstrap .table_info_details tr {
-    height: 30px;
-    width: 290px;
-    color: #000000;
-    font-weight: bold;
-    padding-left: 5px;
-    width: 100%;
-    text-align: center;
-    border: none; }
-  #nobootstrap .tr_odd {
-    background-color: #eff4f9; }
-  #nobootstrap .table_info_details tr td.td_align_left {
-    font-weight: normal;
-    text-align: left;
-    padding-left: 10px;
-    font-size: 13px; }
-  #nobootstrap .table_info_details tr td {
-    font-size: 16px;
-    text-align: right;
-    padding-right: 10px;
-    white-space: nowrap; }
-  #nobootstrap #table_info_large {
-    margin-top: 20px;
-    margin-bottom: 20px;
-    width: 100%;
-    float: left;
-    padding: 0;
-    border: 1px solid #ccc;
-    border-radius: 3px;
-    background-color: #fff; }
-  #nobootstrap #table_info_large h5 {
-    background-image: -moz-linear-gradient(center top, #f9f9f9, #ececec);
-    background: -webkit-gradient(linear, center top, center bottom, from(#f9f9f9), to(#ececec)) repeat scroll 0 0 transparent;
-    filter: progid:DXImageTransform.Microsoft.gradient(GradientType=0,startColorstr='#F9F9F9', endColorstr='#ECECEC');
-    /* IE6 & IE7 */
-    -ms-filter: "progid:DXImageTransform.Microsoft.gradient(GradientType=0,startColorstr='#F9F9F9', endColorstr='#ECECEC')";
-    /* IE8 */
-    color: #000;
-    margin: 0;
-    line-height: 29px;
-    padding-left: 15px;
-    font-size: 12pt;
-    font-weight: normal;
-    display: block; }
-  #nobootstrap #table_info_large h5 a {
-    color: #000;
-    float: right;
-    font-size: 8pt;
-    text-decoration: underline;
-    font-weight: normal;
-    padding-right: 8px; }
-  #nobootstrap #stat_google {
-    width: 586px;
-    height: 175px;
-    background-color: #fff;
-    margin: 15px auto;
-    text-align: center; }
-  #nobootstrap .admin-box1 {
-    background-color: #F8F8F8;
-    width: 48.1%;
-    float: left;
-    padding: 0;
-    border: 1px solid #ccc;
-    font-size: 8pt;
-    margin-bottom: 20px;
-    border-radius: 3px; }
-  #nobootstrap .admin-box1 h5 {
-    background-image: -moz-linear-gradient(center top, #f9f9f9, #ececec);
-    background: -webkit-gradient(linear, center top, center bottom, from(#f9f9f9), to(#ececec)) repeat scroll 0 0 transparent;
-    color: #333;
-    text-shadow: 0 1px 0 #fff;
-    margin: 0;
-    padding: 0;
-    line-height: 29px;
-    padding-left: 15px;
-    font-size: 12pt;
-    font-weight: normal; }
-  #nobootstrap .admin-box2 {
-    float: right;
-    padding: 0;
-    border: 1px solid #CCCCCC;
-    font-size: 8pt;
-    margin-bottom: 20px;
-    background-color: #f2f2f2;
-    border-radius: 3px;
-    width: 100%; }
-  #nobootstrap .admin-box2 h5 {
-    background-image: -moz-linear-gradient(center top, #f9f9f9, #ececec);
-    background: -webkit-gradient(linear, center top, center bottom, from(#f9f9f9), to(#ececec)) repeat scroll 0 0 transparent;
-    color: #333;
-    text-shadow: 0 1px 0 #fff;
-    margin: 0;
-    padding: 0;
-    line-height: 29px;
-    padding-left: 15px;
-    font-size: 12pt;
-    font-weight: normal; }
-  #nobootstrap #discover_prestashop {
-    width: 48.1% !important;
-    float: right !important; }
-  #nobootstrap .admin-home-box-list li img {
-    margin: 0 5px; }
-  #nobootstrap .admin-home-box-list {
-    padding-left: 0;
-    margin: 0px;
-    list-style: none; }
-  #nobootstrap #prestashop_link {
-    background: transparent none no-repeat 0px 0px; }
-  #nobootstrap .admin-home-box-list li {
-    margin: 1px;
-    padding: 5px 0; }
-  #nobootstrap #prestashop_link li {
-    height: 58px;
-    margin: 0px; }
-  #nobootstrap .admin-home-box-list li p {
-    font-family: Georgia, 'Lucida Grande', Arial;
-    font-style: italic;
-    font-size: 13px;
-    margin: 2px 0;
-    padding: 0px 5px 0px 15px; }
-  #nobootstrap .admin-home-box-list li a {
-    color: #812143;
-    line-height: 18px;
-    font-size: 12px;
-    text-align: left; }
-  #nobootstrap #prestashop_link li a {
-    color: #3A6EA7;
-    margin-left: 15px;
-    font-weight: bold;
-    text-decoration: underline;
-    line-height: 18px;
-    font-size: 8.5pt;
-    text-align: left;
-    float: left; }
-  #nobootstrap #table_customer {
-    border: 1px solid #ccc;
-    padding: 0px;
-    border-spacing: 0px;
-    border-radius: 3px;
-    background-color: #fff; }
-  #nobootstrap #table_customer thead span {
-    background-image: -moz-linear-gradient(center top, #f9f9f9, #ececec);
-    background: -webkit-gradient(linear, center top, center bottom, from(#f9f9f9), to(#ececec)) repeat scroll 0 0 transparent;
-    filter: progid:DXImageTransform.Microsoft.gradient(GradientType=0,startColorstr='#F9F9F9', endColorstr='#ECECEC');
-    /* IE6 & IE7 */
-    -ms-filter: "progid:DXImageTransform.Microsoft.gradient(GradientType=0,startColorstr='#F9F9F9', endColorstr='#ECECEC')";
-    /* IE8 */
-    color: #000;
-    text-shadow: 0 1px 0 #fff;
-    line-height: 35px;
-    display: block;
-    height: 39px;
-    border-left: none;
-    border-right: none; }
-  #nobootstrap #table_customer thead span.first {
-    text-align: center; }
-  #nobootstrap #table_customer thead th {
-    margin: 0; }
-  #nobootstrap #order_id {
-    width: 52px;
-    text-align: center; }
-  #nobootstrap #order_customer {
-    width: 175px; }
-  #nobootstrap #order_status {
-    width: 130px; }
-  #nobootstrap #order_total {
-    width: 100px; }
-  #nobootstrap .order_action {
-    text-align: center; }
-  #nobootstrap #order_line1 {
-    background-color: #EFEFEF; }
-  #nobootstrap #table_customer tbody {
-    font-size: 8pt; }
-  #nobootstrap #table_customer tbody tr td.order_td_first {
-    text-align: center;
-    padding: 0;
-    height: 35px; }
-  #nobootstrap #table_customer tbody tr td {
-    border: none;
-    height: 35px;
-    font-size: 12px; }
-  #nobootstrap #table_info_news {
-    width: 310px;
-    float: left;
-    padding: 1px;
-    border: 1px solid #8E8E8E;
-    margin-top: 20px;
-    font-size: 8pt; }
-  #nobootstrap #table_info_news h5 {
-    background-color: #7Ab51D;
-    color: #FFFFFF;
-    margin: 0;
-    line-height: 29px;
-    padding-left: 15px;
-    font-size: 12pt; }
-  #nobootstrap #table_info_news h5 a {
-    color: #FFFFFF;
-    float: right;
-    font-size: 8pt;
-    text-decoration: underline;
-    font-weight: normal;
-    padding-right: 10px; }
-  #nobootstrap #table_info_news ul {
-    list-style: none outside none;
-    padding: 0;
-    margin: 0; }
-  #nobootstrap #block_news_first {
-    background-color: #E1EBD2;
-    padding: 5px; }
-  #nobootstrap #block_news_first a {
-    color: #812143;
-    font-weight: bold;
-    text-decoration: underline;
-    line-height: 18px; }
-  #nobootstrap #block_news_first p {
-    line-height: 12px;
-    padding-left: 10px;
-    margin: 0; }
-  #nobootstrap #block_news_first p a {
-    color: #812143;
-    font-weight: bold;
-    margin-right: 8px;
-    margin-left: 200px; }
-  #nobootstrap #table_info_news ul li a {
-    line-height: 25px;
-    padding-left: 10px;
-    margin: 0;
-    text-decoration: underline; }
-  #nobootstrap .block_news_odd {
-    background-color: #DEDEDE;
-    line-height: 25px; }
-  #nobootstrap #block_news_last {
-    background-color: #EFEFEF; }
-  #nobootstrap #see_newsletter {
-    margin-left: 5px;
-    background: url(../img/admin/email.gif) no-repeat left center; }
-  #nobootstrap #follow_on_facebook {
-    margin-left: 5px;
-    background: url(../img/admin/facebook.jpg) no-repeat left center; }
-  #nobootstrap #follow_on_twitter {
-    margin-left: 5px;
-    background: url(../img/admin/twitter.jpg) no-repeat left center; }
-  #nobootstrap #block_news_last ul li a {
-    color: #812143;
-    padding-left: 20px; }
-  #nobootstrap .viewed {
-    background: url("../img/admin/enabled.gif") no-repeat left center; }
-  #nobootstrap .clear {
-    clear: both; }
-  #nobootstrap a.blue {
-    color: blue; }
-  #nobootstrap a.blue:hover {
-    color: #0000AA; }
-  #nobootstrap .cluetip-help-button {
-    width: auto;
-    text-align: left;
-    background-color: white;
-    padding: 10px;
-    border: 1px solid gray;
-    background: #f1f2f4 url(../img/admin/block_bg.jpg) repeat-x scroll left bottom;
-    opacity: 0.75; }
-  #nobootstrap .ac_results ul {
-    list-style: none;
-    text-align: left;
-    background: white;
-    padding: 0; }
-  #nobootstrap .ac_results li {
-    padding: 5px; }
-  #nobootstrap .ac_even {
-    background: #EFEFEF; }
-  #nobootstrap .ac_over {
-    background: #ECEADE;
-    color: #585A69; }
-  #nobootstrap .button-translate {
-    padding: 0px;
-    margin: 0 0 0 10px;
-    height: 15px;
-    width: 15px;
-    cursor: pointer; }
-  #nobootstrap #importList label {
-    float: none; }
-  #nobootstrap #importList ul {
-    list-style-type: none; }
-  #nobootstrap .multishop_config {
-    position: absolute;
-    margin-left: -10px; }
-  #nobootstrap .multishop_config div {
-    background-color: #DFFAD3;
-    border: 1px solid #DFD5C3;
-    display: none;
-    margin-top: 2px;
-    padding: 5px;
-    width: 200px; }
-  #nobootstrap .multishop_product_checkbox {
-    position: absolute; }
-  #nobootstrap a.action_module_delete {
-    color: #CB1C00;
-    text-decoration: underline;
-    margin-right: 30px; }
-  #nobootstrap .select_theme {
-    text-align: center;
-    width: 220px;
-    float: left;
-    margin: 10px;
-    padding: 10px;
-    cursor: pointer;
-    border: 1px solid #FFFFF0;
-    color: #000000;
-    font-weight: bold; }
-  #nobootstrap .select_theme_choice {
-    background-color: #FAEEC2;
-    border: 1px dotted #000000; }
-  #nobootstrap fieldset .optionsDescription, #nobootstrap fieldset p.description, #nobootstrap .info {
-    background: url("../img/admin/icon-info.png") no-repeat scroll 6px 6px #bde5f8;
-    border: 1px solid #00529B;
-    color: #00529B;
-    font-family: Arial,Verdana,Helvetica,sans-serif;
-    font-size: 12px;
-    margin-bottom: 15px;
-    padding: 10px 5px 5px 40px;
-    border-radius: 3px;
-    min-height: 32px; }
-  #nobootstrap fieldset .optionsDescription ul li {
-    color: #00529B;
-    margin: 0;
-    padding: 0; }
-  #nobootstrap p.product_description {
-    font-family: Georgia, Arial, 'sans-serif';
-    font-style: italic;
-    clear: both;
-    text-align: left;
-    color: #7F7F7F;
-    text-align: right; }
-  #nobootstrap p.preference_description {
-    font-family: Georgia, Arial, 'sans-serif';
-    font-style: italic;
-    clear: both;
-    text-align: left;
-    width: 500px;
-    color: #7F7F7F;
-    font-size: 11px; }
-  #nobootstrap p.preference_description .light-warning {
-    color: red;
-    font-weight: bold; }
-  #nobootstrap .preference_default_multishop {
-    float: left;
-    padding-right: 5px;
-    margin-top: 4px; }
-  #nobootstrap .multishop_warning {
-    background-image: url("../img/admin/warning.gif");
-    background-repeat: no-repeat;
-    color: #FE2744;
-    font-weight: bold;
-    padding-left: 22px;
-    padding-top: 1px; }
-  #nobootstrap .warning_mod_rewrite {
-    background: #feefb3 url(../img/admin/warning.gif) 2px 0 no-repeat;
-    color: #9E6014;
-    font-weight: bold;
-    padding-left: 22px;
-    padding-top: 2px;
-    padding-bottom: 2px;
-    padding-right: 5px;
-    height: 20px;
-    line-height: 20px; }
-  #nobootstrap label.conf_title {
-    width: 235px; }
-  #nobootstrap input.disable_me[disabled=disabled] {
-    background-color: red; }
-  #nobootstrap div.progressBarImage {
-    float: left;
-    height: 15px;
-    margin-left: 3px;
-    width: 233px; }
-  #nobootstrap #showCounter {
-    font-weight: bold;
-    float: left;
-    margin-left: 25px;
-    margin-top: 1px; }
-  #nobootstrap #listImage {
-    list-style: none outside none;
-    margin-bottom: 10px;
-    margin-top: 10px; }
-  #nobootstrap #listImage li {
-    clear: both;
-    float: left;
-    font-weight: bold;
-    margin-top: 10px; }
-  #nobootstrap #listImage li p.errorImg {
-    background: none repeat scroll 0 0 #FAE2E3;
-    border: 1px solid #EC9B9B;
-    clear: both;
-    margin-bottom: 18px;
-    padding: 6px;
-    display: none; }
-  #nobootstrap #progressBarImage div.ui-progressbar-value {
-    height: 100%; }
-  #nobootstrap #createImageDescription ul.smallImage li {
-    list-style-type: none;
-    display: block;
-    text-align: center;
-    float: left;
-    margin-bottom: 15px;
-    margin-right: 20px; }
-  #nobootstrap #menu .submenu_size .submenu {
-    display: none;
-    position: absolute; }
-  #nobootstrap #menu .submenu_size:hover > .submenu {
-    display: block; }
-  #nobootstrap .submenu li {
-    float: none;
-    clear: left; }
-  #nobootstrap #fancybox-content {
-    text-align: left; }
-  #nobootstrap #customers {
-    display: block;
-    position: relative; }
-  #nobootstrap #customer_form #fieldset_0 {
-    text-align: left; }
-  #nobootstrap #customer_part #customers ul {
-    float: left; }
-  #nobootstrap #customer_part #customers ul li {
-    background-color: #fff;
-    display: inline;
-    list-style-type: none;
-    float: left;
-    margin: 10px;
-    border: 1px solid #ccc;
-    padding: 5px;
-    width: 200px;
-    border-radius: 3px; }
-  #nobootstrap #customer_part #customers ul li div.customerName {
-    background-color: #eee;
-    font-size: 14px;
-    text-shadow: 0 1px 0 #fff;
-    padding: 2px; }
-  #nobootstrap #customer_part #customers ul li div.customerName a {
-    font-weight: bold; }
-  #nobootstrap #customer_part #customers ul li div.customerName .customerBirthday {
-    font-size: 12px;
-    float: right; }
-  #nobootstrap #customer_part #customers ul li div.customerEmail a {
-    font-size: 12px;
-    color: #666666;
-    display: block;
-    line-height: 20px; }
-  #nobootstrap #customer_part #customers ul li a.id_customer.button {
-    float: right; }
-  #nobootstrap #products_part #products_found {
-    display: none; }
-  #nobootstrap #vouchers_part #voucher_list {
-    display: none; }
-  #nobootstrap #vouchers_part #vouchers_err {
-    display: none; }
-  #nobootstrap #address_part #address_delivery, #nobootstrap #address_part #address_invoice {
-    width: 400px;
-    float: left; }
-  #nobootstrap #address_part #address_delivery h3, #nobootstrap #address_part #address_invoice h3 {
-    margin-top: 0; }
-  #nobootstrap #address_part #address_delivery {
-    border-right: 1px solid #cccccc; }
-  #nobootstrap #address_part #address_invoice {
-    border-left: 1px solid #ffffff;
-    padding-left: 20px; }
-  #nobootstrap #address_part #address_delivery_detail, #nobootstrap #address_invoice #address_invoice_detail {
-    font-size: 12px;
-    line-height: 18px;
-    color: #585A69;
-    padding: 10px 0; }
-  #nobootstrap #address_part a#new_address {
-    clear: both;
-    float: left;
-    margin: 20px 0; }
-  #nobootstrap #summary_part b {
-    float: left;
-    display: block;
-    border: 1px solid red; }
-  #nobootstrap #summary_part #total_products,
-  #nobootstrap #summary_part #total_vouchers,
-  #nobootstrap #summary_part #total_shipping,
-  #nobootstrap #summary_part #total_without_taxes,
-  #nobootstrap #summary_part #total_taxes,
-  #nobootstrap #summary_part #total_with_taxes {
-    font-size: 20px;
-    font-weight: normal;
-    color: #000; }
-  #nobootstrap #summary_part .currency_sign {
-    font-weight: normal; }
-  #nobootstrap #summary_part .order_message_right {
-    float: left;
-    border-left: 1px solid #ccc; }
-  #nobootstrap #cart_summary {
-    float: left;
-    border-right: 1px solid #fff;
-    width: 400px; }
-  #nobootstrap #cart_summary ul li {
-    float: left;
-    position: relative;
-    width: 185px;
-    margin-bottom: 20px;
-    padding: 5px; }
-  #nobootstrap #cart_summary ul li .total_cart {
-    display: block;
-    font-size: 12px; }
-  #nobootstrap #loader_container {
-    display: none;
-    z-index: 100;
-    position: absolute;
-    top: 0;
-    left: 0;
-    height: 100%;
-    width: 100%;
-    background: transparent url("../img/bg_loader.png") repeat 0 0; }
-  #nobootstrap #loader {
-    display: none;
-    margin: 0 auto;
-    height: 24px;
-    width: 24px;
-    color: #fff;
-    background: url(../img/loader.gif); }
-  #nobootstrap ul.connectedSortable {
-    padding-left: 0; }
-  #nobootstrap ul.connectedSortable li.module_list {
-    margin: 0 5px 5px 5px;
-    padding: 5px;
-    font-size: 1.2em;
-    border: 1px solid #CCC;
-    background: #F6F6F6;
-    font-weight: bold;
-    color: #1C94C4;
-    outline: none; }
-  #nobootstrap .input-error {
-    color: #D8000C;
-    font-size: 12px;
-    font-weight: normal;
-    margin: 0 0 10px 0;
-    line-height: 20px;
-    padding: 10px 15px;
-    display: none; }
-  #nobootstrap #CustomerThreadContacts div.blocSAV {
-    float: left;
-    margin: 0 10px 10px 0;
-    min-height: 178px;
-    width: 24%;
-    border: 1px solid #ccc;
-    background-color: #f8f8f8; }
-  #nobootstrap #MeaningStatus {
-    float: left; }
-  #nobootstrap #CustomerThreadContacts p {
-    font-family: Georgia,Arial, Helvetica;
-    font-style: italic;
-    overflow: hidden;
-    font-size: 13px;
-    line-height: 18px;
-    height: 45px;
-    margin: 0;
-    padding: 10px;
-    border-top: 1px solid #fff;
-    border-bottom: 1px solid #ccc;
-    text-align: center;
-    margin: 0 auto; }
-  #nobootstrap #CustomerThreadContacts .message-mail {
-    display: block;
-    text-align: center;
-    padding: 25px 10px;
-    border-top: 1px solid #fff;
-    margin: 0 auto; }
-  #nobootstrap #CustomerThreadContacts h3 {
-    font-size: 16px;
-    font-weight: normal;
-    overflow: hidden;
-    line-height: 25px;
-    height: 25px;
-    margin: 0;
-    padding: 5px 10px;
-    background-image: -moz-linear-gradient(center top, #f9f9f9, #ececec);
-    background: -webkit-gradient(linear, center top, center bottom, from(#f9f9f9), to(#ececec)) repeat scroll 0 0 transparent;
-    border-bottom: 1px solid #ccc; }
-  #nobootstrap #CustomerThreadContacts a {
-    padding: 0 5px;
-    display: block;
-    height: 23px;
-    line-height: 23px;
-    border: 0; }
-  #nobootstrap #CustomerThreadContacts h4 {
-    margin: 0;
-    line-height: 23px;
-    height: 23px;
-    border: 0;
-    padding: 0 5px; }
-  #nobootstrap #CustomerThreadContacts div#CustomerService {
-    float: left;
-    background: none;
-    border: none;
-    width: 24%; }
-  #nobootstrap #CustomerThreadContacts div#CustomerService table.table {
-    width: 100%; }
-  #nobootstrap #CustomerThreadContacts div#CustomerService table.table thead {
-    margin: 0;
-    line-height: 23px;
-    height: 23px;
-    border: 0;
-    padding: 0 5px;
-    font-weight: bold;
-    text-align: center; }
-  #nobootstrap #CustomerThreadContacts div#CustomerService table.table tr td span {
-    font-weight: bold;
-    font-size: 14px; }
-  #nobootstrap #CustomerThreadContacts div#MeaningStatus {
-    float: left; }
-  #nobootstrap #ChangeStatus {
-    float: right;
-    margin: 20px 20px 0 0;
-    right: 10px; }
-  #nobootstrap #CustomerService table {
-    border-collapse: collapse; }
-  #nobootstrap #CustomerService .table tr.alt_row {
-    background-color: #EFF4F9; }
-  #nobootstrap #CustomerService .table tr td {
-    border: none; }
-  #nobootstrap div#scrollTop a {
-    display: none;
-    background: url("../img/admin/scroll_top.png");
-    width: 40px;
-    height: 40px;
-    position: fixed;
-    bottom: 30px;
-    right: 30px;
-    border-radius: 10px;
-    opacity: 0.2; }
-  #nobootstrap div#scrollTop a:hover {
-    opacity: 0.8; }
-  #nobootstrap .loader {
-    display: none;
-    margin: 450px 0 0 440px;
-    height: 128px;
-    width: 128px;
-    color: #fff;
-    background-image: url(../img/loader.gif); }
-  #nobootstrap .category-filter {
-    background-color: #dde0e9;
-    padding: 5px 10px;
-    min-height: 20px; }
-  #nobootstrap .category-filter span {
-    float: left;
-    line-height: 18px;
-    color: #585A69; }
-  #nobootstrap .category-filter a {
-    color: #585A69;
-    float: left;
-    line-height: 20px;
-    padding: 0 5px; }
-  #nobootstrap .category-filter #filternameForm {
-    float: left;
-    margin-left: 10px;
-    color: #585A69; }
-  #nobootstrap .current-edit {
-    background-color: #e9f1f6; }
-  #nobootstrap .edit-note {
-    width: 98%;
-    height: 100px; }
-  #nobootstrap .payment_information {
-    background-color: #bde5f8; }
-  #nobootstrap #conditions .condition_separator {
-    font-size: 16px;
-    margin: 10px 0; }
-  #nobootstrap #conditions .condition_group h3 {
-    margin: 0 0 10px 0; }
-  #nobootstrap #conditions a#add_condition_group {
-    font-size: 16px; }
-  #nobootstrap #conditions #condition_list .row {
-    position: relative;
-    height: 25px;
-    padding: 10px 0;
-    background-color: transparent; }
-  #nobootstrap #conditions #condition_list h4 {
-    margin: 0 0 10px 0; }
-  #nobootstrap #conditions #condition_list select {
-    float: left;
-    margin-right: 10px;
-    width: 200px; }
-  #nobootstrap #conditions #condition_list a {
-    float: left; }
-  #nobootstrap .container-command {
-    width: 100%; }
-  #nobootstrap .container-command-top-spacing {
-    margin-top: 25px; }
-  #nobootstrap .bloc-command {
-    background-color: #EBEDF4;
-    border: 1px solid #CCCED7;
-    margin-bottom: 10px; }
-  #nobootstrap .button-command {
-    float: right;
-    padding: 10px; }
-  #nobootstrap .button-command-prev-next {
-    float: right;
-    margin-bottom: 10px;
-    margin-right: 10px; }
-  #nobootstrap .history-status {
-    border-radius: 0; }
-  #nobootstrap .history-status tr th {
-    background: #eee none; }
-  #nobootstrap .metadata-command dl {
-    float: left;
-    margin-left: 10px; }
-  #nobootstrap .metadata-command dl dt, #nobootstrap .metadata-command dl dd {
-    color: #585A69;
-    float: left;
-    margin: 0;
-    padding-right: 10px; }
-  #nobootstrap .metadata-command dl dd {
-    font-weight: bold; }
-  #nobootstrap #content #customers .warn {
-    margin: 10px 0 0 0; }
-  #nobootstrap #customers li {
-    background-color: #ABDFF7;
-    border: 1px solid #ccc;
-    float: left;
-    margin: 5px;
-    padding: 5px; }
-  #nobootstrap #customers li .button {
-    display: block;
-    margin-top: 5px; }
-  #nobootstrap #container-customer {
-    background-color: #EBEDF4;
-    border: 1px solid #CCCED7;
-    color: #585A69;
-    padding: 10px; }
-  #nobootstrap #container-customer h2 {
-    color: #000;
-    font-weight: normal;
-    margin: 0; }
-  #nobootstrap #container-customer h2 img {
-    margin-right: 5px; }
-  #nobootstrap #container-customer .info-customer-left {
-    float: left;
-    width: 47%;
-    min-height: 120px;
-    border-right: 1px solid #fff;
-    padding-right: 15px; }
-  #nobootstrap #container-customer .info-customer-right {
-    float: left;
-    width: 49%;
-    border-left: 1px solid #ccc;
-    min-height: 120px;
-    padding-left: 15px; }
-  #nobootstrap #container-customer .info-customer-left h2,
-  #nobootstrap #container-customer .info-customer-right h2 {
-    margin-bottom: 7px; }
-  #nobootstrap .infoCustomer dl {
-    margin: 7px 0; }
-  #nobootstrap .infoCustomer dl dt {
-    font-weight: bold;
-    float: left;
-    padding-right: 5px; }
-  #nobootstrap .infoCustomer dl dd {
-    margin: 0;
-    padding: 0; }
-  #nobootstrap #container-carts {
-    background-color: #EBEDF4;
-    border: 1px solid #CCCED7;
-    padding: 10px; }
-  #nobootstrap #cart_rule_form h4 {
-    font-size: 18px;
-    font-weight: normal;
-    margin-top: 0; }
-  #nobootstrap #ajax_running {
-    display: none;
-    position: fixed;
-    top: 0;
-    left: 40%;
-    z-index: 10000;
-    background-color: #FFF1A8;
-    border: 1px solid #FFD96F;
-    color: #000;
-    font-weight: bold;
-    font-size: 14px;
-    padding: 5px 20px;
-    border-radius: 0 0 3px 3px;
-    -webkit-border-bottom-left-radius: 3px;
-    -webkit-border-bottom-right-radius: 3px;
-    width: 300px; }
-  #nobootstrap #container_category_tree {
-    border: 1px solid #ccc;
-    border-radius: 3px;
-    padding: 5px; }
-  #nobootstrap #container_category_tree a {
-    font-weight: bold; }
-  #nobootstrap #container_category_tree a input {
-    margin-right: 3px; }
-  #nobootstrap #block_tips {
-    float: right;
-    width: 48.1%; }
-  #nobootstrap #block_discover {
-    float: left;
-    width: 48.1%; }
-  #nobootstrap #block_partner_tips {
-    float: right;
-    width: 48.1%; }
-  #nobootstrap .row-news {
-    width: 100%;
-    float: left; }
-  #nobootstrap #table_info_news {
-    border: 1px solid #ccc; }
-  #nobootstrap .multishop-left {
-    float: left;
-    width: 250px;
-    border: 1px solid #CCCED7;
-    background-color: #F9F9F9;
-    overflow: auto;
-    padding: 3px;
-    max-height: 400px;
-    min-height: 200px;
-    border-radius: 3px;
-    -moz-border-radius: 3px;
-    -webkit-border-radius: 3px; }
-  #nobootstrap .multishop-left .multishop-title {
-    border-bottom: 1px solid #CCCED7;
-    color: #333333;
-    background-color: #F0F0F0;
-    font-size: 14px;
-    font-weight: bold;
-    text-align: left;
-    padding: 2px;
-    width: 247px; }
-  #nobootstrap .multishop-right {
-    margin-left: 270px; }
-  #nobootstrap #container-multishop {
-    background-color: #EBEDF4;
-    border: 1px solid #CCCED7;
-    color: #585A69;
-    padding: 10px; }
-  #nobootstrap #multishop-tree {
-    font-size: 13px;
-    margin-top: 3px;
-    background-color: #F9F9F9; }
-  #nobootstrap #multishop-tree a.selected {
-    background-color: #49B2FF;
-    padding: 3px;
-    color: #FFFFFF; }
-  #nobootstrap .datepicker {
-    position: relative;
-    z-index: 20; }
-  #nobootstrap #BoxUseSpecialSyntax {
-    position: fixed;
-    z-index: 10;
-    width: 100%;
-    bottom: 50px;
-    display: none; }
-  #nobootstrap #BoxUseSpecialSyntax .warn {
-    margin: 0 auto;
-    width: 500px; }
-  #nobootstrap #BoxUseSpecialSyntax ul {
-    margin-left: 30px;
-    list-style-type: disc; }
-  #nobootstrap .id_customization .customization_field {
-    min-width: 205px;
-    width: 205px; }
-=======
-/* CSS Admin PrestaShop */
-* {font-family: Arial,Verdana,Helvetica,sans-serif}
-
-body {
-	margin: 0;
-	padding: 0;
-	font-size: 12px;
-	color: #000;
-/*	text-align: center;
-	behavior: url(csshover.htc); */
-}
-
-.float {float:left}
-.floatr {float:right}
-
-a img {
-	border: 0;
-}
-
-a {
-	color: #000;
-	text-decoration: none;
-	outline: 0pt;
-}
-
-a:hover {
-	color: #222;
-	text-decoration: none;
-}
-
-a.link, a.link:hover {
-	color: #999999;
-}
-a.link {
-	text-decoration: underline;
-}
-.warn a{
-	text-decoration: underline;
-}
-
-img {
-	vertical-align: middle;
-}
-
-input {
-	vertical-align: middle;
-}
-
-p {
-	margin: 0.5em 0;
-	color:#585A69;
-}
-
-hr {
-	border: none;
-	padding: 0;
-	margin-top: 10px;
-	margin-bottom: 10px;
-}
-
-.block {
-	display: block;
-}
-
-/* FONTS */
-
-.bold {
-	font-weight: bold;
-}
-
-legend, th {
-	font-family : Arial,Helvetica,sans-serif;
-}
-
-h1, h2, h3, h4, h5, h6 {
-	font-family : Arial,Helvetica,sans-serif;
-}
-
-h1 {
-	font-size: 1.6em;
-	margin: 0 0 .67em 0;
-}
-h2 {
-	font-size: 1.4em;
-}
-h3 {
-	font-size: 1.1em;
-}
-h4 {
-}
-h5 {
-	font-size: 0.83em;
-}
-h6 {
-	font-size: 0.67em;
-}
-
-h3.blue {
-	color: #268CCD;
-}
-
-.red {
-	color: red;
-}
-
-form {
-	margin: 0;
-	padding: 0;
-}
-
-form p {
-	margin: 0.5em 0 0 0;
-	padding: 0 0 0.5em 0;
-}
-
-form sup {
-	color: #CC0000;
-	font-weight: bold;
-	vertical-align: text-top;
-}
-form .simulate-disable-input{
-	min-width:127px;
-	display:inline-block;
-	padding:3px;
-	border:1px solid #E0D0B1;
-	background-color:#dddddd;
-	color:#666666;
-	font-size:12px;
-}
-
-.block-mail {
-	margin:0 0 20px 0;
-}
-.mail-form {
-	margin:0 0 0 220px;
-	width:auto;
-	color: #7F7F7F;
-	font-size: 0.85em;
-}
-.label-subject {
-	padding:0;
-	margin:0 0 10px 0;
-	text-align:left;
-}
-.label-subject input{
-	width:555px;
-}
-.mail-label table {
-	width:555px;
-}
-.mails_field {
-	margin:0;
-	background: none repeat scroll 0 0 #FFF;
-	border: 1px solid #CCCCCC;
-	font-size: 1.1em;
-	margin: 20px 0 20px 0;
-	padding:0;
-	position:relative;
-	border-radius:3px;
-}
-
-.mails_field h3{
-background: -moz-linear-gradient(center top , #F9F9F9, #ECECEC) repeat-x scroll left top #ECECEC;
-	color: #333333;
-	font-size: 13px;
-	padding: 4px 6px;
-	text-align: left;
-	text-shadow: 0 1px 0 #FFFFFF;
-	margin:0;
-	font-size:1em;
-	padding: 10px 5px;
-	display:block;
-}
-
-.style-themeModuleMail {
-	margin: 0;
-	padding: 0.2em 0.5em;
-	border: 1px solid #DFD5C3;
-	background: #FFF6D3;
-	font-weight: bold;
-	text-align: left;
-	cursor : pointer;
-	font-size: 12px;
-}
-
-.style-themeModuleName {
-	margin: 0;
-	padding: 0.2em 0.5em;
-	border: 1px solid #DFD5C3;
-	background: #FFF6D3;
-	font-weight: bold;
-	text-align: left;
-	cursor : pointer;
-	font-size: 12px;
-}
-
-.margin-form {
-	padding: 0 0 1em 260px;
-	color: #7F7F7F;
-	font-size: 0.85em;
-}
-
-
-.margin-form .normal-text {
-	display: block;
-	padding-top: 0.2em;
-	font-size: 1.2em;
-	color: black;
-}
-
-fieldset.width1 .margin-form {
-	margin: 0 0 1em 130px;
-}
-
-fieldset img {
-	padding: 0 4px 0 0;
-	vertical-align: bottom;
-}
-
-label {
-	float: left;
-	width: 250px;
-	padding: 0.2em 0.5em 0 0;
-	text-align: right;
-	font-weight: bold;
-}
-
-#preview_import label {
-	float:left;
-	font-weight:bold;
-	padding:0.2em 0 0;
-	text-align:left;
-	width:320px;
-}
-
-label.t {
-	float: none;
-	clear: none;
-	padding: 0 5px 0;
-	margin: 0px;
-	font-weight: normal;
-	font-size: 12px;
-	text-shadow:none;
-}
-label.child {
-	float: none;
-	clear: none;
-	padding: 0px;
-	margin: 0px;
-	font-weight: normal;
-	font-size: 12px;
-}
-label.std {
-	float: none;
-	margin: 0px;
-	width: 170px;
-	display: block;
-	font-size: 12px;
-	text-align: right;
-	font-weight: bold;
-}
-form div.std {
-	margin-top: -2em;
-}
-
-fieldset.width1 label {
-	width: 110px;
-}
-
-label:after {
-	clear: both;
-}
-
-input, textarea, option {
-	color: #000;
-	font-size: 12px;
-	margin: 0;
-	padding: 0;
-}
-
-input[type="text"], input[type="password"], input[type="file"], textarea {
-	padding: 2px 4px;
-	box-shadow: 0 1px 2px rgba(0, 0, 0, 0.1) inset;
-}
-
-input[type="radio"], input[type="checkbox"] {
-	background-color:transparent;
-}
-
-input:focus, textarea:focus {
-	border:1px solid #3293D6;
-}
-
-fieldset {
- 	_position: relative;
-}
-
-legend {
-	_position: relative;
-	_top: -2em;
-	_margin-top: 12px;
-}
-select optgroup {
-	background: #fff;
-	padding: 2px;
-	color: #000
-}
-select optgroup option {
-	padding: 0 9px;
-	color: #000
-}
-
-.lab_modules_positions {
-	float: none;
-	text-align: left;
-	font-weight: normal;
-	padding: 0;
-	cursor: pointer;
-	display: block;
-	width: 500px;
-}
-
-.lab_modules {
-	float: none;
-	text-align: left;
-	font-weight: normal;
-	padding-left: 10px;
-	cursor: pointer;
-	display: block;
-	width: 500px;
-}
-
-.lab_modules_positions img {
-	float:left;
-}
-
-
-/* STRUCTURE */
-
-#container {
-
-	margin: 0 auto 2em auto;
-	text-align: left;
-}
-
-#main {
-	clear: left;
-	min-height: 600px;
-	background:#fff;
-	/*border: 1px solid #999;
-	border-bottom: none;*/
-}
-
-#content {
-	padding: 1.25em;
-	padding-bottom: 0.5em;
-	position: relative;
-}
-
-#news {
-	width: 640px;
-	border: 1px solid #E0D0B1;
-}
-
-#help {
-	float: right;
-	width: 150px;
-	padding: 4px;
-	border: 1px solid #DFD5C3;
-	font-size: 0.9em;
-}
-
-#image {
-	float: none;
-	padding: 6px;
-	background: #fff;
-	border: 1px solid #DFD5C3;
-	font-size: 0.9em;
-	text-align: center;
-}
-#image img { margin: 0; padding: 0 }
-
-#id_image_attr
-{
-	list-style: none;
-}
-
-#product_link {
- 	width: 240px;
-	float: right;
-	padding: 4px;
-	margin-top: 8px;
-	font-size: 0.9em;
-	text-align: center;
-	clear: right;
-}
-
-#help:after,
-#image:after {
-	clear: both;
-}
-
-/* NAV */
-
-#nav {
-	float: right;
-	margin: 1em 0;
-	font-size: 1.1em;
-	font-weight: bold;
-	vertical-align: middle;
-}
-
-#nav li {
-	display: inline;
-	list-style: none;
-	margin: 0 0 0 2em
-}
-
-#nav img {
-	vertical-align: bottom;
-}
-
-.warn .pico {
-	vertical-align: middle;
-	padding: 0;
-	margin: 0
-}
-
-#content .alert {
-	width: auto;
-	margin: 0 0 15px 0;
-	padding: 10px 15px;
-	border-top: 1px solid #DF7B7B;
-	border-bottom: 1px solid #DF7B7B;
-	background-color: #FFE6E6;
-}
-
-#content .warning {
-	margin: 0 0 15px 0;
-	line-height: 20px;
-	padding: 10px 20px 10px 20px;
-	border-top: 1px solid #FF9900;
-	border-bottom: 1px solid #FF9900;
-	background-color: #FFEBCC;
-}
-
-#unhook_button_position_bottom {
-	overflow: hidden;
-	width: 100%;
-	padding-top: 10px;
-}
-
-#unhook_button_position_top {
-	overflow: hidden;
-	width: 100%;
-}
-
-#content .conf, #content .warn, #content .error {
-	color:#383838;
-	font-size:12px;
-	font-weight:normal;
-	margin: 0 0 10px 0;
-	line-height: 20px;
-	padding: 13px 5px 5px 40px;
-	min-height:28px;
-	border-radius:3px;
-}
-
-#content .error-inline {
-	color:#ff0000;
-	font-weight:bold;
-}
-
-#content .conf {
-	background: #DFF2BF url(../img/admin/icon-valid.png) no-repeat scroll 6px 6px;
-	border: 1px solid #4F8A10;
-	color:#4F8A10;
-}
-
-#content .conf img, #content .warn img, #content .error img {
-	margin:0 5px 0 0;
-}
-
-#content .error {
-	background: #FFBABA url(../img/admin/icon-cancel.png) no-repeat scroll 6px 6px;
-	border: 1px solid #CC0000;
-	color:#D8000C;
-}
-#content .conf a, #content .warn a, #content .error a {
-	color:#D8000C;
-	font-weight: bold;
-}
-#content .conf a:hover, #content .warn a:hover, #content .error a:hover {
-	text-decoration: underline;
-}
-
-#ajax_confirmation .error  {
-	background: #FFBABA url(../img/admin/icon-cancel.png) no-repeat scroll 6px 6px;
-	border: 1px solid #CC0000;
-	color:#D8000C;
-	padding:20px 40px;
-	position:fixed;
-	bottom:0;
-	width:100%;
-	left:0;
-}
-
-#ajax_confirmation .conf  {
-	background: #DFF2BF url(../img/admin/icon-valid.png) no-repeat scroll 6px 6px;
-	border: 1px solid #4F8A10;
-	color:#4F8A10;
-	padding:20px 40px;
-	position:fixed;
-	bottom:0;
-	width:100%;
-	left:0;
-}
-
-#content .warn  {
-	background: #FEEFB3 url(../img/admin/icon-attention.png) no-repeat scroll 6px 6px;
-	border: 1px solid #9e6014;
-	color:#9e6014;
-}
-
-#content .warn h2 {
-	margin:0;
-}
-
-#content .warn ul li, #content .warn p, #content .warn a {
-	color:#9e6014;
-}
-
-#content .warn ul li label {
-	font-weight:normal;
-	color:#9e6014;
-	text-shadow:none;
-}
-
-#content .error ol {
-	clear: both;
-	margin-top: 5px;
-	padding-bottom: 0;
-}
-
-#content .error ol li{
-	font-weight:200;
-	margin-left:30px;
-}
-
-
-#content .confirm {
-	background: #DFF2BF url(../img/admin/icon-valid.png) no-repeat scroll 6px 6px;
-	border: 1px solid #4F8A10;
-	color:#4F8A10;
-	border-radius:3px;
-	
-}
-
-
-#content .confirm h3 {
-	padding: 0 0 0 20px;
-	background: url(../img/admin/ok.gif) no-repeat 0 0;
-}
-
-#content .warn h3 {
-	padding: 0 0 0 20px;
-	background: url(../img/admin/warning.gif) no-repeat 0 0;
-}
-
-#blockNewVersionCheck .warn h3 {
-	padding: 0 0 0 5px;
-	margin: 0px;
-	background: none;
-}
-
-#content .error h3 {
-	padding: 0 0 0 20px;
-	background: url(../img/admin/warning.gif) no-repeat 0 0;
-}
-
-/* CONTENT - COLUMN */
-
-.column {
-	float: left;
-	width: 173px;
-	margin: 0 50px 1.5em 0;
-	padding: 10px;
-	-moz-border-radius: 20px;
-	text-align: center;
-}
-
-#col_1 {
-	height: 235px;
-	color: #FFFFFF;
-	background: #FF8C76 url(../img/admin/col_1.gif) no-repeat;
-}
-
-#col_2 {
-	height: 235px;
-	color: #FFFFFF;
-	background: #FFC44F url(../img/admin/col_2.gif) no-repeat;
-}
-
-#col_3 {
-	height: 235px;
-	color: #FFFFFF;
-	background: #8CFF70 url(../img/admin/col_3.gif) no-repeat;
-}
-
-/* CONTENT - NEWS */
-
-#news img {
-	padding: 0 6px 0 0;
-	vertical-align: middle;
-}
-
-#news .infos,
-#news .content {
-	margin: 0;
-	padding: 4px;
-	font-family: Arial,Helvetica,sans-serif;
-	font-weight: normal;
-}
-
-.table tr.last td {
-	border-bottom: none;
-}
-
-.footer_link, .footer_link:hover {
-	color: #812143;
-	font-weight: bold;
-	text-decoration: underline;
-}
-
-/* CLASS */
-
-h3.title {
-	clear: both;
-	margin: 0;
-	padding: 4px 10px;
-	border: 1px solid #E0D0B1;
-	border: none;
-}
-
-h3.subtitle {
-	color: #FF8D42;
-	font-size: 1.2em;
-}
-
-p.infos {
-	float: right;
-	margin: 0;
-	padding: 0;
-	font-size: 0.9em;
-	line-height: 1em;
-	vertical-align: top;
-}
-
-.width1 {
-	width: 350px;
-}
-
-.width2 {
-	width: 500px;
-}
-
-.width3 {
-	width: 600px;
-}
-
-.width4 {
-	width: 745px;
-}
-
-.width5 {
-	width: 655px;
-}
-
-.widthfull {
-	width: 100%;
-}
-
-tr.deleted td {
-	background-color: #EEEEEE;
-}
-
-.contextnav {
-	margin: 10px 0;
-	padding: 3px 6px;
-	line-height: 1.30em;
-	border: 1px solid #E0D0B1;
-}
-
-.contextnav img {
-	vertical-align: text-top;
-}
-
-.contextnavleft {
-	float: left;
-	width: 6em;
-}
-
-.contextnavcenter {
-	text-align: center;
-}
-
-.contextnavcenter a,
-.contextnavcenter b {
-	letter-spacing: 6pt;
-}
-
-.contextnavright {
-	float: right;
-	width: 6em;
-	text-align: right;
-}
-
-.hidden {
-	height: 1px;
-	border-width: 1px 0 0 0;
-	border-style: solid;
-	border-color: #fff;
-}
-
-.clear {
-	clear: both;
-}
-
-.flatclear {
-	clear: both;
-	height:0px;
-	line-height:0px;
-}
-
-.space {
-	margin-top: 13px;
-}
-
-.pspace {
- 	padding-top: 1em;
-}
-
-.double-space {
-	margin-top: 2em ;
-}
-
-.space-bottom {
-	margin-bottom: 1em;
-}
-
-.double-bottom-space {
-	margin-bottom: 2em ;
-}
-
-.left {
-	text-align: left;
-}
-
-.center {
-	text-align: center !important;
-}
-
-.right {
-	text-align: right;
-}
-
-.small {
-	font-size: 0.85em;
-}
-
-.row {
-}
-
-.uppercase {
-	text-transform: uppercase;
-}
-
-.noborder {
-	border: none;
-}
-
-.highlight {
-	background-color: #FFFF66;
-	font-weight: bold;
-}
-
-.discount_name {
-	background: #FFEBCC;
-	padding: 2px;
-	text-transform: uppercase;
-}
-
-.displayed_flag {
-	float: left;
-	margin: 4px 0 0 4px;
-}
-
-.language_flags {
-	display: none;
-	float: left;
-	background: #FFF;
-	margin: 4px;
-	padding: 8px;
-	width: 80px;
-	border: 1px solid #555;
-}
-
-.pointer {
-	cursor: pointer;
-}
-
-.imgm {
-	margin: 3px 0px 3px 0px;
-}
-
-.green {
- 	color: forestgreen;
-}
-
-.bullet {
-	display: list-item;
-	list-style: disc;
-	margin-left: 30px;
-}
-
-/* access management */
-#ajax_confirmation {
-	padding-top: 3px;
-	padding-bottom: 6px;
-}
-
-/* help boxes */
-.hint {
-	display: none;
-	position: absolute;
-	margin-top: 4px;
-	margin-bottom: 2px;
-	border: 1px solid #00529B;
-	padding:15px 5px 15px 40px;
-	color: #00529B;
-	background: #BDE5F8 url(../img/admin/icon-info.png) no-repeat 6px 5px;
-	border-radius:3px;
-	min-height:15px;
-	z-index:10;
-}
-.hint p {
-	color: #00529B;
-}
-
-.hint .addImageDescription {
-	font-weight:bold;
-	font-size:16px;
-}
-
-span.hint {position: relative;}
-
-div.hint {
-	position: relative;
-}
-
-div.hint ul li {
-	color: #00529B;
-	padding-left: 5px;
-}
-
-table tr th .hint {
-	display: none;
-	position: absolute;
-	margin: 30px 5px 5px 5px;
-	width: 400px;
-	border: 1px solid #ECE52F;
-	padding: 8px 6px 8px 34px;
-	color: #383838;
-	background: #FFFBE5 url(../img/admin/icon-info.png) no-repeat 6px 5px;
-	border-radius:3px;
-}
-
-.hintGroup{
-	position: relative;
-	margin-top: 10px;
-	margin-bottom: 10px;
-	border: 1px solid #50B0EC;
-	padding: 8px 6px 8px 40px;
-	color: #383838;
-	background: #DDE9F7 url(../img/admin/help2.png) no-repeat 6px 5px;
-}
-
-
-/* The pointer image is added by using another span */
-.hint .hint-pointer {
-	position: absolute;
-	left: -10px;
-	top: 5px;
-	width: 10px;
-	height: 19px;
-}
-
-#flagsLanguage img {
-	padding: 3px;
-	margin-bottom: -4px;
-}
-
-#flagsLanguage .selected_language {
-	border: 1px solid #BBB;
-	padding: 2px;
-	margin-bottom: -4px;
-}
-
-.disable, .disable:hover {
- 	background-color: #CCCCCC;
- 	color: #AAAAAA;
-}
-
-/* Ajax classes */
-.ajax-warning, .ajax-success, .ajax-error {
-	border: 1px solid #CCCCCC;
-	padding: 5px 20px;
-	margin: 5px;
-	width: 70%;
-}
-.ajax-warning {
-	background-color: #FFBD6F;
-}
-.ajax-success {
-	background-color: #9FDF8B;
-}
-.ajax-error {
-	background-color: #FF7F84;
-}
-.ajax-loader {
-	margin: 5px 10px;
-}
-
-/* tab: AdminProducts */
-.productFieldComment {
-	color: #7F7F7F;
-	font-size: 0.8em;
-}
-
-/* Confirm box */
-a.confirm_yes, a.confirm_no {
-	width: 50px;
-	margin-left: 60px;
-	padding: 10px;
-	border-style: solid;
-	border-width: 1px;
-	text-align: center;
-	font-weight: bold;
-	color: white;
-}
-a.confirm_yes {
-	border-color: red;
-	background-color: red;
-}
-a.confirm_no {
-	border-color: green;
-	background-color: green;
-}
-
-/* tab: AdminImport */
-
-form#import_form {
-	padding-bottom:22px;
-	margin-left:15px;
-	margin-bottom:20px;
-}
-.table_overflow {
-	width:900px;
-	height:500px;
-	overflow:auto;
-}
-
-.new_message{
-	background-color:#FFE35C;
-}
-.myDragClass {
-	background-color: #FFAA55;
-}
-.dragHandle{
-cursor: move;
-}
-
-p#mailResultCheck{
-	margin:2px 0;
-	padding-left:18px;
-	font-size:12px;
-}
-
-p.ok{
-	background:url('../img/admin/enabled.gif') no-repeat top left;
-	color:green;
-}
-
-p.fail{
-	background:url('../img/admin/disabled.gif') no-repeat top left;
-	font-weight:bold;
-	color:red;
-}
-#lang_pack_msg {
-	border: 1px solid #DFD5C3;
-	padding:10px;
-	margin-bottom:10px;
-}
-
-/* TinyMCE */
-span.defaultSkin .mceToolbar { height: auto }
-span.defaultSkin table.mceLayout tr.mceFirst td { float: left }
-
-/* webservice */
-table.permissions {
-	border:1px solid #DFD5C3;
-}
-table.permissions th {
-	background:#FFF6D3;
-	text-align:center;
-	height:20px;
-}
-table.permissions td {
-	padding:5px;
-	text-align:center;
-}
-
-/*  */
-.path_bar{
-	background-color:#EFEFEF;
-	font-family:Arial;
-	font-size:13px;
-	margin-bottom:20px;
-	padding:5px;
-}
-
-.path_bar a{
-	font-weight:700;
-}
-.adminHeader h1{
-	font-family:Arial;
-	color:#812143;
-	font-size:18pt;
-	margin: 0;
-}
-
-#adminHeader hr{
-	background-color: #812143;
-	margin: 0;
-}
-
-#header_shoplist{
-	background-image: url("../img/t/AdminShop.gif");
-	background-position: 0 3px;
-	background-repeat: no-repeat;
-	padding-left: 17px;
-	height: 20px;
-}
-
-	#header_shoplist select.shopList option{
-		padding: 2px;
-	}
-
-		#header_shoplist select.shopList .first{
-			font-weight: bold;
-			background-color: #408BD5;
-			color: #ffffff;
-		}
-
-		#header_shoplist select.shopList .group{
-			font-weight: bold;
-			font-style: italic;
-			padding-left: 10px;
-			background-color: #C6DEFC;
-		}
-
-		#header_shoplist select.shopList .shop{
-			padding-left: 20px;
-			background-color: #EAF2FC;
-		}
-
-.multishop_info{
-	margin-top: 4px;
-	margin-bottom: 10px;
-	border: 1px solid #00529B;
- 	padding: 13px 5px 0 40px;
-	color: #00529B;
-	background: #BDE5F8 url(../img/admin/icon-info.png) no-repeat 6px 5px;
-	border-radius:3px;
-	min-height:32px;
-}
-
-.assoShop{
-	width: 100%;
-	max-width: 600px;
-	max-height: 300px;
-	overflow: auto;
-}
-
-.clearfix:after {
-	content: ".";
-	display: block;
-	clear: both;
-	visibility: hidden;
-	line-height: 0;
-	height: 0;
-}
-
-.clearfix {
-	display: inline-block;
-}
-
-html[xmlns] .clearfix {
-	display: block;
-}
-
-* html .clearfix {
-	height: 1%;
-}
-
-#adminHeader #help_img{
-	float: right;
-	margin-top: 5px;
-}
-#adminpresentation{
-	position:relative;
-	width:100%;
-}
-
-#listpresentation{
-	float: left;
-	width: 100px;
-}
-
-#iframe{
-	width: 450px;
-	height: 220px;
-	float: left;
-	margin: 10px;
-	background: #DDD;
-	border: 1px solid #666;
-}
-
-#adminpresentation ul li{
-	list-style: none;
-}
-
-#list_video{
-	float: left;
-	width: 220px;
-}
-
-#list_video h3{
-	color: #882F4F;
-	font-size: 12pt;
-	padding-top: 25px;
-	margin: 0;
-}
-
-#list_video ul{
-	text-align: left;
-	padding: 0;
-	margin: 0;
-}
-
-#list_video ul li{
-	float: left;
-	width: 195px;
-	text-decoration: underline;
-	padding-left: 25px;
-	margin-top: 5px;
-}
-
-#footer {padding-top:5px}
-
-#footer_iframe_home{
-	position:absolute;
-	top:0;
-	right:0;
-}
-
-#footer_iframe_home label{
-	float: none;
-	color: #585A69;
-	font-weight:normal;
-	line-height: 15px;
-}
-
-#footer_iframe_home input{
-	margin-left: 10px;
-}
-
-#footer_iframe_home a{
-	float: right;
-	margin: 0px 15px 0px 0px;
-	text-decoration: underline;
-	color: #903E5B;
-}
-
-#column_left{
-	width: 49.1%;
-	float: left;
-	padding-top: 5px;
-}
-
-#column_right{
-	width: 49.1%;
-	float: right;
-	padding:0;
-}
-
-#column_right .table_info {
-	width:48.1%;
-	float:left;
-}
-
-#column_right #table_info_last.table_info {
-	width:48.1%;
-	float:right;
-}
-
-
-.F_list{
-	list-style: none;
-	padding: 0;
-	margin: 0;
-}
-
-
-#first_block a, #second_block a, #third_block a, #fourth_block a,
-#fifth_block a, #sixth_block a, #seventh_block a, #eighth_block a{ background: #F8F8F8 none no-repeat scroll center 25px;}
-
-#first_block a{
-	background-image: url('../img/admin/package_go.png');
-}
-
-#second_block a{
-	background-image: url('../img/admin/cart_add.png');
-}
-
-#third_block a {
-	background-image: url('../img/admin/book.png');
-}
-
-#fourth_block a{
-	background-image: url('../img/admin/package_add.png');
-}
-
-#fifth_block a{
-	background-image: url('../img/admin/plugin_add.png');
-}
-
-#sixth_block a{
-	background-image: url('../img/admin/cart_remove.png');
-}
-
-#seventh_block a {
-	background-image: url('../img/admin/page_white_add.png');
-}
-
-#eighth_block a{
-	background-image: url('../img/admin/abandonedcart.png');
-}
-
-.F_list li{
-	float: left;
-	margin-right:15px;
-	margin-bottom:15px;
-	display: block;
-}
-
-.F_list li h4{
-	width: 95px;
-	font-size: 11px;
-	font-weight:normal;
-	margin-top: 55px;
-	margin-bottom: 0;
-	line-height: 15px;
-}
-
-.F_list a{
-	float:left;
-	color: #333;
-	width: 95px;
-	border: 1px solid #ccc;
-	padding: 5px;
-	height: 95px;
-	text-align:center;
-	border-radius:3px;
-}
-
-.F_list a:hover{
-	border:1px solid #666;
-}
-
-.F_list li p{
-	font-size: 8pt;
-	display:none;
-}
-
-.table_info{
-	float: left;
-	padding:0;
-	margin:0;
-	border: 1px solid #ccc;
-	border-radius:3px;
-	background-color:#fff;
-}
-
-.table_info h5{
-	font-size:16px;
-	font-weight:normal;
-	color:#000;
-	margin:0;
-	padding:6px;
-	text-shadow:0 1px 0 #fff;
-	display:block;
-	background-image: -moz-linear-gradient(center top , #F9F9F9, #ECECEC);
-	background: -webkit-gradient(linear, center top ,center bottom, from(#F9F9F9), to(#ECECEC)) repeat scroll 0 0 transparent;
-	filter:  progid:DXImageTransform.Microsoft.gradient(GradientType=0,startColorstr='#F9F9F9', endColorstr='#ECECEC'); /* IE6 & IE7 */
-	-ms-filter: "progid:DXImageTransform.Microsoft.gradient(GradientType=0,startColorstr='#F9F9F9', endColorstr='#ECECEC')"; /* IE8 */
-}
-
-
-.table_info h5 a,
-.admin-box1 h5 a{
-	color: #000;
-	font-size: 8pt;
-	float: right;
-	text-decoration: underline;
-	font-weight: normal;
-	padding-right: 10px;
-}
-
-.admin-box2 h5 a{
-	color: #FFFFFF;
-	font-size: 8pt;
-	float: right;
-	text-decoration: underline;
-	font-weight: normal;
-	padding-right: 10px;
-}
-
-.admin-box1 a#optimizationTipsFold img {
-	padding:5px 0;
-}
-
-
-
-#table_info_last{
-	margin-left: 0;
-	float: left;
-}
-
-.table_info_details{
-	border-collapse: collapse;
-	border: none;
-}
-
-.table_info_details tr{
-	height: 30px;
-	width: 290px;
-	color: #000000;
-	font-weight: bold;
-	padding-left: 5px;
-	width: 100%;
-	text-align: center;
-	border: none;
-}
-
-.tr_odd {
-	background-color:#eff4f9;
-}
-
-
-.table_info_details tr td.td_align_left{
-	font-weight:normal;
-	text-align: left;
-	padding-left: 10px;
-	font-size:13px;
-}
-
-.table_info_details tr td{
-	font-size:16px;
-	text-align: right;
-	padding-right: 10px;
-	white-space: nowrap;
-}
-
-#table_info_large{
-	margin-top: 20px;
-	margin-bottom: 20px;
-	width: 100%;
-	float: left;
-	padding: 0;
-	border: 1px solid #ccc;
-	border-radius:3px;
-	background-color:#fff;
-}
-
-#table_info_large h5{
-	background-image: -moz-linear-gradient(center top , #F9F9F9, #ECECEC);
-	background: -webkit-gradient(linear, center top ,center bottom, from(#F9F9F9), to(#ECECEC)) repeat scroll 0 0 transparent;
-	filter:  progid:DXImageTransform.Microsoft.gradient(GradientType=0,startColorstr='#F9F9F9', endColorstr='#ECECEC'); /* IE6 & IE7 */
-	-ms-filter: "progid:DXImageTransform.Microsoft.gradient(GradientType=0,startColorstr='#F9F9F9', endColorstr='#ECECEC')"; /* IE8 */
-	color: #000;
-	margin: 0;
-	line-height: 29px;
-	padding-left: 15px;
-	font-size: 12pt;
-	font-weight: normal;
-	display:block;
-}
-
-#table_info_large h5 a{
-	color: #000;
-	float: right;
-	font-size: 8pt;
-	text-decoration: underline;
-	font-weight: normal;
-	padding-right: 8px;
-}
-
-#stat_google{
-	width: 586px;
-	height: 175px;
-	background-color: #fff;
-	margin: 15px auto;
-	text-align: center;
-}
-
-.admin-box1{
-	background-color:#F8F8F8;
-	width: 48.1%;
-	float: left;
-	padding: 0;
-	border: 1px solid #ccc;
-	font-size: 8pt;
-	margin-bottom: 20px;
-	border-radius:3px;
-}
-
-.admin-box1 h5{
-	background-image: -moz-linear-gradient(center top , #F9F9F9, #ECECEC);
-	background: -webkit-gradient(linear, center top ,center bottom, from(#F9F9F9), to(#ECECEC)) repeat scroll 0 0 transparent;
-	color: #333;
-	text-shadow: 0 1px 0 #fff;
-	margin: 0;
-	padding:0;
-	line-height: 29px;
-	padding-left: 15px;
-	font-size: 12pt;
-	font-weight:normal;
-
-}
-
-.admin-box2{
-	float: right;
-	padding: 0;
-	border: 1px solid #CCCCCC;
-	font-size: 8pt;
-	margin-bottom: 20px;
-	background-color: #f2f2f2;
-	border-radius:3px;
-	width:100%;
-}
-
-.admin-box2 h5{
-	background-image: -moz-linear-gradient(center top , #F9F9F9, #ECECEC);
-	background: -webkit-gradient(linear, center top ,center bottom, from(#F9F9F9), to(#ECECEC)) repeat scroll 0 0 transparent;
-	color: #333;
-	text-shadow: 0 1px 0 #fff;
-	margin: 0;
-	padding:0;
-	line-height: 29px;
-	padding-left: 15px;
-	font-size: 12pt;
-	font-weight:normal;
-}
-
-#discover_prestashop { width:48.1% !important; float:right !important;}
-
-.admin-home-box-list li img{
-	margin: 0 5px;
-}
-.admin-home-box-list{
-	padding-left:0;
-	margin: 0px;
-	list-style: none;
-}
-
-#prestashop_link{
-	background: transparent none no-repeat 0px 0px;
-}
-
-.admin-home-box-list li{
-	margin: 1px;
-	padding:5px 0;
-}
-
-#prestashop_link li{
-	height: 58px;
-	margin: 0px;
-}
-
-.admin-home-box-list li p{
-	font-family: Georgia, 'Lucida Grande', Arial;
-	font-style:italic;
-	font-size:13px;
-	margin: 2px 0;
-	padding: 0px 5px 0px 15px;
-}
-.admin-home-box-list li a{
-	color: #812143;
-	line-height: 18px;
-	font-size: 12px;
-	text-align: left;
-}
-
-#prestashop_link li a{
-	color: #3A6EA7;
-	margin-left: 15px;
-	font-weight: bold;
-	text-decoration: underline;
-	line-height: 18px;
-	font-size: 8.5pt;
-	text-align: left;
-	float:left;
-}
-
-#table_customer{
-	border:1px solid #ccc;
-	padding: 0px;
-	border-spacing: 0px;
-	border-radius:3px;
-	background-color:#fff;
-}
-
-#table_customer thead span{
-	background-image: -moz-linear-gradient(center top , #F9F9F9, #ECECEC);
-	background: -webkit-gradient(linear, center top ,center bottom, from(#F9F9F9), to(#ECECEC)) repeat scroll 0 0 transparent;
-	filter:  progid:DXImageTransform.Microsoft.gradient(GradientType=0,startColorstr='#F9F9F9', endColorstr='#ECECEC'); /* IE6 & IE7 */
-	-ms-filter: "progid:DXImageTransform.Microsoft.gradient(GradientType=0,startColorstr='#F9F9F9', endColorstr='#ECECEC')"; /* IE8 */
-	color: #000;
-	text-shadow: 0 1px 0 #fff;
-	line-height: 35px;
-	display: block;
-	height: 39px;
-	border-left: none;
-	border-right: none;
-}
-
-#table_customer thead span.first{
-text-align: center;
-}
-
-#table_customer thead span.last{
-}
-
-#table_customer thead th{
-	margin: 0;
-}
-
-#order_id{
-	width: 52px;
-	text-align: center;
-}
-
-#order_customer{
-	width: 175px;
-}
-
-#order_status{
-	width: 130px;
-}
-
-#order_total{
-	width: 100px;
-}
-
-.order_action{
-	text-align: center;
-}
-
-#order_line1{
-	background-color: #EFEFEF;
-}
-
-#table_customer tbody{
-	font-size: 8pt;
-}
-
-#table_customer tbody tr td.order_td_first{
-	text-align: center;
-	padding: 0;
-	height: 35px;
-}
-
-#table_customer tbody tr td{
-	border: none;
-	height: 35px;
-	font-size:12px;
-}
-
-#table_info_news{
-	width: 310px;
-	float: left;
-	padding: 1px;
-	border: 1px solid #8E8E8E;
-	margin-top: 20px;
-	font-size: 8pt;
-}
-
-#table_info_news h5{
-	background-color: #7Ab51D;
-	color: #FFFFFF;
-	margin: 0;
-	line-height: 29px;
-	padding-left: 15px;
-	font-size: 12pt;
-}
-
-#table_info_news h5 a{
-	color: #FFFFFF;
-	float: right;
-	font-size: 8pt;
-	text-decoration: underline;
-	font-weight: normal;
-	padding-right: 10px;
-}
-
-#table_info_news ul{
-	list-style: none outside none;
-	padding: 0;
-	margin: 0;
-}
-
-#block_news_first{
-	background-color: #E1EBD2;
-	padding: 5px;
-}
-#block_news_first a{
-	color: #812143;
-	font-weight: bold;
-	text-decoration: underline;
-	line-height: 18px;
-}
-
-#block_news_first p{
-	line-height: 12px;
-	padding-left: 10px;
-	margin: 0;
-}
-
-#block_news_first p a{
-	color: #812143;
-	font-weight: bold;
-	margin-right: 8px;
-	margin-left: 200px;
-}
-
-#table_info_news ul li a{
-	line-height: 25px;
-	padding-left: 10px;
-	margin: 0;
-	text-decoration: underline;
-}
-
-.block_news_odd{
-	background-color: #DEDEDE;
-	line-height: 25px;
-}
-
-#block_news_last{
-	background-color: #EFEFEF;
-}
-
-#see_newsletter{
-	margin-left: 5px;
-	background: url(../img/admin/email.gif) no-repeat left center;
-}
-
-#follow_on_facebook{
-	margin-left: 5px;
-	background: url(../img/admin/facebook.jpg) no-repeat left center;
-}
-
-#follow_on_twitter{
-	margin-left: 5px;
-	background: url(../img/admin/twitter.jpg) no-repeat left center;
-}
-
-#block_news_last ul li a{
-	color: #812143;
-	padding-left: 20px;
-}
-
-.viewed{
-	background: url('../img/admin/enabled.gif') no-repeat left center;
-}
-
-.clear{
-	clear: both;
-}
-
-a.blue {
-	color:blue;
-}
-
-a.blue:hover {
-	color:#0000AA;
-}
-
-
-/* help cluetip */
-.cluetip-help-button {
-	width: auto;
-	text-align:left;
-	background-color:white;
-	padding:10px;
-	border:1px solid gray;
-	background:#F1F2F4 url(../img/admin/block_bg.jpg) repeat-x scroll left bottom;
-	opacity:0.75;
-}
-
-.ac_results ul {
-	list-style: none;
-	text-align: left;
-	background: white;
-	padding: 0;
-}
-.ac_results li {
-	padding: 5px;
-}
-.ac_even {
-	background: #EFEFEF;
-}
-.ac_over {
-	background: #ECEADE;
-	color:#585A69;
-}
-.button-translate {
-	padding:0px;
-	margin : 0 0 0 10px;
-	height:15px;
-	width:15px;
-	cursor:pointer;
-}
-
-#importList label{
-	float: none;
-}
-
-#importList ul{
-	list-style-type: none;
-}
-
-.multishop_config{
-	position: absolute;
-	margin-left: -10px;
-}
-
-.multishop_config div{
-	background-color: #DFFAD3;
-	border: 1px solid #DFD5C3;
-	display: none;
-	margin-top: 2px;
-	padding: 5px;
-	width: 200px;
-}
-
-.multishop_product_checkbox{
-	position: absolute;
-}
-
-a.action_module_delete {
-	color: #CB1C00;
-	text-decoration: underline;
-	margin-right: 30px;
-}
-
-.select_theme{
-	text-align: center;
-	width: 220px;
-	float: left;
-	margin: 10px;
-	padding: 10px;
-	cursor: pointer;
-	border: 1px solid #FFFFF0;
-	color: #000000;
-	font-weight: bold;
-}
-
-.select_theme_choice{
-	background-color: #FAEEC2;
-	border: 1px dotted #000000;
-}
-
-fieldset .optionsDescription, fieldset p.description, .info{
-	background: url("../img/admin/icon-info.png") no-repeat scroll 6px 6px #BDE5F8;
-	border: 1px solid #00529B;
-	color: #00529B;
-	font-family: Arial,Verdana,Helvetica,sans-serif;
-	font-size: 12px;
-	margin-bottom: 15px;
-	padding: 10px 5px 5px 40px;
-	border-radius:3px;
-	min-height:32px;
-}
-
-fieldset .optionsDescription ul li {
-	color: #00529B;
-	margin:0;
-	padding:0;
-}
-
-p.product_description {
-font-family:Georgia, Arial, 'sans-serif';
-	font-style:italic;
-	clear: both;
-	text-align: left;
-	color:#7F7F7F;
-	text-align:right;
-}
-
-p.preference_description{
-	font-family:Georgia, Arial, 'sans-serif';
-	font-style:italic;
-	clear: both;
-	text-align: left;
-	width: 500px;
-	color:#7F7F7F;
-	font-size:11px;
-}
-
-p.preference_description .light-warning {
-	color: red;
-	font-weight: bold;
-}
-
-.preference_default_multishop{
-	float: left;
-	padding-right: 5px;
-	margin-top: 4px;
-}
-
-.multishop_warning {
-	background-image: url("../img/admin/warning.gif");
-	background-repeat: no-repeat;
-	color: #FE2744;
-	font-weight: bold;
-	padding-left: 22px;
-	padding-top: 1px;
-}
-
-.warning_mod_rewrite{
-	background: #FEEFB3 url(../img/admin/warning.gif) 2px 0 no-repeat;
-	color: #9E6014;
-	font-weight: bold;
-	padding-left: 22px;
-	padding-top: 2px;
-	padding-bottom: 2px;
-	padding-right: 5px;
-	height:20px;
-	line-height: 20px;
-}
-
-
-label.conf_title{
-	width: 235px;
-}
-
-.isDisabled{
-}
-
-input.disable_me[disabled=disabled]{
-	background-color: red;
-}
-
-div.progressBarImage
-{
-	float: left;
-	height: 15px;
-	margin-left: 3px;
-	width: 233px;
-}
-#showCounter
-{
-	font-weight: bold;
-	float: left;
-	margin-left: 25px;
-	margin-top: 1px;
-}
-#listImage
-{
-	list-style: none outside none;
-	margin-bottom: 10px;
-	margin-top: 10px;
-}
-
-#listImage li
-{
-	clear: both;
-	float: left;
-	font-weight: bold;
-	margin-top: 10px;
-}
-
-#listImage li p.errorImg
-{
-	background: none repeat scroll 0 0 #FAE2E3;
-	border: 1px solid #EC9B9B;
-	clear: both;
-	margin-bottom: 18px;
-	padding: 6px;
-	display: none;
-}
-#progressBarImage div.ui-progressbar-value
-{
-	height: 100%;
-}
-
-#createImageDescription ul.smallImage li{
-	list-style-type: none;
-	display: block;
-	text-align: center;
-	float: left;
-	margin-bottom:15px;
-	margin-right:20px;
-}
-#menu .submenu_size .submenu { display: none; position:absolute}
-#menu .submenu_size:hover > .submenu { display: block; }
-.submenu li{float:none;clear:left;}
-
-#fancybox-content { text-align:left;}
-
-/*customer_form*/
-#customers { display:block; position:relative;}
-#customer_form #fieldset_0 { text-align:left;}
-#customer_part #customers ul {
-	float:left;
-}
-#customer_part #customers ul li {
-	background-color:#fff;
-	display:inline;
-	list-style-type: none;
-	float:left;
-	margin:10px;
-	border:1px solid #ccc;
-	padding:5px;
-	width:200px;
-	border-radius:3px;
-	}
-#customer_part #customers ul li div.customerName { background-color:#eee; font-size:14px; text-shadow:0 1px 0 #fff; padding:2px; }
-#customer_part #customers ul li div.customerName a {  font-weight:bold;}
-#customer_part #customers ul li div.customerName .customerBirthday { font-size:12px;float:right;}
-#customer_part #customers ul li div.customerEmail a { font-size:12px; color:#666666;display: block; line-height: 20px;}
-#customer_part #customers ul li a.id_customer.button {float:right;}
-#customer_part #customers ul li .id_customer {}
-
-#products_part #products_found {display:none;}
-#vouchers_part #voucher_list {display:none;}
-#vouchers_part #vouchers_err {display:none;}
-
-/*address_part*/
-#address_part #address_delivery, #address_part #address_invoice { width:400px; float:left;}
-#address_part #address_delivery h3, #address_part #address_invoice h3 { margin-top:0;}
-#address_part #address_delivery {border-right:1px solid #cccccc;}
-#address_part #address_invoice { border-left: 1px solid #ffffff; padding-left:20px;}
-#address_part #address_delivery_detail, #address_invoice #address_invoice_detail { font-size:12px; line-height:18px; color:#585A69; padding:10px 0;}
-#address_part a#new_address {clear:both; float:left; margin:20px 0;}
-
-
-/*summary_part*/
-#summary_part b { float:left; display:block; border:1px solid red;}
-#summary_part #total_products,
-#summary_part #total_vouchers,
-#summary_part #total_shipping,
-#summary_part #total_without_taxes,
-#summary_part #total_taxes,
-#summary_part #total_with_taxes { font-size:20px; font-weight:normal; color:#000;}
-#summary_part .currency_sign { font-weight:normal;}
-#summary_part .order_message_right { float:left; border-left: 1px solid #ccc; }
-
-/*cart_summary*/
-#cart_summary { float:left; border-right: 1px solid #fff; width:400px;}
-#cart_summary ul li  { float:left; position: relative; width:185px; margin-bottom:20px; padding:5px;}
-#cart_summary ul li .total_cart { display:block; font-size:12px;}
-
-
-#loader_container {
-	display:none;
-	z-index: 100;
-	position: absolute;
-	top: 0;
-	left: 0;
-	height: 100%;
-	width: 100%;
-	background:transparent url('../img/bg_loader.png') repeat 0 0;
-}
-#loader {
-	display:none;
-	margin: 0 auto;
-	height:24px;
-	width:24px;
-	color:#fff;
-	background:url(../img/loader.gif);
-}
-ul.connectedSortable
-{
-	padding-left: 0;
-}
-ul.connectedSortable li.module_list {
-	margin: 0 5px 5px 5px;
-	padding: 5px;
-	font-size:1.2em;
-	border:1px solid #CCC;
-	background:#F6F6F6;
-	font-weight:bold;
-	color:#1C94C4;
-	outline:none;
-}
-
-.input-error
-{
-	color:#D8000C;
-	font-size:12px;
-	font-weight:normal;
-	margin:0 0 10px 0;
-	line-height:20px;
-	padding:10px 15px;
-	display:none;
-}
-
-/* Customer Thread */
-#CustomerThreadContacts{
-
-}
-
-#CustomerThreadContacts div.blocSAV {
-	float:left;
-	margin:0 10px 10px 0;
-	min-height:178px;
-	width:24%;
-	border:1px solid #ccc;
-	background-color:#f8f8f8;
-}
-
-#MeaningStatus {
-float:left;
-}
-
-#CustomerThreadContacts p {
-	font-family: Georgia,Arial, Helvetica;
-	font-style:italic;
-	overflow:hidden;
-	font-size:13px;
-	line-height:18px;
-	height:45px;
-	margin:0;
-	padding:10px;
-	border-top:1px solid #fff;
-	border-bottom:1px solid #ccc;
-	text-align:center;
-	margin:0 auto;
-}
-
-#CustomerThreadContacts .message-mail {
-	display:block;
-	text-align:center;
-	padding:25px 10px;
-	border-top:1px solid #fff;
-	margin: 0 auto;
-}
-
-#CustomerThreadContacts h3 {
-	font-size:16px;
-	font-weight:normal;
-	overflow:hidden;
-	line-height:25px;
-	height:25px;
-	margin:0;
-	padding:5px 10px;
-	background-image: -moz-linear-gradient(center top , #F9F9F9, #ECECEC);
-	background: -webkit-gradient(linear, center top ,center bottom, from(#F9F9F9), to(#ECECEC)) repeat scroll 0 0 transparent;
-	border-bottom: 1px solid #ccc;
-}
-#CustomerThreadContacts a {
-	padding:0 5px;
-	display:block;
-	height:23px;
-	line-height:23px;
-	border:0;
-}
-#CustomerThreadContacts h4 {
-	margin:0;
-	line-height:23px;
-	height:23px;
-	border:0;
-	padding:0 5px;
-}
-#CustomerThreadContacts div#CustomerService {
-	float:left;
-	background:none;
-	border:none;
-	width:24%;
-}
-#CustomerThreadContacts div#CustomerService table.table {
-width:100%;
-
-}
-#CustomerThreadContacts div#CustomerService table.table thead{
-	margin:0;
-	line-height:23px;
-	height:23px;
-	border:0;
-	padding:0 5px;
-	font-weight:bold;
-	text-align:center;
-}
-#CustomerThreadContacts div#CustomerService table.table tr td span{
-	font-weight:bold;
-	font-size:14px;
-}
-
-#CustomerThreadContacts div#MeaningStatus{
-	float:left;
-}
-#ChangeStatus{
-	float:right;
-	margin:20px 20px 0 0;
-	right:10px;
-}
-#CustomerService table {
-border-collapse: collapse;
-}
-
-#CustomerService .table tr.alt_row {
-  background-color: #EFF4F9;
-}
-
-#CustomerService .table tr td {
-	border:none;
-}
-
-/* ScrollTop */
-div#scrollTop a{
-	display:none;
-	background:url('../img/admin/scroll_top.png');
-	width:40px;
-	height:40px;
-	position:fixed;
-	bottom:30px;
-	right:30px;
-	border-radius:10px;
-	opacity:0.2;
-}
-div#scrollTop a:hover{
-	opacity:0.8;
-}
-
-.loader{
-	display:none;
-	margin: 450px 0 0 440px;
-	height:128px;
-	width:128px;
-	color:#fff;
-	background-image:url(../img/loader.gif);
-}
-
-.category-filter {
-	background-color:#dde0e9;
-	padding: 5px 10px;
-	min-height:20px;
-}
-.category-filter span { float:left; line-height: 18px; color:#585A69;}
-.category-filter a {
-	color:#585A69;
-	float:left;
-	line-height:20px;
-	padding:0 5px;
-}
-
-.category-filter #filternameForm { float:left; margin-left:10px; color:#585A69;}
-
-.current-edit { background-color: #E9F1F6 }
-
-.edit-note { width: 98%; height: 100px; }
-
-.payment_information { background-color: #BDE5F8 }
-
-
-/*conditions*/
-#conditions .condition_group {}
-#conditions .condition_separator { font-size:16px; margin:10px 0;}
-#conditions .condition_group h3 { margin:0 0 10px 0;}
-#conditions a#add_condition_group { font-size:16px;}
-#conditions #condition_list {}
-#conditions #condition_list .row { position:relative; height:25px; padding:10px 0; background-color:transparent;}
-#conditions #condition_list h4 { margin:0 0 10px 0;}
-#conditions #condition_list select { float:left; margin-right:10px;  width: 200px;}
-#conditions #condition_list a { float:left;}
-
-/*commandes*/
-.container-command {width:100%}
-.container-command-top-spacing {margin-top: 25px;}
-.bloc-command {background-color:#EBEDF4; border:1px solid #CCCED7; margin-bottom:10px;}
-.button-command {float:right; padding:10px;}
-.button-command-prev-next {float:right;margin-bottom: 10px; margin-right: 10px}
-/*history status*/
-.history-status { border-radius:0;}
-.history-status tr th {
-	background: #eee none;
-}
-.metadata-command {}
-.metadata-command dl {
-	float:left;
-	margin-left:10px;
-}
-.metadata-command dl dt, .metadata-command dl dd {
-	color:#585A69;
-	float:left;
-	margin:0;
-	padding-right:10px;
-}
-.metadata-command dl dd {
-	font-weight:bold;
-}
-
-
-#content #customers .warn {margin:10px 0 0 0;}
-#customers li {background-color:#ABDFF7;border:1px solid #ccc;float:left;margin:5px;padding:5px;}
-#customers li .button {display:block;margin-top:5px;}
-
-
-/*container-customer*/
-#container-customer {
-	background-color:#EBEDF4;
-	border:1px solid #CCCED7;
-	color: #585A69;
-	padding:10px;
-}
-
-#container-customer h2 {
-color:#000;
-font-weight:normal;
-margin:0;
-}
-
-#container-customer h2 img {
-margin-right:5px;
-}
-
-#container-customer .info-customer-left {
-	float:left;
-	width:47%;
-	min-height:120px;
-	border-right:1px solid #fff;
-	padding-right:15px;
-}
-
-#container-customer .info-customer-right {
-	float:left;
-	width:49%;
-	border-left:1px solid #ccc;
-	min-height:120px;
-	padding-left:15px;
-
-}
-
-#container-customer .info-customer-left h2,
-#container-customer .info-customer-right h2 {
-margin-bottom:7px;
-}
-
-#container-customer a {
-
-}
-
-/*infoCustomer*/
-.infoCustomer {}
-.infoCustomer dl {   margin: 7px 0;}
-.infoCustomer dl dt {font-weight:bold; float:left; padding-right:5px;}
-.infoCustomer dl dd { margin:0; padding:0;}
-
-/*container-carts*/
-#container-carts { background-color:#EBEDF4; border:1px solid #CCCED7; padding:10px;}
-
-/*cart_rule_form*/
-#cart_rule_form {}
-#cart_rule_form h4 { font-size:18px; font-weight:normal; margin-top:0;}
-
-#ajax_running {
-	display: none;
-	position: fixed;
-	top: 0;
-	left: 40%;
-	z-index: 10000;
-	background-color: #FFF1A8;
-	border: 1px solid #FFD96F;
-	color: #000;
-	font-weight: bold;
-	font-size: 14px;
-	padding: 5px 20px;
-	border-radius: 0 0 3px 3px;
-	-webkit-border-bottom-left-radius: 3px;
-	-webkit-border-bottom-right-radius: 3px;
-	width: 300px;
-}
-
-
-#container_category_tree {
-	border: 1px solid #ccc;
-	border-radius: 3px;
-	padding: 5px;
-}
-
-#container_category_tree a{
-	font-weight: bold;
-}
-
-#container_category_tree a input{
-	margin-right: 3px;
-}
-
-
-#block_tips {float:right; width:48.1%}
-#block_discover {float:left; width:48.1%}
-#block_partner_tips {float:right; width:48.1%}
-.row-news { width:100%;float:left;}
-#table_info_news { border:1px solid #ccc;}
-
-.multishop-left{
-	float: left;
-	width: 250px;
-	border: 1px solid #CCCED7;
-	background-color: #F9F9F9;
-	overflow: auto;
-	padding: 3px;
-	max-height: 400px;
-	min-height: 200px;
-	border-radius:3px;
-	-moz-border-radius:3px;
-	-webkit-border-radius:3px;
-}
-
-	.multishop-left .multishop-title{
-		border-bottom: 1px solid #CCCED7;
-		color: #333333;
-		background-color: #F0F0F0;
-		font-size: 14px;
-		font-weight: bold;
-		text-align: left;
-		padding: 2px;
-		width: 247px;
-	}
-
-.multishop-right{
-	margin-left: 270px;
-}
-
-#container-multishop {
-	background-color:#EBEDF4;
-	border:1px solid #CCCED7;
-	color: #585A69;
-	padding:10px;
-}
-
-#multishop-tree{
-	font-size: 13px;
-	margin-top: 3px;
-	background-color: #F9F9F9;
-}
-
-#multishop-tree a.selected{
-	background-color: #49B2FF;
-	padding: 3px;
-	color: #FFFFFF;
-}
-
-.datepicker{
-	position: relative;
-	z-index:20;
-}
-
-#BoxUseSpecialSyntax{
-	position:fixed;
-	z-index:10;
-	width:100%;
-	bottom:50px;
-	display:none;
-}
-
-#BoxUseSpecialSyntax .warn{
-	margin:0 auto;
-	width:500px;
-}
-
-#BoxUseSpecialSyntax ul{
-	margin-left:30px;
-	list-style-type:disc;
-}
-
-.id_customization .customization_field {
-	min-width: 205px;
-	width: 205px;
-}
->>>>>>> 6ac3f113
+#nobootstrap *{font-family:Arial,Verdana,Helvetica,sans-serif}#nobootstrap body{margin:0;padding:0;font-size:12px;color:#000}#nobootstrap .float{float:left}#nobootstrap .floatr{float:right}#nobootstrap a img{border:0}#nobootstrap a{color:#000;text-decoration:none;outline:0pt}#nobootstrap a:hover{color:#222;text-decoration:none}#nobootstrap a.link,#nobootstrap a.link:hover{color:#999999}#nobootstrap a.link{text-decoration:underline}#nobootstrap .warn a{text-decoration:underline}#nobootstrap img{vertical-align:middle}#nobootstrap input{vertical-align:middle}#nobootstrap p{margin:0.5em 0;color:#585A69}#nobootstrap hr{border:none;padding:0;margin-top:10px;margin-bottom:10px}#nobootstrap .block{display:block}#nobootstrap .bold{font-weight:bold}#nobootstrap legend,#nobootstrap th{font-family:Arial,Helvetica,sans-serif}#nobootstrap h1,#nobootstrap h2,#nobootstrap h3,#nobootstrap h4,#nobootstrap h5,#nobootstrap h6{font-family:Arial,Helvetica,sans-serif}#nobootstrap h1{font-size:1.6em;margin:0 0 .67em 0}#nobootstrap h2{font-size:1.4em}#nobootstrap h3{font-size:1.1em}#nobootstrap h5{font-size:0.83em}#nobootstrap h6{font-size:0.67em}#nobootstrap h3.blue{color:#268CCD}#nobootstrap .red{color:red}#nobootstrap form{margin:0;padding:0}#nobootstrap form p{margin:0.5em 0 0 0;padding:0 0 0.5em 0}#nobootstrap form sup{color:#CC0000;font-weight:bold;vertical-align:text-top}#nobootstrap form .simulate-disable-input{min-width:127px;display:inline-block;padding:3px;border:1px solid #E0D0B1;background-color:#dddddd;color:#666666;font-size:12px}#nobootstrap .block-mail{margin:0 0 20px 0}#nobootstrap .mail-form{margin:0 0 0 220px;width:auto;color:#7F7F7F;font-size:0.85em}#nobootstrap .label-subject{padding:0;margin:0 0 10px 0;text-align:left}#nobootstrap .label-subject input{width:555px}#nobootstrap .mail-label table{width:555px}#nobootstrap .mails_field{margin:0;background:none repeat scroll 0 0 #FFF;border:1px solid #CCCCCC;font-size:1.1em;margin:20px 0 20px 0;padding:0;position:relative;border-radius:3px}#nobootstrap .mails_field h3{background:-moz-linear-gradient(center top, #f9f9f9, #ececec) repeat-x scroll left top #ececec;color:#333333;font-size:13px;padding:4px 6px;text-align:left;text-shadow:0 1px 0 #FFFFFF;margin:0;font-size:1em;padding:10px 5px;display:block}#nobootstrap .style-themeModuleMail{margin:0;padding:0.2em 0.5em;border:1px solid #DFD5C3;background:#FFF6D3;font-weight:bold;text-align:left;cursor:pointer;font-size:12px}#nobootstrap .style-themeModuleName{margin:0;padding:0.2em 0.5em;border:1px solid #DFD5C3;background:#FFF6D3;font-weight:bold;text-align:left;cursor:pointer;font-size:12px}#nobootstrap .margin-form{padding:0 0 1em 260px;color:#7F7F7F;font-size:0.85em}#nobootstrap .margin-form .normal-text{display:block;padding-top:0.2em;font-size:1.2em;color:black}#nobootstrap fieldset.width1 .margin-form{margin:0 0 1em 130px}#nobootstrap fieldset img{padding:0 4px 0 0;vertical-align:bottom}#nobootstrap label{float:left;width:250px;padding:0.2em 0.5em 0 0;text-align:right;font-weight:bold}#nobootstrap #preview_import label{float:left;font-weight:bold;padding:0.2em 0 0;text-align:left;width:320px}#nobootstrap label.t{float:none;clear:none;padding:0 5px 0;margin:0px;font-weight:normal;font-size:12px;text-shadow:none}#nobootstrap label.child{float:none;clear:none;padding:0px;margin:0px;font-weight:normal;font-size:12px}#nobootstrap label.std{float:none;margin:0px;width:170px;display:block;font-size:12px;text-align:right;font-weight:bold}#nobootstrap form div.std{margin-top:-2em}#nobootstrap fieldset.width1 label{width:110px}#nobootstrap label:after{clear:both}#nobootstrap input,#nobootstrap textarea,#nobootstrap option{color:#000;font-size:12px;margin:0;padding:0}#nobootstrap input[type="text"],#nobootstrap input[type="password"],#nobootstrap input[type="file"],#nobootstrap textarea{padding:2px 4px;box-shadow:0 1px 2px rgba(0,0,0,0.1) inset}#nobootstrap input[type="radio"],#nobootstrap input[type="checkbox"]{background-color:transparent}#nobootstrap input:focus,#nobootstrap textarea:focus{border:1px solid #3293D6}#nobootstrap fieldset{_position:relative}#nobootstrap legend{_position:relative;_top:-2em;_margin-top:12px}#nobootstrap select optgroup{background:#fff;padding:2px;color:#000}#nobootstrap select optgroup option{padding:0 9px;color:#000}#nobootstrap .lab_modules_positions{float:none;text-align:left;font-weight:normal;padding:0;cursor:pointer;display:block;width:500px}#nobootstrap .lab_modules{float:none;text-align:left;font-weight:normal;padding-left:10px;cursor:pointer;display:block;width:500px}#nobootstrap .lab_modules_positions img{float:left}#nobootstrap #container{margin:0 auto 2em auto;text-align:left}#nobootstrap #main{clear:left;min-height:600px;background:#fff}#nobootstrap #content{padding:1.25em;padding-bottom:0.5em;position:relative}#nobootstrap #news{width:640px;border:1px solid #E0D0B1}#nobootstrap #help{float:right;width:150px;padding:4px;border:1px solid #DFD5C3;font-size:0.9em}#nobootstrap #image{float:none;padding:6px;background:#fff;border:1px solid #DFD5C3;font-size:0.9em;text-align:center}#nobootstrap #image img{margin:0;padding:0}#nobootstrap #id_image_attr{list-style:none}#nobootstrap #product_link{width:240px;float:right;padding:4px;margin-top:8px;font-size:0.9em;text-align:center;clear:right}#nobootstrap #help:after,#nobootstrap #image:after{clear:both}#nobootstrap #nav{float:right;margin:1em 0;font-size:1.1em;font-weight:bold;vertical-align:middle}#nobootstrap #nav li{display:inline;list-style:none;margin:0 0 0 2em}#nobootstrap #nav img{vertical-align:bottom}#nobootstrap .warn .pico{vertical-align:middle;padding:0;margin:0}#nobootstrap #content .alert{width:auto;margin:0 0 15px 0;padding:10px 15px;border-top:1px solid #DF7B7B;border-bottom:1px solid #DF7B7B;background-color:#FFE6E6}#nobootstrap #content .warning{margin:0 0 15px 0;line-height:20px;padding:10px 20px 10px 20px;border-top:1px solid #FF9900;border-bottom:1px solid #FF9900;background-color:#FFEBCC}#nobootstrap #unhook_button_position_bottom{overflow:hidden;width:100%;padding-top:10px}#nobootstrap #unhook_button_position_top{overflow:hidden;width:100%}#nobootstrap #content .conf,#nobootstrap #content .warn,#nobootstrap #content .error{color:#383838;font-size:12px;font-weight:normal;margin:0 0 10px 0;line-height:20px;padding:13px 5px 5px 40px;min-height:28px;border-radius:3px}#nobootstrap #content .error-inline{color:#ff0000;font-weight:bold}#nobootstrap #content .conf{background:#dff2bf url(../img/admin/icon-valid.png) no-repeat scroll 6px 6px;border:1px solid #4F8A10;color:#4F8A10}#nobootstrap #content .conf img,#nobootstrap #content .warn img,#nobootstrap #content .error img{margin:0 5px 0 0}#nobootstrap #content .error{background:#ffbaba url(../img/admin/icon-cancel.png) no-repeat scroll 6px 6px;border:1px solid #CC0000;color:#D8000C}#nobootstrap #content .conf a,#nobootstrap #content .warn a,#nobootstrap #content .error a{color:#D8000C;font-weight:bold}#nobootstrap #content .conf a:hover,#nobootstrap #content .warn a:hover,#nobootstrap #content .error a:hover{text-decoration:underline}#nobootstrap #ajax_confirmation .error{background:#ffbaba url(../img/admin/icon-cancel.png) no-repeat scroll 6px 6px;border:1px solid #CC0000;color:#D8000C;padding:20px 40px;position:fixed;bottom:0;width:100%;left:0}#nobootstrap #ajax_confirmation .conf{background:#dff2bf url(../img/admin/icon-valid.png) no-repeat scroll 6px 6px;border:1px solid #4F8A10;color:#4F8A10;padding:20px 40px;position:fixed;bottom:0;width:100%;left:0}#nobootstrap #content .warn{background:#feefb3 url(../img/admin/icon-attention.png) no-repeat scroll 6px 6px;border:1px solid #9e6014;color:#9e6014}#nobootstrap #content .warn h2{margin:0}#nobootstrap #content .warn ul li,#nobootstrap #content .warn p,#nobootstrap #content .warn a{color:#9e6014}#nobootstrap #content .warn ul li label{font-weight:normal;color:#9e6014;text-shadow:none}#nobootstrap #content .error ol{clear:both;margin-top:5px;padding-bottom:0}#nobootstrap #content .error ol li{font-weight:200;margin-left:30px}#nobootstrap #content .confirm{background:#dff2bf url(../img/admin/icon-valid.png) no-repeat scroll 6px 6px;border:1px solid #4F8A10;color:#4F8A10;border-radius:3px}#nobootstrap #content .confirm h3{padding:0 0 0 20px;background:url(../img/admin/ok.gif) no-repeat 0 0}#nobootstrap #content .warn h3{padding:0 0 0 20px;background:url(../img/admin/warning.gif) no-repeat 0 0}#nobootstrap #blockNewVersionCheck .warn h3{padding:0 0 0 5px;margin:0px;background:none}#nobootstrap #content .error h3{padding:0 0 0 20px;background:url(../img/admin/warning.gif) no-repeat 0 0}#nobootstrap .column{float:left;width:173px;margin:0 50px 1.5em 0;padding:10px;-moz-border-radius:20px;text-align:center}#nobootstrap #col_1{height:235px;color:#FFFFFF;background:#ff8c76 url(../img/admin/col_1.gif) no-repeat}#nobootstrap #col_2{height:235px;color:#FFFFFF;background:#ffc44f url(../img/admin/col_2.gif) no-repeat}#nobootstrap #col_3{height:235px;color:#FFFFFF;background:#8cff70 url(../img/admin/col_3.gif) no-repeat}#nobootstrap #news img{padding:0 6px 0 0;vertical-align:middle}#nobootstrap #news .infos,#nobootstrap #news .content{margin:0;padding:4px;font-family:Arial,Helvetica,sans-serif;font-weight:normal}#nobootstrap .table tr.last td{border-bottom:none}#nobootstrap .footer_link,#nobootstrap .footer_link:hover{color:#812143;font-weight:bold;text-decoration:underline}#nobootstrap h3.title{clear:both;margin:0;padding:4px 10px;border:1px solid #E0D0B1;border:none}#nobootstrap h3.subtitle{color:#FF8D42;font-size:1.2em}#nobootstrap p.infos{float:right;margin:0;padding:0;font-size:0.9em;line-height:1em;vertical-align:top}#nobootstrap .width1{width:350px}#nobootstrap .width2{width:500px}#nobootstrap .width3{width:600px}#nobootstrap .width4{width:745px}#nobootstrap .width5{width:655px}#nobootstrap .widthfull{width:100%}#nobootstrap tr.deleted td{background-color:#EEEEEE}#nobootstrap .contextnav{margin:10px 0;padding:3px 6px;line-height:1.30em;border:1px solid #E0D0B1}#nobootstrap .contextnav img{vertical-align:text-top}#nobootstrap .contextnavleft{float:left;width:6em}#nobootstrap .contextnavcenter{text-align:center}#nobootstrap .contextnavcenter a,#nobootstrap .contextnavcenter b{letter-spacing:6pt}#nobootstrap .contextnavright{float:right;width:6em;text-align:right}#nobootstrap .hidden{height:1px;border-width:1px 0 0 0;border-style:solid;border-color:#fff}#nobootstrap .clear{clear:both}#nobootstrap .flatclear{clear:both;height:0px;line-height:0px}#nobootstrap .space{margin-top:13px}#nobootstrap .pspace{padding-top:1em}#nobootstrap .double-space{margin-top:2em}#nobootstrap .space-bottom{margin-bottom:1em}#nobootstrap .double-bottom-space{margin-bottom:2em}#nobootstrap .left{text-align:left}#nobootstrap .center{text-align:center !important}#nobootstrap .right{text-align:right}#nobootstrap .small{font-size:0.85em}#nobootstrap .uppercase{text-transform:uppercase}#nobootstrap .noborder{border:none}#nobootstrap .highlight{background-color:#FFFF66;font-weight:bold}#nobootstrap .discount_name{background:#FFEBCC;padding:2px;text-transform:uppercase}#nobootstrap .displayed_flag{float:left;margin:4px 0 0 4px}#nobootstrap .language_flags{display:none;float:left;background:#FFF;margin:4px;padding:8px;width:80px;border:1px solid #555}#nobootstrap .pointer{cursor:pointer}#nobootstrap .imgm{margin:3px 0px 3px 0px}#nobootstrap .green{color:forestgreen}#nobootstrap .bullet{display:list-item;list-style:disc;margin-left:30px}#nobootstrap #ajax_confirmation{padding-top:3px;padding-bottom:6px}#nobootstrap .hint{display:none;position:absolute;margin-top:4px;margin-bottom:2px;border:1px solid #00529B;padding:15px 5px 15px 40px;color:#00529B;background:#bde5f8 url(../img/admin/icon-info.png) no-repeat 6px 5px;border-radius:3px;min-height:15px;z-index:10}#nobootstrap .hint p{color:#00529B}#nobootstrap .hint .addImageDescription{font-weight:bold;font-size:16px}#nobootstrap span.hint{position:relative}#nobootstrap div.hint{position:relative}#nobootstrap div.hint ul li{color:#00529B;padding-left:5px}#nobootstrap table tr th .hint{display:none;position:absolute;margin:30px 5px 5px 5px;width:400px;border:1px solid #ECE52F;padding:8px 6px 8px 34px;color:#383838;background:#fffbe5 url(../img/admin/icon-info.png) no-repeat 6px 5px;border-radius:3px}#nobootstrap .hintGroup{position:relative;margin-top:10px;margin-bottom:10px;border:1px solid #50B0EC;padding:8px 6px 8px 40px;color:#383838;background:#dde9f7 url(../img/admin/help2.png) no-repeat 6px 5px}#nobootstrap .hint .hint-pointer{position:absolute;left:-10px;top:5px;width:10px;height:19px}#nobootstrap #flagsLanguage img{padding:3px;margin-bottom:-4px}#nobootstrap #flagsLanguage .selected_language{border:1px solid #BBB;padding:2px;margin-bottom:-4px}#nobootstrap .disable,#nobootstrap .disable:hover{background-color:#CCCCCC;color:#AAAAAA}#nobootstrap .ajax-warning,#nobootstrap .ajax-success,#nobootstrap .ajax-error{border:1px solid #CCCCCC;padding:5px 20px;margin:5px;width:70%}#nobootstrap .ajax-warning{background-color:#FFBD6F}#nobootstrap .ajax-success{background-color:#9FDF8B}#nobootstrap .ajax-error{background-color:#FF7F84}#nobootstrap .ajax-loader{margin:5px 10px}#nobootstrap .productFieldComment{color:#7F7F7F;font-size:0.8em}#nobootstrap a.confirm_yes,#nobootstrap a.confirm_no{width:50px;margin-left:60px;padding:10px;border-style:solid;border-width:1px;text-align:center;font-weight:bold;color:white}#nobootstrap a.confirm_yes{border-color:red;background-color:red}#nobootstrap a.confirm_no{border-color:green;background-color:green}#nobootstrap form#import_form{padding-bottom:22px;margin-left:15px;margin-bottom:20px}#nobootstrap .table_overflow{width:900px;height:500px;overflow:auto}#nobootstrap .new_message{background-color:#FFE35C}#nobootstrap .myDragClass{background-color:#FFAA55}#nobootstrap .dragHandle{cursor:move}#nobootstrap p#mailResultCheck{margin:2px 0;padding-left:18px;font-size:12px}#nobootstrap p.ok{background:url("../img/admin/enabled.gif") no-repeat top left;color:green}#nobootstrap p.fail{background:url("../img/admin/disabled.gif") no-repeat top left;font-weight:bold;color:red}#nobootstrap #lang_pack_msg{border:1px solid #DFD5C3;padding:10px;margin-bottom:10px}#nobootstrap span.defaultSkin .mceToolbar{height:auto}#nobootstrap span.defaultSkin table.mceLayout tr.mceFirst td{float:left}#nobootstrap table.permissions{border:1px solid #DFD5C3}#nobootstrap table.permissions th{background:#FFF6D3;text-align:center;height:20px}#nobootstrap table.permissions td{padding:5px;text-align:center}#nobootstrap .path_bar{background-color:#EFEFEF;font-family:Arial;font-size:13px;margin-bottom:20px;padding:5px}#nobootstrap .path_bar a{font-weight:700}#nobootstrap .adminHeader h1{font-family:Arial;color:#812143;font-size:18pt;margin:0}#nobootstrap #adminHeader hr{background-color:#812143;margin:0}#nobootstrap #header_shoplist{background-image:url("../img/t/AdminShop.gif");background-position:0 3px;background-repeat:no-repeat;padding-left:17px;height:20px}#nobootstrap #header_shoplist select.shopList option{padding:2px}#nobootstrap #header_shoplist select.shopList .first{font-weight:bold;background-color:#408BD5;color:#ffffff}#nobootstrap #header_shoplist select.shopList .group{font-weight:bold;font-style:italic;padding-left:10px;background-color:#C6DEFC}#nobootstrap #header_shoplist select.shopList .shop{padding-left:20px;background-color:#EAF2FC}#nobootstrap .multishop_info{margin-top:4px;margin-bottom:10px;border:1px solid #00529B;padding:13px 5px 0 40px;color:#00529B;background:#bde5f8 url(../img/admin/icon-info.png) no-repeat 6px 5px;border-radius:3px;min-height:32px}#nobootstrap .assoShop{width:100%;max-width:600px;max-height:300px;overflow:auto}#nobootstrap .clearfix:after{content:".";display:block;clear:both;visibility:hidden;line-height:0;height:0}#nobootstrap .clearfix{display:inline-block}#nobootstrap html[xmlns] .clearfix{display:block}#nobootstrap * html .clearfix{height:1%}#nobootstrap #adminHeader #help_img{float:right;margin-top:5px}#nobootstrap #adminpresentation{position:relative;width:100%}#nobootstrap #listpresentation{float:left;width:100px}#nobootstrap #iframe{width:450px;height:220px;float:left;margin:10px;background:#DDD;border:1px solid #666}#nobootstrap #adminpresentation ul li{list-style:none}#nobootstrap #list_video{float:left;width:220px}#nobootstrap #list_video h3{color:#882F4F;font-size:12pt;padding-top:25px;margin:0}#nobootstrap #list_video ul{text-align:left;padding:0;margin:0}#nobootstrap #list_video ul li{float:left;width:195px;text-decoration:underline;padding-left:25px;margin-top:5px}#nobootstrap #footer{padding-top:5px}#nobootstrap #footer_iframe_home{position:absolute;top:0;right:0}#nobootstrap #footer_iframe_home label{float:none;color:#585A69;font-weight:normal;line-height:15px}#nobootstrap #footer_iframe_home input{margin-left:10px}#nobootstrap #footer_iframe_home a{float:right;margin:0px 15px 0px 0px;text-decoration:underline;color:#903E5B}#nobootstrap #column_left{width:49.1%;float:left;padding-top:5px}#nobootstrap #column_right{width:49.1%;float:right;padding:0}#nobootstrap #column_right .table_info{width:48.1%;float:left}#nobootstrap #column_right #table_info_last.table_info{width:48.1%;float:right}#nobootstrap .F_list{list-style:none;padding:0;margin:0}#nobootstrap #first_block a,#nobootstrap #second_block a,#nobootstrap #third_block a,#nobootstrap #fourth_block a,#nobootstrap #fifth_block a,#nobootstrap #sixth_block a,#nobootstrap #seventh_block a,#nobootstrap #eighth_block a{background:#F8F8F8 none no-repeat scroll center 25px}#nobootstrap #first_block a{background-image:url("../img/admin/package_go.png")}#nobootstrap #second_block a{background-image:url("../img/admin/cart_add.png")}#nobootstrap #third_block a{background-image:url("../img/admin/book.png")}#nobootstrap #fourth_block a{background-image:url("../img/admin/package_add.png")}#nobootstrap #fifth_block a{background-image:url("../img/admin/plugin_add.png")}#nobootstrap #sixth_block a{background-image:url("../img/admin/cart_remove.png")}#nobootstrap #seventh_block a{background-image:url("../img/admin/page_white_add.png")}#nobootstrap #eighth_block a{background-image:url("../img/admin/abandonedcart.png")}#nobootstrap .F_list li{float:left;margin-right:15px;margin-bottom:15px;display:block}#nobootstrap .F_list li h4{width:95px;font-size:11px;font-weight:normal;margin-top:55px;margin-bottom:0;line-height:15px}#nobootstrap .F_list a{float:left;color:#333;width:95px;border:1px solid #ccc;padding:5px;height:95px;text-align:center;border-radius:3px}#nobootstrap .F_list a:hover{border:1px solid #666}#nobootstrap .F_list li p{font-size:8pt;display:none}#nobootstrap .table_info{float:left;padding:0;margin:0;border:1px solid #ccc;border-radius:3px;background-color:#fff}#nobootstrap .table_info h5{font-size:16px;font-weight:normal;color:#000;margin:0;padding:6px;text-shadow:0 1px 0 #fff;display:block;background-image:-moz-linear-gradient(center top, #f9f9f9, #ececec);background:-webkit-gradient(linear, center top, center bottom, from(#f9f9f9), to(#ececec)) repeat scroll 0 0 transparent;filter:progid:DXImageTransform.Microsoft.gradient(GradientType=0,startColorstr='#F9F9F9', endColorstr='#ECECEC');-ms-filter:"progid:DXImageTransform.Microsoft.gradient(GradientType=0,startColorstr='#F9F9F9', endColorstr='#ECECEC')"}#nobootstrap .table_info h5 a,#nobootstrap .admin-box1 h5 a{color:#000;font-size:8pt;float:right;text-decoration:underline;font-weight:normal;padding-right:10px}#nobootstrap .admin-box2 h5 a{color:#FFFFFF;font-size:8pt;float:right;text-decoration:underline;font-weight:normal;padding-right:10px}#nobootstrap .admin-box1 a#optimizationTipsFold img{padding:5px 0}#nobootstrap #table_info_last{margin-left:0;float:left}#nobootstrap .table_info_details{border-collapse:collapse;border:none}#nobootstrap .table_info_details tr{height:30px;width:290px;color:#000000;font-weight:bold;padding-left:5px;width:100%;text-align:center;border:none}#nobootstrap .tr_odd{background-color:#eff4f9}#nobootstrap .table_info_details tr td.td_align_left{font-weight:normal;text-align:left;padding-left:10px;font-size:13px}#nobootstrap .table_info_details tr td{font-size:16px;text-align:right;padding-right:10px;white-space:nowrap}#nobootstrap #table_info_large{margin-top:20px;margin-bottom:20px;width:100%;float:left;padding:0;border:1px solid #ccc;border-radius:3px;background-color:#fff}#nobootstrap #table_info_large h5{background-image:-moz-linear-gradient(center top, #f9f9f9, #ececec);background:-webkit-gradient(linear, center top, center bottom, from(#f9f9f9), to(#ececec)) repeat scroll 0 0 transparent;filter:progid:DXImageTransform.Microsoft.gradient(GradientType=0,startColorstr='#F9F9F9', endColorstr='#ECECEC');-ms-filter:"progid:DXImageTransform.Microsoft.gradient(GradientType=0,startColorstr='#F9F9F9', endColorstr='#ECECEC')";color:#000;margin:0;line-height:29px;padding-left:15px;font-size:12pt;font-weight:normal;display:block}#nobootstrap #table_info_large h5 a{color:#000;float:right;font-size:8pt;text-decoration:underline;font-weight:normal;padding-right:8px}#nobootstrap #stat_google{width:586px;height:175px;background-color:#fff;margin:15px auto;text-align:center}#nobootstrap .admin-box1{background-color:#F8F8F8;width:48.1%;float:left;padding:0;border:1px solid #ccc;font-size:8pt;margin-bottom:20px;border-radius:3px}#nobootstrap .admin-box1 h5{background-image:-moz-linear-gradient(center top, #f9f9f9, #ececec);background:-webkit-gradient(linear, center top, center bottom, from(#f9f9f9), to(#ececec)) repeat scroll 0 0 transparent;color:#333;text-shadow:0 1px 0 #fff;margin:0;padding:0;line-height:29px;padding-left:15px;font-size:12pt;font-weight:normal}#nobootstrap .admin-box2{float:right;padding:0;border:1px solid #CCCCCC;font-size:8pt;margin-bottom:20px;background-color:#f2f2f2;border-radius:3px;width:100%}#nobootstrap .admin-box2 h5{background-image:-moz-linear-gradient(center top, #f9f9f9, #ececec);background:-webkit-gradient(linear, center top, center bottom, from(#f9f9f9), to(#ececec)) repeat scroll 0 0 transparent;color:#333;text-shadow:0 1px 0 #fff;margin:0;padding:0;line-height:29px;padding-left:15px;font-size:12pt;font-weight:normal}#nobootstrap #discover_prestashop{width:48.1% !important;float:right !important}#nobootstrap .admin-home-box-list li img{margin:0 5px}#nobootstrap .admin-home-box-list{padding-left:0;margin:0px;list-style:none}#nobootstrap #prestashop_link{background:transparent none no-repeat 0px 0px}#nobootstrap .admin-home-box-list li{margin:1px;padding:5px 0}#nobootstrap #prestashop_link li{height:58px;margin:0px}#nobootstrap .admin-home-box-list li p{font-family:Georgia, 'Lucida Grande', Arial;font-style:italic;font-size:13px;margin:2px 0;padding:0px 5px 0px 15px}#nobootstrap .admin-home-box-list li a{color:#812143;line-height:18px;font-size:12px;text-align:left}#nobootstrap #prestashop_link li a{color:#3A6EA7;margin-left:15px;font-weight:bold;text-decoration:underline;line-height:18px;font-size:8.5pt;text-align:left;float:left}#nobootstrap #table_customer{border:1px solid #ccc;padding:0px;border-spacing:0px;border-radius:3px;background-color:#fff}#nobootstrap #table_customer thead span{background-image:-moz-linear-gradient(center top, #f9f9f9, #ececec);background:-webkit-gradient(linear, center top, center bottom, from(#f9f9f9), to(#ececec)) repeat scroll 0 0 transparent;filter:progid:DXImageTransform.Microsoft.gradient(GradientType=0,startColorstr='#F9F9F9', endColorstr='#ECECEC');-ms-filter:"progid:DXImageTransform.Microsoft.gradient(GradientType=0,startColorstr='#F9F9F9', endColorstr='#ECECEC')";color:#000;text-shadow:0 1px 0 #fff;line-height:35px;display:block;height:39px;border-left:none;border-right:none}#nobootstrap #table_customer thead span.first{text-align:center}#nobootstrap #table_customer thead th{margin:0}#nobootstrap #order_id{width:52px;text-align:center}#nobootstrap #order_customer{width:175px}#nobootstrap #order_status{width:130px}#nobootstrap #order_total{width:100px}#nobootstrap .order_action{text-align:center}#nobootstrap #order_line1{background-color:#EFEFEF}#nobootstrap #table_customer tbody{font-size:8pt}#nobootstrap #table_customer tbody tr td.order_td_first{text-align:center;padding:0;height:35px}#nobootstrap #table_customer tbody tr td{border:none;height:35px;font-size:12px}#nobootstrap #table_info_news{width:310px;float:left;padding:1px;border:1px solid #8E8E8E;margin-top:20px;font-size:8pt}#nobootstrap #table_info_news h5{background-color:#7Ab51D;color:#FFFFFF;margin:0;line-height:29px;padding-left:15px;font-size:12pt}#nobootstrap #table_info_news h5 a{color:#FFFFFF;float:right;font-size:8pt;text-decoration:underline;font-weight:normal;padding-right:10px}#nobootstrap #table_info_news ul{list-style:none outside none;padding:0;margin:0}#nobootstrap #block_news_first{background-color:#E1EBD2;padding:5px}#nobootstrap #block_news_first a{color:#812143;font-weight:bold;text-decoration:underline;line-height:18px}#nobootstrap #block_news_first p{line-height:12px;padding-left:10px;margin:0}#nobootstrap #block_news_first p a{color:#812143;font-weight:bold;margin-right:8px;margin-left:200px}#nobootstrap #table_info_news ul li a{line-height:25px;padding-left:10px;margin:0;text-decoration:underline}#nobootstrap .block_news_odd{background-color:#DEDEDE;line-height:25px}#nobootstrap #block_news_last{background-color:#EFEFEF}#nobootstrap #see_newsletter{margin-left:5px;background:url(../img/admin/email.gif) no-repeat left center}#nobootstrap #follow_on_facebook{margin-left:5px;background:url(../img/admin/facebook.jpg) no-repeat left center}#nobootstrap #follow_on_twitter{margin-left:5px;background:url(../img/admin/twitter.jpg) no-repeat left center}#nobootstrap #block_news_last ul li a{color:#812143;padding-left:20px}#nobootstrap .viewed{background:url("../img/admin/enabled.gif") no-repeat left center}#nobootstrap .clear{clear:both}#nobootstrap a.blue{color:blue}#nobootstrap a.blue:hover{color:#0000AA}#nobootstrap .cluetip-help-button{width:auto;text-align:left;background-color:white;padding:10px;border:1px solid gray;background:#f1f2f4 url(../img/admin/block_bg.jpg) repeat-x scroll left bottom;opacity:0.75}#nobootstrap .ac_results ul{list-style:none;text-align:left;background:white;padding:0}#nobootstrap .ac_results li{padding:5px}#nobootstrap .ac_even{background:#EFEFEF}#nobootstrap .ac_over{background:#ECEADE;color:#585A69}#nobootstrap .button-translate{padding:0px;margin:0 0 0 10px;height:15px;width:15px;cursor:pointer}#nobootstrap #importList label{float:none}#nobootstrap #importList ul{list-style-type:none}#nobootstrap .multishop_config{position:absolute;margin-left:-10px}#nobootstrap .multishop_config div{background-color:#DFFAD3;border:1px solid #DFD5C3;display:none;margin-top:2px;padding:5px;width:200px}#nobootstrap .multishop_product_checkbox{position:absolute}#nobootstrap a.action_module_delete{color:#CB1C00;text-decoration:underline;margin-right:30px}#nobootstrap .select_theme{text-align:center;width:220px;float:left;margin:10px;padding:10px;cursor:pointer;border:1px solid #FFFFF0;color:#000000;font-weight:bold}#nobootstrap .select_theme_choice{background-color:#FAEEC2;border:1px dotted #000000}#nobootstrap fieldset .optionsDescription,#nobootstrap fieldset p.description,#nobootstrap .info{background:url("../img/admin/icon-info.png") no-repeat scroll 6px 6px #bde5f8;border:1px solid #00529B;color:#00529B;font-family:Arial,Verdana,Helvetica,sans-serif;font-size:12px;margin-bottom:15px;padding:10px 5px 5px 40px;border-radius:3px;min-height:32px}#nobootstrap fieldset .optionsDescription ul li{color:#00529B;margin:0;padding:0}#nobootstrap p.product_description{font-family:Georgia, Arial, 'sans-serif';font-style:italic;clear:both;text-align:left;color:#7F7F7F;text-align:right}#nobootstrap p.preference_description{font-family:Georgia, Arial, 'sans-serif';font-style:italic;clear:both;text-align:left;width:500px;color:#7F7F7F;font-size:11px}#nobootstrap p.preference_description .light-warning{color:red;font-weight:bold}#nobootstrap .preference_default_multishop{float:left;padding-right:5px;margin-top:4px}#nobootstrap .multishop_warning{background-image:url("../img/admin/warning.gif");background-repeat:no-repeat;color:#FE2744;font-weight:bold;padding-left:22px;padding-top:1px}#nobootstrap .warning_mod_rewrite{background:#feefb3 url(../img/admin/warning.gif) 2px 0 no-repeat;color:#9E6014;font-weight:bold;padding-left:22px;padding-top:2px;padding-bottom:2px;padding-right:5px;height:20px;line-height:20px}#nobootstrap label.conf_title{width:235px}#nobootstrap input.disable_me[disabled=disabled]{background-color:red}#nobootstrap div.progressBarImage{float:left;height:15px;margin-left:3px;width:233px}#nobootstrap #showCounter{font-weight:bold;float:left;margin-left:25px;margin-top:1px}#nobootstrap #listImage{list-style:none outside none;margin-bottom:10px;margin-top:10px}#nobootstrap #listImage li{clear:both;float:left;font-weight:bold;margin-top:10px}#nobootstrap #listImage li p.errorImg{background:none repeat scroll 0 0 #FAE2E3;border:1px solid #EC9B9B;clear:both;margin-bottom:18px;padding:6px;display:none}#nobootstrap #progressBarImage div.ui-progressbar-value{height:100%}#nobootstrap #createImageDescription ul.smallImage li{list-style-type:none;display:block;text-align:center;float:left;margin-bottom:15px;margin-right:20px}#nobootstrap #menu .submenu_size .submenu{display:none;position:absolute}#nobootstrap #menu .submenu_size:hover>.submenu{display:block}#nobootstrap .submenu li{float:none;clear:left}#nobootstrap #fancybox-content{text-align:left}#nobootstrap #customers{display:block;position:relative}#nobootstrap #customer_form #fieldset_0{text-align:left}#nobootstrap #customer_part #customers ul{float:left}#nobootstrap #customer_part #customers ul li{background-color:#fff;display:inline;list-style-type:none;float:left;margin:10px;border:1px solid #ccc;padding:5px;width:200px;border-radius:3px}#nobootstrap #customer_part #customers ul li div.customerName{background-color:#eee;font-size:14px;text-shadow:0 1px 0 #fff;padding:2px}#nobootstrap #customer_part #customers ul li div.customerName a{font-weight:bold}#nobootstrap #customer_part #customers ul li div.customerName .customerBirthday{font-size:12px;float:right}#nobootstrap #customer_part #customers ul li div.customerEmail a{font-size:12px;color:#666666;display:block;line-height:20px}#nobootstrap #customer_part #customers ul li a.id_customer.button{float:right}#nobootstrap #products_part #products_found{display:none}#nobootstrap #vouchers_part #voucher_list{display:none}#nobootstrap #vouchers_part #vouchers_err{display:none}#nobootstrap #address_part #address_delivery,#nobootstrap #address_part #address_invoice{width:400px;float:left}#nobootstrap #address_part #address_delivery h3,#nobootstrap #address_part #address_invoice h3{margin-top:0}#nobootstrap #address_part #address_delivery{border-right:1px solid #cccccc}#nobootstrap #address_part #address_invoice{border-left:1px solid #ffffff;padding-left:20px}#nobootstrap #address_part #address_delivery_detail,#nobootstrap #address_invoice #address_invoice_detail{font-size:12px;line-height:18px;color:#585A69;padding:10px 0}#nobootstrap #address_part a#new_address{clear:both;float:left;margin:20px 0}#nobootstrap #summary_part b{float:left;display:block;border:1px solid red}#nobootstrap #summary_part #total_products,#nobootstrap #summary_part #total_vouchers,#nobootstrap #summary_part #total_shipping,#nobootstrap #summary_part #total_without_taxes,#nobootstrap #summary_part #total_taxes,#nobootstrap #summary_part #total_with_taxes{font-size:20px;font-weight:normal;color:#000}#nobootstrap #summary_part .currency_sign{font-weight:normal}#nobootstrap #summary_part .order_message_right{float:left;border-left:1px solid #ccc}#nobootstrap #cart_summary{float:left;border-right:1px solid #fff;width:400px}#nobootstrap #cart_summary ul li{float:left;position:relative;width:185px;margin-bottom:20px;padding:5px}#nobootstrap #cart_summary ul li .total_cart{display:block;font-size:12px}#nobootstrap #loader_container{display:none;z-index:100;position:absolute;top:0;left:0;height:100%;width:100%;background:transparent url("../img/bg_loader.png") repeat 0 0}#nobootstrap #loader{display:none;margin:0 auto;height:24px;width:24px;color:#fff;background:url(../img/loader.gif)}#nobootstrap ul.connectedSortable{padding-left:0}#nobootstrap ul.connectedSortable li.module_list{margin:0 5px 5px 5px;padding:5px;font-size:1.2em;border:1px solid #CCC;background:#F6F6F6;font-weight:bold;color:#1C94C4;outline:none}#nobootstrap .input-error{color:#D8000C;font-size:12px;font-weight:normal;margin:0 0 10px 0;line-height:20px;padding:10px 15px;display:none}#nobootstrap #CustomerThreadContacts div.blocSAV{float:left;margin:0 10px 10px 0;min-height:178px;width:24%;border:1px solid #ccc;background-color:#f8f8f8}#nobootstrap #MeaningStatus{float:left}#nobootstrap #CustomerThreadContacts p{font-family:Georgia,Arial, Helvetica;font-style:italic;overflow:hidden;font-size:13px;line-height:18px;height:45px;margin:0;padding:10px;border-top:1px solid #fff;border-bottom:1px solid #ccc;text-align:center;margin:0 auto}#nobootstrap #CustomerThreadContacts .message-mail{display:block;text-align:center;padding:25px 10px;border-top:1px solid #fff;margin:0 auto}#nobootstrap #CustomerThreadContacts h3{font-size:16px;font-weight:normal;overflow:hidden;line-height:25px;height:25px;margin:0;padding:5px 10px;background-image:-moz-linear-gradient(center top, #f9f9f9, #ececec);background:-webkit-gradient(linear, center top, center bottom, from(#f9f9f9), to(#ececec)) repeat scroll 0 0 transparent;border-bottom:1px solid #ccc}#nobootstrap #CustomerThreadContacts a{padding:0 5px;display:block;height:23px;line-height:23px;border:0}#nobootstrap #CustomerThreadContacts h4{margin:0;line-height:23px;height:23px;border:0;padding:0 5px}#nobootstrap #CustomerThreadContacts div#CustomerService{float:left;background:none;border:none;width:24%}#nobootstrap #CustomerThreadContacts div#CustomerService table.table{width:100%}#nobootstrap #CustomerThreadContacts div#CustomerService table.table thead{margin:0;line-height:23px;height:23px;border:0;padding:0 5px;font-weight:bold;text-align:center}#nobootstrap #CustomerThreadContacts div#CustomerService table.table tr td span{font-weight:bold;font-size:14px}#nobootstrap #CustomerThreadContacts div#MeaningStatus{float:left}#nobootstrap #ChangeStatus{float:right;margin:20px 20px 0 0;right:10px}#nobootstrap #CustomerService table{border-collapse:collapse}#nobootstrap #CustomerService .table tr.alt_row{background-color:#EFF4F9}#nobootstrap #CustomerService .table tr td{border:none}#nobootstrap div#scrollTop a{display:none;background:url("../img/admin/scroll_top.png");width:40px;height:40px;position:fixed;bottom:30px;right:30px;border-radius:10px;opacity:0.2}#nobootstrap div#scrollTop a:hover{opacity:0.8}#nobootstrap .loader{display:none;margin:450px 0 0 440px;height:128px;width:128px;color:#fff;background-image:url(../img/loader.gif)}#nobootstrap .category-filter{background-color:#dde0e9;padding:5px 10px;min-height:20px}#nobootstrap .category-filter span{float:left;line-height:18px;color:#585A69}#nobootstrap .category-filter a{color:#585A69;float:left;line-height:20px;padding:0 5px}#nobootstrap .category-filter #filternameForm{float:left;margin-left:10px;color:#585A69}#nobootstrap .current-edit{background-color:#e9f1f6}#nobootstrap .edit-note{width:98%;height:100px}#nobootstrap .payment_information{background-color:#bde5f8}#nobootstrap #conditions .condition_separator{font-size:16px;margin:10px 0}#nobootstrap #conditions .condition_group h3{margin:0 0 10px 0}#nobootstrap #conditions a#add_condition_group{font-size:16px}#nobootstrap #conditions #condition_list .row{position:relative;height:25px;padding:10px 0;background-color:transparent}#nobootstrap #conditions #condition_list h4{margin:0 0 10px 0}#nobootstrap #conditions #condition_list select{float:left;margin-right:10px;width:200px}#nobootstrap #conditions #condition_list a{float:left}#nobootstrap .container-command{width:100%}#nobootstrap .container-command-top-spacing{margin-top:25px}#nobootstrap .bloc-command{background-color:#EBEDF4;border:1px solid #CCCED7;margin-bottom:10px}#nobootstrap .button-command{float:right;padding:10px}#nobootstrap .button-command-prev-next{float:right;margin-bottom:10px;margin-right:10px}#nobootstrap .history-status{border-radius:0}#nobootstrap .history-status tr th{background:#eee none}#nobootstrap .metadata-command dl{float:left;margin-left:10px}#nobootstrap .metadata-command dl dt,#nobootstrap .metadata-command dl dd{color:#585A69;float:left;margin:0;padding-right:10px}#nobootstrap .metadata-command dl dd{font-weight:bold}#nobootstrap #content #customers .warn{margin:10px 0 0 0}#nobootstrap #customers li{background-color:#ABDFF7;border:1px solid #ccc;float:left;margin:5px;padding:5px}#nobootstrap #customers li .button{display:block;margin-top:5px}#nobootstrap #container-customer{background-color:#EBEDF4;border:1px solid #CCCED7;color:#585A69;padding:10px}#nobootstrap #container-customer h2{color:#000;font-weight:normal;margin:0}#nobootstrap #container-customer h2 img{margin-right:5px}#nobootstrap #container-customer .info-customer-left{float:left;width:47%;min-height:120px;border-right:1px solid #fff;padding-right:15px}#nobootstrap #container-customer .info-customer-right{float:left;width:49%;border-left:1px solid #ccc;min-height:120px;padding-left:15px}#nobootstrap #container-customer .info-customer-left h2,#nobootstrap #container-customer .info-customer-right h2{margin-bottom:7px}#nobootstrap .infoCustomer dl{margin:7px 0}#nobootstrap .infoCustomer dl dt{font-weight:bold;float:left;padding-right:5px}#nobootstrap .infoCustomer dl dd{margin:0;padding:0}#nobootstrap #container-carts{background-color:#EBEDF4;border:1px solid #CCCED7;padding:10px}#nobootstrap #cart_rule_form h4{font-size:18px;font-weight:normal;margin-top:0}#nobootstrap #ajax_running{display:none;position:fixed;top:0;left:40%;z-index:10000;background-color:#FFF1A8;border:1px solid #FFD96F;color:#000;font-weight:bold;font-size:14px;padding:5px 20px;border-radius:0 0 3px 3px;-webkit-border-bottom-left-radius:3px;-webkit-border-bottom-right-radius:3px;width:300px}#nobootstrap #container_category_tree{border:1px solid #ccc;border-radius:3px;padding:5px}#nobootstrap #container_category_tree a{font-weight:bold}#nobootstrap #container_category_tree a input{margin-right:3px}#nobootstrap #block_tips{float:right;width:48.1%}#nobootstrap #block_discover{float:left;width:48.1%}#nobootstrap #block_partner_tips{float:right;width:48.1%}#nobootstrap .row-news{width:100%;float:left}#nobootstrap #table_info_news{border:1px solid #ccc}#nobootstrap .multishop-left{float:left;width:250px;border:1px solid #CCCED7;background-color:#F9F9F9;overflow:auto;padding:3px;max-height:400px;min-height:200px;border-radius:3px;-moz-border-radius:3px;-webkit-border-radius:3px}#nobootstrap .multishop-left .multishop-title{border-bottom:1px solid #CCCED7;color:#333333;background-color:#F0F0F0;font-size:14px;font-weight:bold;text-align:left;padding:2px;width:247px}#nobootstrap .multishop-right{margin-left:270px}#nobootstrap #container-multishop{background-color:#EBEDF4;border:1px solid #CCCED7;color:#585A69;padding:10px}#nobootstrap #multishop-tree{font-size:13px;margin-top:3px;background-color:#F9F9F9}#nobootstrap #multishop-tree a.selected{background-color:#49B2FF;padding:3px;color:#FFFFFF}#nobootstrap .datepicker{position:relative;z-index:20}#nobootstrap #BoxUseSpecialSyntax{position:fixed;z-index:10;width:100%;bottom:50px;display:none}#nobootstrap #BoxUseSpecialSyntax .warn{margin:0 auto;width:500px}#nobootstrap #BoxUseSpecialSyntax ul{margin-left:30px;list-style-type:disc}#nobootstrap .id_customization .customization_field{min-width:205px;width:205px}