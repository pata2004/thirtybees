--- conflicted
+++ resolved
@@ -204,11 +204,7 @@
 ALTER TABLE `PREFIX_order_invoice` ADD `invoice_address` TEXT DEFAULT NULL AFTER `shop_address`;
 ALTER TABLE `PREFIX_order_invoice` ADD `delivery_address` TEXT DEFAULT NULL AFTER `invoice_address`;
 
-<<<<<<< HEAD
 
 INSERT INTO `PREFIX_hook` (`name`, `title`, `description`) VALUES ('displayInvoiceLegalFreeText', 'PDF Invoice - Legal Free Text', 'This hook allows you to modify the legal free text on PDF invoices');
-=======
-INSERT INTO `PREFIX_hook` (`name`, `title`, `description`) VALUES ('displayInvoiceLegalFreeText', 'PDF Invoice - Legal Free Text', 'This hook allows you to modify the legal free text on PDF invoices');
 
 UPDATE `PREFIX_hook` SET position = 0 WHERE name LIKE 'action%';
->>>>>>> f95689f9
