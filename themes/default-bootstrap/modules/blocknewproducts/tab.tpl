{*
* 2007-2014 PrestaShop
*
* NOTICE OF LICENSE
*
* This source file is subject to the Academic Free License (AFL 3.0)
* that is bundled with this package in the file LICENSE.txt.
* It is also available through the world-wide-web at this URL:
* http://opensource.org/licenses/afl-3.0.php
* If you did not receive a copy of the license and are unable to
* obtain it through the world-wide-web, please send an email
* to license@prestashop.com so we can send you a copy immediately.
*
* DISCLAIMER
*
* Do not edit or add to this file if you wish to upgrade PrestaShop to newer
* versions in the future. If you wish to customize PrestaShop for your
* needs please refer to http://www.prestashop.com for more information.
*
*  @author PrestaShop SA <contact@prestashop.com>
*  @copyright  2007-2014 PrestaShop SA
*  @license    http://opensource.org/licenses/afl-3.0.php  Academic Free License (AFL 3.0)
*  International Registered Trademark & Property of PrestaShop SA
*}
<<<<<<< HEAD
<li><a data-toggle="tab" href="#blocknewproducts" class="blocknewproducts">{l s='New arrivals' mod='blocknewproducts'}</a></li>
=======
<li class="active">
	<a data-toggle="tab" href="#blocknewproducts" class="blocknewproducts">
		{l s='New arrivals' mod='blocknewproducts'}
	</a>
</li>
>>>>>>> b8487ab2
<|MERGE_RESOLUTION|>--- conflicted
+++ resolved
@@ -22,12 +22,8 @@
 *  @license    http://opensource.org/licenses/afl-3.0.php  Academic Free License (AFL 3.0)
 *  International Registered Trademark & Property of PrestaShop SA
 *}
-<<<<<<< HEAD
-<li><a data-toggle="tab" href="#blocknewproducts" class="blocknewproducts">{l s='New arrivals' mod='blocknewproducts'}</a></li>
-=======
-<li class="active">
+<li>
 	<a data-toggle="tab" href="#blocknewproducts" class="blocknewproducts">
 		{l s='New arrivals' mod='blocknewproducts'}
 	</a>
-</li>
->>>>>>> b8487ab2
+</li>